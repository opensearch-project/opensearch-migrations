package org.opensearch.migrations.commands;

import org.opensearch.migrations.MetadataMigration;
import org.opensearch.migrations.Version;
import org.opensearch.migrations.metadata.tracing.RootMetadataMigrationContext;

import org.junit.jupiter.api.Test;

import static org.hamcrest.CoreMatchers.equalTo;
import static org.hamcrest.MatcherAssert.assertThat;
import static org.mockito.Mockito.doThrow;
import static org.mockito.Mockito.mock;
import static org.mockito.Mockito.spy;

class EvaluateTest {

    @Test
    void evaluate_failsInvalidParameters() {
        var args = new MigrateArgs();
        var context = mock(RootMetadataMigrationContext.class);
        var meta = new MetadataMigration();

        var results = meta.evaluate(args).execute(context);

        assertThat(results.getExitCode(), equalTo(Migrate.INVALID_PARAMETER_CODE));
        assertThat(results.getErrorMessage(), equalTo("Invalid parameter: No details on the source cluster found, please supply a connection details or a snapshot"));
    }

    @Test
    void evaluate_failsUnexpectedException() {
        var args = new EvaluateArgs();
        args.sourceVersion = Version.fromString("ES 7.10");
        args.fileSystemRepoPath = "";

        var meta = new MetadataMigration();
        var context = mock(RootMetadataMigrationContext.class);
 
        var results = meta.evaluate(args).execute(context);

        assertThat(results.getExitCode(), equalTo(Evaluate.UNEXPECTED_FAILURE_CODE));
<<<<<<< HEAD
        assertThat(results.getErrorMessage(), equalTo("Unexpected failure: host is null"));
=======
        assertThat(results.getErrorMessage(), equalTo("Unexpected failure: No host was found"));
>>>>>>> bc8ded1b
    }

    @Test
    void evaluate_failsUnexpectedExceptionInnerMessage() {
        var args = new EvaluateArgs();
        var meta = new MetadataMigration();
        var context = mock(RootMetadataMigrationContext.class);
 
        var evaluate = spy(meta.evaluate(args));
        doThrow(new RuntimeException("Outer", new RuntimeException("Inner"))).when(evaluate).createClusters();

        var results = evaluate.execute(context);

        assertThat(results.getExitCode(), equalTo(Evaluate.UNEXPECTED_FAILURE_CODE));
        assertThat(results.getErrorMessage(), equalTo("Unexpected failure: Outer, inner cause: Inner"));
    }
}<|MERGE_RESOLUTION|>--- conflicted
+++ resolved
@@ -38,11 +38,7 @@
         var results = meta.evaluate(args).execute(context);
 
         assertThat(results.getExitCode(), equalTo(Evaluate.UNEXPECTED_FAILURE_CODE));
-<<<<<<< HEAD
-        assertThat(results.getErrorMessage(), equalTo("Unexpected failure: host is null"));
-=======
         assertThat(results.getErrorMessage(), equalTo("Unexpected failure: No host was found"));
->>>>>>> bc8ded1b
     }
 
     @Test
