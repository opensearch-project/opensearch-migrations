package org.opensearch.migrations;

import java.util.List;
import java.util.stream.Stream;

import org.opensearch.migrations.bulkload.framework.SearchClusterContainer;
import org.opensearch.migrations.bulkload.http.ClusterOperations;
import org.opensearch.migrations.bulkload.models.DataFilterArgs;
import org.opensearch.migrations.commands.MigrationItemResult;
import org.opensearch.migrations.transformation.rules.IndexMappingTypeRemoval;

import com.fasterxml.jackson.databind.ObjectMapper;
import lombok.SneakyThrows;
import lombok.extern.slf4j.Slf4j;
import org.junit.jupiter.api.Tag;
import org.junit.jupiter.api.Test;
import org.junit.jupiter.params.ParameterizedTest;
import org.junit.jupiter.params.provider.Arguments;
import org.junit.jupiter.params.provider.MethodSource;

import static org.hamcrest.CoreMatchers.anyOf;
import static org.hamcrest.CoreMatchers.containsString;
import static org.hamcrest.CoreMatchers.equalTo;
import static org.hamcrest.MatcherAssert.assertThat;

/**
 * Test class to verify custom transformations during metadata migrations.
 */
@Tag("isolatedTest")
@Slf4j
class MultiTypeMappingTransformationTest extends BaseMigrationTest {

    private static Stream<Arguments> scenarios() {
        var scenarios = Stream.<Arguments>builder();
<<<<<<< HEAD
        scenarios.add(Arguments.of(SearchClusterContainer.ES_V2_4_6, SearchClusterContainer.ES_V5_6_16, SearchClusterContainer.OS_V2_14_0));
        scenarios.add(Arguments.of(SearchClusterContainer.ES_V5_6_16, SearchClusterContainer.ES_V6_8_23, SearchClusterContainer.OS_V2_14_0));
=======
        scenarios.add(Arguments.of(SearchClusterContainer.ES_V2_4_6, SearchClusterContainer.ES_V5_6_16, SearchClusterContainer.OS_LATEST));
        scenarios.add(Arguments.of(SearchClusterContainer.ES_V5_6_16, SearchClusterContainer.ES_V6_8_23, SearchClusterContainer.OS_LATEST));
>>>>>>> 73e3f0d8
        return scenarios.build();
    }

    @ParameterizedTest(name = "Legacy {0} snapshot upgrade to {1} migrate onto target {2}")
    @MethodSource(value = "scenarios")
    public void migrateFromUpgrade(
        final SearchClusterContainer.ContainerVersion legacyVersion,
        final SearchClusterContainer.ContainerVersion sourceVersion,
        final SearchClusterContainer.ContainerVersion targetVersion) throws Exception {
        var legacySnapshotRepo = "repo";
        var legacySnapshotName = "snapshot";
        var originalIndexName = "test_index";
        try (
            final var legacyCluster = new SearchClusterContainer(legacyVersion)
        ) {
            legacyCluster.start();

            var legacyClusterOperations = new ClusterOperations(legacyCluster);

<<<<<<< HEAD
            // Create index and add documents on the source cluster
            createMultiTypeIndex(originalIndexName, legacyClusterOperations);
=======
            createDocumentsWithManyTypes(originalIndexName, legacyClusterOperations);
>>>>>>> 73e3f0d8

            legacyClusterOperations.createSnapshotRepository(SearchClusterContainer.CLUSTER_SNAPSHOT_DIR, legacySnapshotRepo);
            legacyClusterOperations.takeSnapshot(legacySnapshotRepo, legacySnapshotName, originalIndexName);
            legacyCluster.copySnapshotData(localDirectory.toString());
        }

        try (
            final var sourceCluster = new SearchClusterContainer(sourceVersion);
            final var targetCluster = new SearchClusterContainer(targetVersion)
        ) {
            this.sourceCluster = sourceCluster;
            this.targetCluster = targetCluster;

            startClusters();

            sourceCluster.putSnapshotData(localDirectory.toString());

            var upgradedSourceOperations = new ClusterOperations(sourceCluster);

<<<<<<< HEAD
            // Register snapshot repository and restore snapshot in ES 5 cluster
=======
>>>>>>> 73e3f0d8
            upgradedSourceOperations.createSnapshotRepository(SearchClusterContainer.CLUSTER_SNAPSHOT_DIR, legacySnapshotRepo);
            upgradedSourceOperations.restoreSnapshot(legacySnapshotRepo, legacySnapshotName);

            var checkIndexUpgraded = upgradedSourceOperations.get("/" + originalIndexName);
            assertThat(checkIndexUpgraded.getKey(), equalTo(200));
            assertThat(checkIndexUpgraded.getValue(), containsString(originalIndexName));

            var updatedSnapshotName = createSnapshot("union-snapshot");
            var arguments = prepareSnapshotMigrationArgs(updatedSnapshotName);

            configureDataFilters(originalIndexName, arguments);

<<<<<<< HEAD
            // Execute migration
=======
>>>>>>> 73e3f0d8
            var result = executeMigration(arguments, MetadataCommands.MIGRATE);
            checkResult(result, originalIndexName);
        }
    }
    
    private void createDocumentsWithManyTypes(String originalIndexName, ClusterOperations indexCreatedOperations) {
        indexCreatedOperations.createIndex(originalIndexName);
        indexCreatedOperations.createDocument(originalIndexName, "1", "{\"field1\":\"My Name\"}", null, "type1");
        indexCreatedOperations.createDocument(originalIndexName, "2", "{\"field1\":\"string\", \"field2\":123}", null, "type2");
        indexCreatedOperations.createDocument(originalIndexName, "3", "{\"field3\":1.1}", null, "type3");
    }

    @SneakyThrows
    private void checkResult(MigrationItemResult result, String indexName) {
        log.info(result.asCliOutput());
        assertThat(result.getExitCode(), equalTo(0));

        var actualCreationResult = result.getItems().getIndexes().stream().filter(i -> indexName.equals(i.getName())).findFirst().get();
        assertThat(actualCreationResult.getException(), equalTo(null));
        assertThat(actualCreationResult.getName(), equalTo(indexName));
        assertThat(actualCreationResult.getFailureType(), equalTo(null));
        assertThat(actualCreationResult.getException(), equalTo(null));
        assertThat(actualCreationResult.getName(), equalTo(indexName));
        assertThat(actualCreationResult.getFailureType(), equalTo(null));

        var res = targetOperations.get("/" + indexName);
        assertThat(res.getKey(), equalTo(200));
        assertThat(res.getValue(), containsString(indexName));

        var mappingResponse = targetOperations.get("/" + indexName + "/_mapping");
        assertThat(mappingResponse.getKey(), equalTo(200));

        var mapper = new ObjectMapper();
        var mappingJson = mapper.readTree(mappingResponse.getValue());

        var properties = mappingJson.path(indexName).path("mappings").path("properties");

        assertThat(properties.get("field1").get("type").asText(), equalTo("text"));
        assertThat(properties.get("field2").get("type").asText(), equalTo("long"));
        // In ES2 the default mapping type for floating point numbers was double, later it was changed to float
        // https://www.elastic.co/guide/en/elasticsearch/reference/5.6/breaking_50_mapping_changes.html#_floating_points_use_literal_float_literal_instead_of_literal_double_literal
        assertThat(properties.get("field3").get("type").asText(), anyOf(equalTo("float"), equalTo("double")));
    }

    private void configureDataFilters(String originalIndexName, MigrateOrEvaluateArgs arguments) {
        var dataFilterArgs = new DataFilterArgs();
        dataFilterArgs.indexTemplateAllowlist = List.of("");
        dataFilterArgs.indexAllowlist = List.of(originalIndexName);
        arguments.dataFilterArgs = dataFilterArgs;

        arguments.metadataTransformationParams.multiTypeResolutionBehavior = IndexMappingTypeRemoval.MultiTypeResolutionBehavior.UNION;
    }

    @Test
    public void es5_doesNotAllow_multiTypeConflicts() {
        try (
            final var es5 = new SearchClusterContainer(SearchClusterContainer.ES_V5_6_16)
        ) {
            es5.start();

            var clusterOperations = new ClusterOperations(es5);

            var originalIndexName = "test_index";
            String body = "{" +
                "  \"settings\": {" +
                "    \"index\": {" +
                "      \"number_of_shards\": 5," +
                "      \"number_of_replicas\": 0" +
                "    }" +
                "  }," +
                "  \"mappings\": {" +
                "    \"type1\": {" +
                "      \"properties\": {" +
                "        \"field1\": { \"type\": \"float\" }" +
                "      }" +
                "    }," +
                "    \"type2\": {" +
                "      \"properties\": {" +
                "        \"field1\": { \"type\": \"long\" }" +
                "      }" +
                "    }" +
                "  }" +
                "}";
            var res = clusterOperations.put("/" + originalIndexName, body);
            assertThat(res.getKey(), equalTo(400));
            assertThat(res.getValue(), containsString("mapper [field1] cannot be changed from type [long] to [float]"));
        }
    }
}<|MERGE_RESOLUTION|>--- conflicted
+++ resolved
@@ -32,13 +32,8 @@
 
     private static Stream<Arguments> scenarios() {
         var scenarios = Stream.<Arguments>builder();
-<<<<<<< HEAD
-        scenarios.add(Arguments.of(SearchClusterContainer.ES_V2_4_6, SearchClusterContainer.ES_V5_6_16, SearchClusterContainer.OS_V2_14_0));
-        scenarios.add(Arguments.of(SearchClusterContainer.ES_V5_6_16, SearchClusterContainer.ES_V6_8_23, SearchClusterContainer.OS_V2_14_0));
-=======
         scenarios.add(Arguments.of(SearchClusterContainer.ES_V2_4_6, SearchClusterContainer.ES_V5_6_16, SearchClusterContainer.OS_LATEST));
         scenarios.add(Arguments.of(SearchClusterContainer.ES_V5_6_16, SearchClusterContainer.ES_V6_8_23, SearchClusterContainer.OS_LATEST));
->>>>>>> 73e3f0d8
         return scenarios.build();
     }
 
@@ -58,12 +53,7 @@
 
             var legacyClusterOperations = new ClusterOperations(legacyCluster);
 
-<<<<<<< HEAD
-            // Create index and add documents on the source cluster
-            createMultiTypeIndex(originalIndexName, legacyClusterOperations);
-=======
             createDocumentsWithManyTypes(originalIndexName, legacyClusterOperations);
->>>>>>> 73e3f0d8
 
             legacyClusterOperations.createSnapshotRepository(SearchClusterContainer.CLUSTER_SNAPSHOT_DIR, legacySnapshotRepo);
             legacyClusterOperations.takeSnapshot(legacySnapshotRepo, legacySnapshotName, originalIndexName);
@@ -83,10 +73,6 @@
 
             var upgradedSourceOperations = new ClusterOperations(sourceCluster);
 
-<<<<<<< HEAD
-            // Register snapshot repository and restore snapshot in ES 5 cluster
-=======
->>>>>>> 73e3f0d8
             upgradedSourceOperations.createSnapshotRepository(SearchClusterContainer.CLUSTER_SNAPSHOT_DIR, legacySnapshotRepo);
             upgradedSourceOperations.restoreSnapshot(legacySnapshotRepo, legacySnapshotName);
 
@@ -99,10 +85,6 @@
 
             configureDataFilters(originalIndexName, arguments);
 
-<<<<<<< HEAD
-            // Execute migration
-=======
->>>>>>> 73e3f0d8
             var result = executeMigration(arguments, MetadataCommands.MIGRATE);
             checkResult(result, originalIndexName);
         }
