package org.opensearch.migrations;

import java.util.List;
import java.util.stream.Stream;

import org.opensearch.migrations.bulkload.framework.SearchClusterContainer;
import org.opensearch.migrations.bulkload.http.ClusterOperations;
import org.opensearch.migrations.bulkload.models.DataFilterArgs;
import org.opensearch.migrations.commands.MigrationItemResult;
import org.opensearch.migrations.transformation.rules.IndexMappingTypeRemoval;

import com.fasterxml.jackson.databind.ObjectMapper;
import lombok.SneakyThrows;
import lombok.extern.slf4j.Slf4j;
import org.junit.jupiter.api.Tag;
import org.junit.jupiter.api.Test;
import org.junit.jupiter.params.ParameterizedTest;
import org.junit.jupiter.params.provider.Arguments;
import org.junit.jupiter.params.provider.MethodSource;

import static org.hamcrest.CoreMatchers.anyOf;
import static org.hamcrest.CoreMatchers.containsString;
import static org.hamcrest.CoreMatchers.equalTo;
import static org.hamcrest.MatcherAssert.assertThat;

/**
 * Test class to verify custom transformations during metadata migrations.
 */
@Tag("isolatedTest")
@Slf4j
class MultiTypeMappingTransformationTest extends BaseMigrationTest {

    private static Stream<Arguments> scenarios() {
        var scenarios = Stream.<Arguments>builder();
        scenarios.add(Arguments.of(SearchClusterContainer.ES_V2_4_6, SearchClusterContainer.ES_V5_6_16, SearchClusterContainer.OS_V2_14_0));
        scenarios.add(Arguments.of(SearchClusterContainer.ES_V5_6_16, SearchClusterContainer.ES_V6_8_23, SearchClusterContainer.OS_V2_14_0));
        return scenarios.build();
    }

    @ParameterizedTest(name = "Legacy {0} snapshot upgrade to {1} migrate onto target {2}")
    @MethodSource(value = "scenarios")
    public void migrateFromUpgrade(
        final SearchClusterContainer.ContainerVersion legacyVersion,
        final SearchClusterContainer.ContainerVersion sourceVersion,
        final SearchClusterContainer.ContainerVersion targetVersion) throws Exception {
        var legacySnapshotRepo = "repo";
        var legacySnapshotName = "snapshot";
        var originalIndexName = "test_index";
        try (
            final var legacyCluster = new SearchClusterContainer(legacyVersion)
        ) {
            legacyCluster.start();

            var legacyClusterOperations = new ClusterOperations(legacyCluster);

            createDocumentsWithManyTypes(originalIndexName, legacyClusterOperations);

            legacyClusterOperations.createSnapshotRepository(SearchClusterContainer.CLUSTER_SNAPSHOT_DIR, legacySnapshotRepo);
            legacyClusterOperations.takeSnapshot(legacySnapshotRepo, legacySnapshotName, originalIndexName);
            legacyCluster.copySnapshotData(localDirectory.toString());
        }

        try (
<<<<<<< HEAD
            final var sourceCluster = new SearchClusterContainer(sourceVersion);
            final var targetCluster = new SearchClusterContainer(targetVersion)
=======
            final var upgradedSourceCluster = new SearchClusterContainer(SearchClusterContainer.ES_V6_8_23);
            final var targetCluster = new SearchClusterContainer(SearchClusterContainer.OS_LATEST)
>>>>>>> 459a6ef2
        ) {
            this.sourceCluster = sourceCluster;
            this.targetCluster = targetCluster;

            startClusters();

            sourceCluster.putSnapshotData(localDirectory.toString());

            var upgradedSourceOperations = new ClusterOperations(sourceCluster);

            upgradedSourceOperations.createSnapshotRepository(SearchClusterContainer.CLUSTER_SNAPSHOT_DIR, legacySnapshotRepo);
            upgradedSourceOperations.restoreSnapshot(legacySnapshotRepo, legacySnapshotName);

            var checkIndexUpgraded = upgradedSourceOperations.get("/" + originalIndexName);
            assertThat(checkIndexUpgraded.getKey(), equalTo(200));
            assertThat(checkIndexUpgraded.getValue(), containsString(originalIndexName));

            var updatedSnapshotName = createSnapshot("union-snapshot");
            var arguments = prepareSnapshotMigrationArgs(updatedSnapshotName);

            configureDataFilters(originalIndexName, arguments);

<<<<<<< HEAD
=======
            // Execute migration
            var result = executeMigration(arguments, MetadataCommands.MIGRATE);
            checkResult(result, originalIndexName);
        }
    }

    @Test
    public void multiTypeTransformationTest_union_5_6() {
        try (
            final var indexCreatedCluster = new SearchClusterContainer(SearchClusterContainer.ES_V5_6_16);
            final var targetCluster = new SearchClusterContainer(SearchClusterContainer.OS_LATEST)
        ) {
            indexCreatedCluster.start();

            this.sourceCluster = indexCreatedCluster;
            this.targetCluster = targetCluster;

            startClusters();

            var indexCreatedOperations = new ClusterOperations(indexCreatedCluster);

            var originalIndexName = "test_index";

            createMultiTypeIndex(originalIndexName, indexCreatedOperations);

            var arguments = new MigrateOrEvaluateArgs();
            arguments.sourceArgs.host = sourceCluster.getUrl();
            arguments.targetArgs.host = targetCluster.getUrl();

            configureDataFilters(originalIndexName, arguments);

            // Execute migration 
>>>>>>> 459a6ef2
            var result = executeMigration(arguments, MetadataCommands.MIGRATE);
            checkResult(result, originalIndexName);
        }
    }
    
    private void createDocumentsWithManyTypes(String originalIndexName, ClusterOperations indexCreatedOperations) {
        indexCreatedOperations.createIndex(originalIndexName);
        indexCreatedOperations.createDocument(originalIndexName, "1", "{\"field1\":\"My Name\"}", null, "type1");
        indexCreatedOperations.createDocument(originalIndexName, "2", "{\"field1\":\"string\", \"field2\":123}", null, "type2");
        indexCreatedOperations.createDocument(originalIndexName, "3", "{\"field3\":1.1}", null, "type3");
    }

    @SneakyThrows
    private void checkResult(MigrationItemResult result, String indexName) {
        log.info(result.asCliOutput());
        assertThat(result.getExitCode(), equalTo(0));

        var actualCreationResult = result.getItems().getIndexes().stream().filter(i -> indexName.equals(i.getName())).findFirst().get();
        assertThat(actualCreationResult.getException(), equalTo(null));
        assertThat(actualCreationResult.getName(), equalTo(indexName));
        assertThat(actualCreationResult.getFailureType(), equalTo(null));
        assertThat(actualCreationResult.getException(), equalTo(null));
        assertThat(actualCreationResult.getName(), equalTo(indexName));
        assertThat(actualCreationResult.getFailureType(), equalTo(null));

        var res = targetOperations.get("/" + indexName);
        assertThat(res.getKey(), equalTo(200));
        assertThat(res.getValue(), containsString(indexName));

        var mappingResponse = targetOperations.get("/" + indexName + "/_mapping");
        assertThat(mappingResponse.getKey(), equalTo(200));

        var mapper = new ObjectMapper();
        var mappingJson = mapper.readTree(mappingResponse.getValue());

        var properties = mappingJson.path(indexName).path("mappings").path("properties");

        assertThat(properties.get("field1").get("type").asText(), equalTo("text"));
        assertThat(properties.get("field2").get("type").asText(), equalTo("long"));
        // In ES2 the default mapping type for floating point numbers was double, later it was changed to float
        // https://www.elastic.co/guide/en/elasticsearch/reference/5.6/breaking_50_mapping_changes.html#_floating_points_use_literal_float_literal_instead_of_literal_double_literal
        assertThat(properties.get("field3").get("type").asText(), anyOf(equalTo("float"), equalTo("double")));
    }

    private void configureDataFilters(String originalIndexName, MigrateOrEvaluateArgs arguments) {
        var dataFilterArgs = new DataFilterArgs();
        dataFilterArgs.indexTemplateAllowlist = List.of("");
        dataFilterArgs.indexAllowlist = List.of(originalIndexName);
        arguments.dataFilterArgs = dataFilterArgs;

        arguments.metadataTransformationParams.multiTypeResolutionBehavior = IndexMappingTypeRemoval.MultiTypeResolutionBehavior.UNION;
    }

    @Test
    public void es5_doesNotAllow_multiTypeConflicts() {
        try (
            final var es5 = new SearchClusterContainer(SearchClusterContainer.ES_V5_6_16)
        ) {
            es5.start();

            var clusterOperations = new ClusterOperations(es5);

            var originalIndexName = "test_index";
            String body = "{" +
                "  \"settings\": {" +
                "    \"index\": {" +
                "      \"number_of_shards\": 5," +
                "      \"number_of_replicas\": 0" +
                "    }" +
                "  }," +
                "  \"mappings\": {" +
                "    \"type1\": {" +
                "      \"properties\": {" +
                "        \"field1\": { \"type\": \"float\" }" +
                "      }" +
                "    }," +
                "    \"type2\": {" +
                "      \"properties\": {" +
                "        \"field1\": { \"type\": \"long\" }" +
                "      }" +
                "    }" +
                "  }" +
                "}";
            var res = clusterOperations.put("/" + originalIndexName, body);
            assertThat(res.getKey(), equalTo(400));
            assertThat(res.getValue(), containsString("mapper [field1] cannot be changed from type [long] to [float]"));
        }
    }
}<|MERGE_RESOLUTION|>--- conflicted
+++ resolved
@@ -32,8 +32,8 @@
 
     private static Stream<Arguments> scenarios() {
         var scenarios = Stream.<Arguments>builder();
-        scenarios.add(Arguments.of(SearchClusterContainer.ES_V2_4_6, SearchClusterContainer.ES_V5_6_16, SearchClusterContainer.OS_V2_14_0));
-        scenarios.add(Arguments.of(SearchClusterContainer.ES_V5_6_16, SearchClusterContainer.ES_V6_8_23, SearchClusterContainer.OS_V2_14_0));
+        scenarios.add(Arguments.of(SearchClusterContainer.ES_V2_4_6, SearchClusterContainer.ES_V5_6_16, SearchClusterContainer.OS_LATEST));
+        scenarios.add(Arguments.of(SearchClusterContainer.ES_V5_6_16, SearchClusterContainer.ES_V6_8_23, SearchClusterContainer.OS_LATEST));
         return scenarios.build();
     }
 
@@ -61,13 +61,8 @@
         }
 
         try (
-<<<<<<< HEAD
             final var sourceCluster = new SearchClusterContainer(sourceVersion);
             final var targetCluster = new SearchClusterContainer(targetVersion)
-=======
-            final var upgradedSourceCluster = new SearchClusterContainer(SearchClusterContainer.ES_V6_8_23);
-            final var targetCluster = new SearchClusterContainer(SearchClusterContainer.OS_LATEST)
->>>>>>> 459a6ef2
         ) {
             this.sourceCluster = sourceCluster;
             this.targetCluster = targetCluster;
@@ -90,41 +85,6 @@
 
             configureDataFilters(originalIndexName, arguments);
 
-<<<<<<< HEAD
-=======
-            // Execute migration
-            var result = executeMigration(arguments, MetadataCommands.MIGRATE);
-            checkResult(result, originalIndexName);
-        }
-    }
-
-    @Test
-    public void multiTypeTransformationTest_union_5_6() {
-        try (
-            final var indexCreatedCluster = new SearchClusterContainer(SearchClusterContainer.ES_V5_6_16);
-            final var targetCluster = new SearchClusterContainer(SearchClusterContainer.OS_LATEST)
-        ) {
-            indexCreatedCluster.start();
-
-            this.sourceCluster = indexCreatedCluster;
-            this.targetCluster = targetCluster;
-
-            startClusters();
-
-            var indexCreatedOperations = new ClusterOperations(indexCreatedCluster);
-
-            var originalIndexName = "test_index";
-
-            createMultiTypeIndex(originalIndexName, indexCreatedOperations);
-
-            var arguments = new MigrateOrEvaluateArgs();
-            arguments.sourceArgs.host = sourceCluster.getUrl();
-            arguments.targetArgs.host = targetCluster.getUrl();
-
-            configureDataFilters(originalIndexName, arguments);
-
-            // Execute migration 
->>>>>>> 459a6ef2
             var result = executeMigration(arguments, MetadataCommands.MIGRATE);
             checkResult(result, originalIndexName);
         }
