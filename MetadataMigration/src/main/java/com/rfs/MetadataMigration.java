--- conflicted
+++ resolved
@@ -106,19 +106,13 @@
         final String targetHost = arguments.targetHost;
         final String targetUser = arguments.targetUser;
         final String targetPass = arguments.targetPass;
-<<<<<<< HEAD
         final List<String> indexAllowlist = arguments.indexAllowlist;
-=======
         final boolean targetInsecure = arguments.targetInsecure;
->>>>>>> 93fd822f
         final List<String> indexTemplateAllowlist = arguments.indexTemplateAllowlist;
         final List<String> componentTemplateAllowlist = arguments.componentTemplateAllowlist;
         final int awarenessDimensionality = arguments.minNumberOfReplicas + 1;
 
         final ConnectionDetails targetConnection = new ConnectionDetails(targetHost, targetUser, targetPass, targetInsecure);
-
-
-
 
 
         TryHandlePhaseFailure.executeWithTryCatch(() -> {
