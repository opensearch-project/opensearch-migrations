--- conflicted
+++ resolved
@@ -62,11 +62,7 @@
         @ParametersDelegate
         public ConnectionDetails.TargetArgs targetArgs;
 
-<<<<<<< HEAD
         @Parameter(names = {"--index-allowlist"}, description = ("Optional.  List of index names to migrate"
-=======
-        @Parameter(names = { "--index-allowlist" }, description = ("Optional.  List of index names to migrate"
->>>>>>> c131e8e6
             + " (e.g. 'logs_2024_01, logs_2024_02').  Default: all non-system indices (e.g. those not starting with '.')"), required = false)
         public List<String> indexAllowlist = List.of();
 
@@ -136,35 +132,16 @@
                 : S3Repo.create(s3LocalDirPath, new S3Uri(s3RepoUri), s3Region);
             final SnapshotRepo.Provider repoDataProvider = new SnapshotRepoProvider_ES_7_10(sourceRepo);
             final GlobalMetadata.Factory metadataFactory = new GlobalMetadataFactory_ES_7_10(repoDataProvider);
-<<<<<<< HEAD
             final GlobalMetadataCreator_OS_2_11 metadataCreator =
                     new GlobalMetadataCreator_OS_2_11(targetClient, List.of(), componentTemplateAllowlist,
                             indexTemplateAllowlist, rootContext.createMetadataMigrationContext());
             final Transformer transformer = TransformFunctions.getTransformer(ClusterVersion.ES_7_10, ClusterVersion.OS_2_11, awarenessDimensionality);
-=======
-            final GlobalMetadataCreator_OS_2_11 metadataCreator = new GlobalMetadataCreator_OS_2_11(
-                targetClient,
-                List.of(),
-                componentTemplateAllowlist,
-                indexTemplateAllowlist
-            );
-            final Transformer transformer = TransformFunctions.getTransformer(
-                ClusterVersion.ES_7_10,
-                ClusterVersion.OS_2_11,
-                awarenessDimensionality
-            );
->>>>>>> c131e8e6
             new MetadataRunner(snapshotName, metadataFactory, metadataCreator, transformer).migrateMetadata();
 
             final IndexMetadata.Factory indexMetadataFactory = new IndexMetadataFactory_ES_7_10(repoDataProvider);
             final IndexCreator_OS_2_11 indexCreator = new IndexCreator_OS_2_11(targetClient);
-<<<<<<< HEAD
             new IndexRunner(snapshotName, indexMetadataFactory, indexCreator, transformer, indexAllowlist,
                     rootContext.createIndexContext()).migrateIndices();
-=======
-            new IndexRunner(snapshotName, indexMetadataFactory, indexCreator, transformer, indexAllowlist)
-                .migrateIndices();
->>>>>>> c131e8e6
         });
     }
 }