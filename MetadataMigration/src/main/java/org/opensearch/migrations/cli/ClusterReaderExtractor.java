package org.opensearch.migrations.cli;

import java.net.URI;
import java.nio.file.Path;
import java.util.Optional;

import org.opensearch.migrations.MigrateOrEvaluateArgs;
import org.opensearch.migrations.Version;
import org.opensearch.migrations.bulkload.common.FileSystemRepo;
import org.opensearch.migrations.bulkload.common.S3Repo;
import org.opensearch.migrations.bulkload.common.S3Uri;
import org.opensearch.migrations.bulkload.common.SourceRepo;
import org.opensearch.migrations.bulkload.common.http.ConnectionContext;
import org.opensearch.migrations.cluster.ClusterProviderRegistry;
import org.opensearch.migrations.cluster.ClusterReader;

import com.beust.jcommander.ParameterException;
import lombok.AllArgsConstructor;

@AllArgsConstructor
public class ClusterReaderExtractor {
    private final MigrateOrEvaluateArgs arguments;

    public ClusterReader extractClusterReader() {
        if (arguments.fileSystemRepoPath == null && arguments.s3RepoUri == null && arguments.sourceArgs.host == null) {
            throw new ParameterException("No details on the source cluster found, please supply a connection details or a snapshot");
        }
        if ((arguments.s3RepoUri != null) && (arguments.s3Region == null || arguments.s3LocalDirPath == null)) {
            throw new ParameterException("If an s3 repo is being used, s3-region and s3-local-dir-path must be set");
        }

        if (arguments.sourceArgs != null && arguments.sourceArgs.host != null) {
            return getRemoteReader(arguments.sourceArgs.toConnectionContext());
        }

        if (arguments.sourceVersion == null) {
            throw new ParameterException("Unable to read from snapshot without --source-version parameter");
        }

        // Get file finder
        var fileFinder = ClusterProviderRegistry.getSnapshotFileFinder(arguments.sourceVersion, true);
        
        SourceRepo repo = null;
        if (arguments.fileSystemRepoPath != null) {
            repo = new FileSystemRepo(Path.of(arguments.fileSystemRepoPath), fileFinder);
        } else if (arguments.s3LocalDirPath != null) {
<<<<<<< HEAD
            repo = S3Repo.create(
                Path.of(arguments.s3LocalDirPath),
                new S3Uri(arguments.s3RepoUri),
                arguments.s3Region,
                Optional.ofNullable(arguments.s3Endpoint).map(URI::create).orElse(null)
            );
=======
            repo = S3Repo.create(Path.of(arguments.s3LocalDirPath), new S3Uri(arguments.s3RepoUri), arguments.s3Region, fileFinder);
>>>>>>> f5327274
        } else {
            throw new ParameterException("Unable to find valid resource provider");
        }

        if (arguments.sourceVersion == null) {
            throw new ParameterException("Unable to read from snapshot without --source-version parameter");
        }
        return getSnapshotReader(arguments.sourceVersion, repo);
    }

    ClusterReader getRemoteReader(ConnectionContext connection) {
        return ClusterProviderRegistry.getRemoteReader(connection, arguments.versionStrictness.allowLooseVersionMatches);
    }

    ClusterReader getSnapshotReader(Version sourceVersion, SourceRepo repo) {
        return ClusterProviderRegistry.getSnapshotReader(sourceVersion, repo, arguments.versionStrictness.allowLooseVersionMatches);
    }
}<|MERGE_RESOLUTION|>--- conflicted
+++ resolved
@@ -39,21 +39,18 @@
 
         // Get file finder
         var fileFinder = ClusterProviderRegistry.getSnapshotFileFinder(arguments.sourceVersion, true);
-        
+
         SourceRepo repo = null;
         if (arguments.fileSystemRepoPath != null) {
             repo = new FileSystemRepo(Path.of(arguments.fileSystemRepoPath), fileFinder);
         } else if (arguments.s3LocalDirPath != null) {
-<<<<<<< HEAD
             repo = S3Repo.create(
                 Path.of(arguments.s3LocalDirPath),
                 new S3Uri(arguments.s3RepoUri),
                 arguments.s3Region,
+                fileFinder,
                 Optional.ofNullable(arguments.s3Endpoint).map(URI::create).orElse(null)
             );
-=======
-            repo = S3Repo.create(Path.of(arguments.s3LocalDirPath), new S3Uri(arguments.s3RepoUri), arguments.s3Region, fileFinder);
->>>>>>> f5327274
         } else {
             throw new ParameterException("Unable to find valid resource provider");
         }
