plugins {
    id 'org.opensearch.migrations.java-application-conventions'
    id 'io.freefair.lombok'
}

dependencies {
    implementation project(":coreUtilities")
    implementation project(":RFS")
    implementation project(':transformation')
    implementation project(':transformation:transformationPlugins:jsonMessageTransformers:jsonMessageTransformerLoaders')

    implementation libs.jcommander
    implementation libs.slf4j.api
    implementation libs.log4j.slf4j2.impl
    implementation libs.log4j.core
<<<<<<< HEAD
=======
    implementation libs.jackson.databind
>>>>>>> bc8ded1b

    testImplementation testFixtures(project(':RFS'))
    testImplementation testFixtures(project(':testHelperFixtures'))
    testImplementation project(":CreateSnapshot")
    testImplementation libs.log4j.slf4j2.impl
    testImplementation libs.junit.jupiter.api
    testImplementation libs.junit.jupiter.params
    testImplementation libs.mockito.core
    testImplementation libs.mockito.junit.jupiter
    testImplementation libs.hamcrest
    testImplementation libs.testcontainers
    testImplementation libs.jackson.databind

    testRuntimeOnly libs.junit.jupiter.engine
}

application {
    mainClass.set('org.opensearch.migrations.MetadataMigration')
}<|MERGE_RESOLUTION|>--- conflicted
+++ resolved
@@ -13,10 +13,7 @@
     implementation libs.slf4j.api
     implementation libs.log4j.slf4j2.impl
     implementation libs.log4j.core
-<<<<<<< HEAD
-=======
     implementation libs.jackson.databind
->>>>>>> bc8ded1b
 
     testImplementation testFixtures(project(':RFS'))
     testImplementation testFixtures(project(':testHelperFixtures'))
