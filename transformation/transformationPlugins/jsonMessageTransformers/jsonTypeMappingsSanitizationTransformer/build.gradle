--- conflicted
+++ resolved
@@ -1,11 +1,7 @@
 plugins {
     id 'io.freefair.lombok'
-<<<<<<< HEAD
     id 'java'
-    id 'java-library'
-=======
     id 'org.opensearch.migrations.java-library-conventions'
->>>>>>> 6742bfac
     id 'java-test-fixtures'
 }
 
