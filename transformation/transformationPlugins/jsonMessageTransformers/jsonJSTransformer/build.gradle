plugins {
    id 'org.opensearch.migrations.java-library-conventions'
    id 'io.freefair.lombok'
    id 'de.undercouch.download' version '5.4.0'  // For downloading JS packages
}

dependencies {
    implementation project(':transformation:transformationPlugins:jsonMessageTransformers:jsonMessageTransformerInterface')

    implementation libs.guava
    implementation libs.slf4j.api

    implementation libs.jackson.databind
    implementation libs.jackson.core
    implementation libs.polyglot
    implementation libs.polyglot.js.community

    testImplementation project(':TrafficCapture:trafficReplayer')
    testImplementation project(':transformation:transformationPlugins:jsonMessageTransformers:jsonMessageTransformerLoaders')
    testImplementation testFixtures(project(path: ':testHelperFixtures'))
    testImplementation testFixtures(project(path: ':TrafficCapture:trafficReplayer'))

<<<<<<< HEAD
    testImplementation group:'org.junit.jupiter', name:'junit-jupiter-api'
    testImplementation group:'org.junit.jupiter', name:'junit-jupiter-params'
    testImplementation group:'org.slf4j', name: 'slf4j-api'
    testRuntimeOnly group:'org.junit.jupiter', name:'junit-jupiter-engine'
    implementation project(path: ':transformation:standardJavascriptTransforms', configuration: 'jsResources')
=======
    testImplementation libs.junit.jupiter.api
    testImplementation libs.junit.jupiter.params
    testImplementation libs.slf4j.api
    testRuntimeOnly libs.junit.jupiter.engine
>>>>>>> ce224154
}


// Process JS resources
processResources {
    from(project(':transformation:standardJavascriptTransforms').buildDir.toString() + '/dist') {
        into 'js' // should be within the build area
    }

    // Ensure the packageJs task runs before this
    dependsOn ':transformation:standardJavascriptTransforms:packageJs'
}<|MERGE_RESOLUTION|>--- conflicted
+++ resolved
@@ -20,18 +20,11 @@
     testImplementation testFixtures(project(path: ':testHelperFixtures'))
     testImplementation testFixtures(project(path: ':TrafficCapture:trafficReplayer'))
 
-<<<<<<< HEAD
-    testImplementation group:'org.junit.jupiter', name:'junit-jupiter-api'
-    testImplementation group:'org.junit.jupiter', name:'junit-jupiter-params'
-    testImplementation group:'org.slf4j', name: 'slf4j-api'
-    testRuntimeOnly group:'org.junit.jupiter', name:'junit-jupiter-engine'
-    implementation project(path: ':transformation:standardJavascriptTransforms', configuration: 'jsResources')
-=======
     testImplementation libs.junit.jupiter.api
     testImplementation libs.junit.jupiter.params
     testImplementation libs.slf4j.api
     testRuntimeOnly libs.junit.jupiter.engine
->>>>>>> ce224154
+    implementation project(path: ':transformation:standardJavascriptTransforms', configuration: 'jsResources')
 }
 
 
