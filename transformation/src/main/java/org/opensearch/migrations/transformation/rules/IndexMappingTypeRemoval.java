--- conflicted
+++ resolved
@@ -43,11 +43,7 @@
 
     @Override
     public CanApplyResult canApply(final Index index) {
-<<<<<<< HEAD
-        final var mappingNode = index.getRawJson().get("mappings");
-=======
-        final var mappingNode = index.rawJson().get(MAPPINGS_KEY);
->>>>>>> 64d3a7f7
+        final var mappingNode = index.getRawJson().get(MAPPINGS_KEY);
 
         if (mappingNode == null) {
             return CanApplyResult.NO;
@@ -78,11 +74,7 @@
             return false;
         }
 
-<<<<<<< HEAD
-        final var mappingsNode = index.getRawJson().get("mappings");
-=======
-        final var mappingsNode = index.rawJson().get(MAPPINGS_KEY);
->>>>>>> 64d3a7f7
+        final var mappingsNode = index.getRawJson().get(MAPPINGS_KEY);
         // Handle array case
         if (mappingsNode.isArray()) {
             final var mappingsInnerNode = (ObjectNode) mappingsNode.get(0);
@@ -92,11 +84,7 @@
 
             mappingsInnerNode.remove(typeName);
             typeNode.fields().forEachRemaining(node -> mappingsInnerNode.set(node.getKey(), node.getValue()));
-<<<<<<< HEAD
-            index.getRawJson().set("mappings", mappingsInnerNode);
-=======
-            index.rawJson().set(MAPPINGS_KEY, mappingsInnerNode);
->>>>>>> 64d3a7f7
+            index.getRawJson().set(MAPPINGS_KEY, mappingsInnerNode);
         }
 
         if (mappingsNode.isObject()) {
