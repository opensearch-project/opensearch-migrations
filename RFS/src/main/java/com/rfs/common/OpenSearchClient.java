package com.rfs.common;

import java.net.HttpURLConnection;
import java.time.Duration;
import java.util.Map;
import java.util.Optional;
import java.util.regex.Matcher;
import java.util.regex.Pattern;

import com.fasterxml.jackson.databind.DeserializationFeature;
import com.fasterxml.jackson.databind.ObjectMapper;
import com.fasterxml.jackson.databind.node.ObjectNode;
import org.apache.logging.log4j.LogManager;
import org.apache.logging.log4j.Logger;

import com.rfs.common.http.ConnectionContext;
import com.rfs.common.http.HttpResponse;
import com.rfs.tracing.IRfsContexts;
import reactor.core.publisher.Mono;
import reactor.util.retry.Retry;

public class OpenSearchClient {
    private static final Logger logger = LogManager.getLogger(OpenSearchClient.class);
    private static final ObjectMapper objectMapper = new ObjectMapper();

    static {
        objectMapper.configure(DeserializationFeature.FAIL_ON_UNKNOWN_PROPERTIES, false);
    }

    private final RestClient client;

    public OpenSearchClient(ConnectionContext connectionContext) {
        this(new RestClient(connectionContext));
    }

<<<<<<< HEAD
    public OpenSearchClient(ConnectionContext connectionContext, int maxConnections) {
        this(new RestClient(connectionContext, maxConnections));
    }

    OpenSearchClient(RestClient client) {
        this.client = client;
    }

=======
>>>>>>> 86eb4602
    /*
     * Create a legacy template if it does not already exist.  Returns an Optional; if the template was created, it
     * will be the created object and empty otherwise.
     */
    public Optional<ObjectNode> createLegacyTemplate(
        String templateName,
        ObjectNode settings,
        IRfsContexts.ICheckedIdempotentPutRequestContext context
    ) {
        String targetPath = "_template/" + templateName;
        return createObjectIdempotent(targetPath, settings, context);
    }

    /*
     * Create a component template if it does not already exist.  Returns an Optional; if the template was created, it
     * will be the created object and empty otherwise.
     */
    public Optional<ObjectNode> createComponentTemplate(
        String templateName,
        ObjectNode settings,
        IRfsContexts.ICheckedIdempotentPutRequestContext context
    ) {
        String targetPath = "_component_template/" + templateName;
        return createObjectIdempotent(targetPath, settings, context);
    }

    /*
     * Create an index template if it does not already exist.  Returns an Optional; if the template was created, it
     * will be the created object and empty otherwise.
     */
    public Optional<ObjectNode> createIndexTemplate(
        String templateName,
        ObjectNode settings,
        IRfsContexts.ICheckedIdempotentPutRequestContext context
    ) {
        String targetPath = "_index_template/" + templateName;
        return createObjectIdempotent(targetPath, settings, context);
    }

    /*
     * Create an index if it does not already exist.  Returns an Optional; if the index was created, it
     * will be the created object and empty otherwise.
     */
    public Optional<ObjectNode> createIndex(
        String indexName,
        ObjectNode settings,
        IRfsContexts.ICheckedIdempotentPutRequestContext context
    ) {
        String targetPath = indexName;
        return createObjectIdempotent(targetPath, settings, context);
    }

    private Optional<ObjectNode> createObjectIdempotent(
        String objectPath,
        ObjectNode settings,
        IRfsContexts.ICheckedIdempotentPutRequestContext context
    ) {
        HttpResponse getResponse = client.getAsync(objectPath, context.createCheckRequestContext())
            .flatMap(resp -> {
                if (resp.statusCode == HttpURLConnection.HTTP_NOT_FOUND || resp.statusCode == HttpURLConnection.HTTP_OK) {
                    return Mono.just(resp);
                } else {
                    String errorMessage = ("Could not create object: "
                        + objectPath
                        + ". Response Code: "
                        + resp.statusCode
                        + ", Response Message: "
                        + resp.statusText
                        + ", Response Body: "
                        + resp.body);
                    return Mono.error(new OperationFailed(errorMessage, resp));
                }
            })
            .doOnError(e -> logger.error(e.getMessage()))
            .retryWhen(Retry.backoff(3, Duration.ofSeconds(1)).maxBackoff(Duration.ofSeconds(10)))
            .block();

        assert getResponse != null : ("getResponse should not be null; it should either be a valid response or an exception"
            + " should have been thrown.");
        boolean objectDoesNotExist = getResponse.statusCode == HttpURLConnection.HTTP_NOT_FOUND;
        if (objectDoesNotExist) {
            client.putAsync(objectPath, settings.toString(), context.createCheckRequestContext()).flatMap(resp -> {
                if (resp.statusCode == HttpURLConnection.HTTP_OK) {
                    return Mono.just(resp);
                } else if (resp.statusCode == HttpURLConnection.HTTP_BAD_REQUEST) {
                    return Mono.error(
                        new InvalidResponse("Create object failed for " + objectPath + "\r\n" + resp.body, resp)
                    );
                } else {
                    String errorMessage = ("Could not create object: "
                        + objectPath
                        + ". Response Code: "
                        + resp.statusCode
                        + ", Response Message: "
                        + resp.statusText
                        + ", Response Body: "
                        + resp.body);
                    return Mono.error(new OperationFailed(errorMessage, resp));
                }
            })
                .doOnError(e -> logger.error(e.getMessage()))
                .retryWhen(
                    Retry.backoff(3, Duration.ofSeconds(1))
                        .maxBackoff(Duration.ofSeconds(10))
                        .filter(throwable -> !(throwable instanceof InvalidResponse)) // Do not retry on this exception
                )
                .block();

            return Optional.of(settings);
        }
        // The only response code that can end up here is HTTP_OK, which means the object already existed
        return Optional.empty();
    }

    /*
     * Attempts to register a snapshot repository; no-op if the repo already exists.
     */
    public void registerSnapshotRepo(
        String repoName,
        ObjectNode settings,
        IRfsContexts.ICreateSnapshotContext context
    ) {
        String targetPath = "_snapshot/" + repoName;
        client.putAsync(targetPath, settings.toString(), context.createRegisterRequest()).flatMap(resp -> {
            if (resp.statusCode == HttpURLConnection.HTTP_OK) {
                return Mono.just(resp);
            } else {
                String errorMessage = ("Could not register snapshot repo: "
                    + targetPath
                    + ". Response Code: "
                    + resp.statusCode
                    + ", Response Message: "
                    + resp.statusText
                    + ", Response Body: "
                    + resp.body);
                return Mono.error(new OperationFailed(errorMessage, resp));
            }
        })
            .doOnError(e -> logger.error(e.getMessage()))
            .retryWhen(Retry.backoff(3, Duration.ofSeconds(1)).maxBackoff(Duration.ofSeconds(10)))
            .block();
    }

    /*
     * Attempts to create a snapshot; no-op if the snapshot already exists.
     */
    public void createSnapshot(
        String repoName,
        String snapshotName,
        ObjectNode settings,
        IRfsContexts.ICreateSnapshotContext context
    ) {
        String targetPath = "_snapshot/" + repoName + "/" + snapshotName;
        client.putAsync(targetPath, settings.toString(), context.createSnapshotContext()).flatMap(resp -> {
            if (resp.statusCode == HttpURLConnection.HTTP_OK) {
                return Mono.just(resp);
            } else {
                String errorMessage = ("Could not create snapshot: "
                    + targetPath
                    + ". Response Code: "
                    + resp.statusCode
                    + ", Response Message: "
                    + resp.statusText
                    + ", Response Body: "
                    + resp.body);
                return Mono.error(new OperationFailed(errorMessage, resp));
            }
        })
            .doOnError(e -> logger.error(e.getMessage()))
            .retryWhen(Retry.backoff(3, Duration.ofSeconds(1)).maxBackoff(Duration.ofSeconds(10)))
            .block();
    }

    /*
     * Get the status of a snapshot.  Returns an Optional; if the snapshot was found, it will be the snapshot status
     * and empty otherwise.
     */
    public Optional<ObjectNode> getSnapshotStatus(
        String repoName,
        String snapshotName,
        IRfsContexts.ICreateSnapshotContext context
    ) {
        String targetPath = "_snapshot/" + repoName + "/" + snapshotName;
        var getResponse = client.getAsync(targetPath, context.createGetSnapshotContext()).flatMap(resp -> {
            if (resp.statusCode == HttpURLConnection.HTTP_OK || resp.statusCode == HttpURLConnection.HTTP_NOT_FOUND) {
                return Mono.just(resp);
            } else {
                String errorMessage = "Could get status of snapshot: "
                    + targetPath
                    + ". Response Code: "
                    + resp.statusCode
                    + ", Response Body: "
                    + resp.body;
                return Mono.error(new OperationFailed(errorMessage, resp));
            }
        })
            .doOnError(e -> logger.error(e.getMessage()))
            .retryWhen(Retry.backoff(3, Duration.ofSeconds(1)).maxBackoff(Duration.ofSeconds(10)))
            .block();

        assert getResponse != null : ("getResponse should not be null; it should either be a valid response or an exception"
            + " should have been thrown.");
        if (getResponse.statusCode == HttpURLConnection.HTTP_OK) {
            try {
                return Optional.of(objectMapper.readValue(getResponse.body, ObjectNode.class));
            } catch (Exception e) {
                String errorMessage = "Could not parse response for: _snapshot/" + repoName + "/" + snapshotName;
                throw new OperationFailed(errorMessage, getResponse);
            }
        } else if (getResponse.statusCode == HttpURLConnection.HTTP_NOT_FOUND) {
            return Optional.empty();
        } else {
            String errorMessage = "Should not have gotten here while parsing response for: _snapshot/"
                + repoName
                + "/"
                + snapshotName;
            throw new OperationFailed(errorMessage, getResponse);
        }
    }

    public Mono<BulkResponse> sendBulkRequest(String indexName, String body, IRfsContexts.IRequestContext context) {
        String targetPath = indexName + "/_bulk";

        return client.postAsync(targetPath, body, context)
            .map(response -> new BulkResponse(response.statusCode, response.statusText, response.headers, response.body))
            .flatMap(resp -> {
                if (resp.hasBadStatusCode() || resp.hasFailedOperations()) {
                    logger.error(resp.getFailureMessage());
                    return Mono.error(new OperationFailed(resp.getFailureMessage(), resp));
                }
                return Mono.just(resp);
            })
            // In throttle cases, this will be low enough to get down to 1tps with 50 concurrency
            .retryWhen(Retry.backoff(6, Duration.ofSeconds(2)).maxBackoff(Duration.ofSeconds(60)));
    }

    public HttpResponse refresh(IRfsContexts.IRequestContext context) {
        String targetPath = "_refresh";
        return client.get(targetPath, context);
    }

    public static class BulkResponse extends HttpResponse {
        public BulkResponse(int statusCode, String statusText, Map<String, String> headers, String body) {
            super(statusCode, statusText, headers, body);
        }

        public boolean hasBadStatusCode() {
            return !(statusCode == HttpURLConnection.HTTP_OK || statusCode == HttpURLConnection.HTTP_CREATED);
        }

        public boolean hasFailedOperations() {
            // The OpenSearch Bulk API response body is JSON and contains a top-level "errors" field that indicates
            // whether any of the individual operations in the bulk request failed. Rather than marshalling the entire
            // response as JSON, just check for the string value.

            String regexPattern = "\"errors\"\\s*:\\s*true";
            Pattern pattern = Pattern.compile(regexPattern);
            Matcher matcher = pattern.matcher(body);
            return matcher.find();
        }

        public String getFailureMessage() {
            String failureMessage;
            if (hasBadStatusCode()) {
                failureMessage = "Bulk request failed.  Status code: " + statusCode + ", Response body: " + body;
            } else {
                failureMessage = "Bulk request succeeded, but some operations failed.  Response body: " + body;
            }

            return failureMessage;
        }
    }

    public static class OperationFailed extends RfsException {
        public final HttpResponse response;

        public OperationFailed(String message, HttpResponse response) {
            super(message);

            this.response = response;
        }
    }
}<|MERGE_RESOLUTION|>--- conflicted
+++ resolved
@@ -33,17 +33,10 @@
         this(new RestClient(connectionContext));
     }
 
-<<<<<<< HEAD
-    public OpenSearchClient(ConnectionContext connectionContext, int maxConnections) {
-        this(new RestClient(connectionContext, maxConnections));
-    }
-
     OpenSearchClient(RestClient client) {
         this.client = client;
     }
 
-=======
->>>>>>> 86eb4602
     /*
      * Create a legacy template if it does not already exist.  Returns an Optional; if the template was created, it
      * will be the created object and empty otherwise.
