package com.rfs.common;

import java.io.IOException;
import java.nio.file.Path;
import java.util.concurrent.ArrayBlockingQueue;
import java.util.concurrent.BlockingQueue;

import lombok.AllArgsConstructor;
import lombok.Getter;
import lombok.SneakyThrows;
import lombok.extern.slf4j.Slf4j;
import org.apache.lucene.document.Document;
import org.apache.lucene.index.DirectoryReader;
import org.apache.lucene.index.IndexReader;
import org.apache.lucene.store.FSDirectory;
import org.apache.lucene.util.BytesRef;

import lombok.Lombok;
import lombok.RequiredArgsConstructor;
import reactor.core.publisher.Flux;

@RequiredArgsConstructor
@Slf4j
public class LuceneDocumentsReader {
<<<<<<< HEAD
    public static final int NUM_DOCUMENTS_BUFFERED = 1;
=======
    public static final int NUM_DOCUMENTS_BUFFERED = 1024;
>>>>>>> a9b6709f
    protected final Path indexDirectoryPath;

    public class DocumentOrDone {}
    @Getter
    @AllArgsConstructor
    public class DocumentHolder extends DocumentOrDone {
        Document value;
    }
    public class Done extends DocumentOrDone {}

    public BlockingQueue<DocumentOrDone> packageDocumentsIntoQueue() {
        var docQueue = new ArrayBlockingQueue<DocumentOrDone>(NUM_DOCUMENTS_BUFFERED, true);
        new Thread(() -> {
            try (var reader = openIndexReader(indexDirectoryPath)) {
                log.info(reader.maxDoc() + " documents found in the current Lucene index");
                for (var i=0; i<reader.maxDoc(); ++i) {
                    var doc = getDocument(reader, i);
                    if (doc != null) { // Skip malformed docs
                        docQueue.put(new DocumentHolder(doc));
                    }
                }
                docQueue.add(new Done());
            } catch (IOException | InterruptedException e) {
                throw Lombok.sneakyThrow(e);
            }
        }).start();
        return docQueue;
    }
//
//    public Flux<Document> readDocuments() {
//        var queue = packageDocumentsIntoQueue();
//        return Flux.create(sink -> {
//            while (true) {
//                try {
//                    var item = queue.take(); // TODO - this is still a blocking call!
//                    if (item instanceof Done) {
//                        sink.complete();
//                        break;
//                    }
//                    sink.next(((DocumentHolder)item).value);
//                } catch (InterruptedException e) {
//                    sink.error(e);
//                    Thread.currentThread().interrupt();
//                    break;
//                }
//
//                if (Thread.currentThread().isInterrupted()) {
//                    break;
//                }
//            }
//        });
//    }

    public Flux<Document> readDocuments() {
<<<<<<< HEAD
        return Flux.using(
                () -> openIndexReader(indexDirectoryPath),
                reader -> {
                    log.info(reader.maxDoc() + " documents found in the current Lucene index");
=======
        var queue = packageDocumentsIntoQueue();
        return Flux.create(sink -> {
            while (true) {
                try {
                    var item = queue.take(); // TODO - this is still a blocking call!
                    if (item instanceof Done) {
                        sink.complete();
                        break;
                    }
                    sink.next(((DocumentHolder)item).value);
                } catch (InterruptedException e) {
                    sink.error(e);
                    Thread.currentThread().interrupt();
                    break;
                }

                if (queue.isEmpty() && Thread.currentThread().isInterrupted()) {
>>>>>>> a9b6709f

                    return Flux.range(0, reader.maxDoc()) // Extract all the Documents in the IndexReader
                            .handle((i, sink) -> {
                                Document doc = getDocument(reader, i);
                                if (doc != null) { // Skip malformed docs
                                    sink.next(doc);
                                }
                            }).cast(Document.class);
                },
                reader -> { // Close the IndexReader when done
                    try {
                        reader.close();
                    } catch (IOException e) {
                        log.error("Failed to close IndexReader", e);
                        throw Lombok.sneakyThrow(e);
                    }
                }
        );
    }

    @SneakyThrows
    protected IndexReader openIndexReader(Path indexDirectoryPath) throws IOException {
        return DirectoryReader.open(FSDirectory.open(indexDirectoryPath));
    }

    protected Document getDocument(IndexReader reader, int docId) {
        try {
            Document document = reader.document(docId);
            BytesRef source_bytes = document.getBinaryValue("_source");
            String id;
            try {
                id = Uid.decodeId(document.getBinaryValue("_id").bytes);
            } catch (Exception e) {
                StringBuilder errorMessage = new StringBuilder();
                errorMessage.append("Unable to parse Document id from Document.  The Document's Fields: ");
                document.getFields().forEach(f -> errorMessage.append(f.name()).append(", "));
                log.error(errorMessage.toString());
                return null; // Skip documents with missing id
            }
            if (source_bytes == null || source_bytes.bytes.length == 0) {
                log.warn("Document " + id + " is deleted or doesn't have the _source field enabled");
                return null;  // Skip these too
            }

            log.debug("Document " + id + " read successfully");
            return document;
        } catch (Exception e) {
            log.error("Failed to read document at Lucene index location " + docId, e);
            return null;
        }
    }
}<|MERGE_RESOLUTION|>--- conflicted
+++ resolved
@@ -22,11 +22,7 @@
 @RequiredArgsConstructor
 @Slf4j
 public class LuceneDocumentsReader {
-<<<<<<< HEAD
-    public static final int NUM_DOCUMENTS_BUFFERED = 1;
-=======
     public static final int NUM_DOCUMENTS_BUFFERED = 1024;
->>>>>>> a9b6709f
     protected final Path indexDirectoryPath;
 
     public class DocumentOrDone {}
@@ -81,30 +77,10 @@
 //    }
 
     public Flux<Document> readDocuments() {
-<<<<<<< HEAD
         return Flux.using(
                 () -> openIndexReader(indexDirectoryPath),
                 reader -> {
                     log.info(reader.maxDoc() + " documents found in the current Lucene index");
-=======
-        var queue = packageDocumentsIntoQueue();
-        return Flux.create(sink -> {
-            while (true) {
-                try {
-                    var item = queue.take(); // TODO - this is still a blocking call!
-                    if (item instanceof Done) {
-                        sink.complete();
-                        break;
-                    }
-                    sink.next(((DocumentHolder)item).value);
-                } catch (InterruptedException e) {
-                    sink.error(e);
-                    Thread.currentThread().interrupt();
-                    break;
-                }
-
-                if (queue.isEmpty() && Thread.currentThread().isInterrupted()) {
->>>>>>> a9b6709f
 
                     return Flux.range(0, reader.maxDoc()) // Extract all the Documents in the IndexReader
                             .handle((i, sink) -> {
