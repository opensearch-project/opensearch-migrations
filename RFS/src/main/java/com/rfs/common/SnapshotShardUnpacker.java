package com.rfs.common;

import java.io.InputStream;
import java.nio.file.Files;
import java.nio.file.Path;
import java.nio.file.Paths;


import lombok.RequiredArgsConstructor;
import org.apache.logging.log4j.LogManager;
import org.apache.logging.log4j.Logger;
import org.apache.lucene.store.FSDirectory;
import org.apache.lucene.store.IOContext;
import org.apache.lucene.store.IndexOutput;
import org.apache.lucene.store.NativeFSLockFactory;
import org.apache.lucene.util.BytesRef;

import com.rfs.models.ShardFileInfo;
import com.rfs.models.ShardMetadata;

@RequiredArgsConstructor
public class SnapshotShardUnpacker {
    private static final Logger logger = LogManager.getLogger(SnapshotShardUnpacker.class);
    private final SourceRepoAccessor repoAccessor;
    private final Path luceneFilesBasePath;
    private final ShardMetadata shardMetadata;
    private final int bufferSize;

    @RequiredArgsConstructor
    public static class Factory {
        private final SourceRepoAccessor repoAccessor;
        private final Path luceneFilesBasePath;
        private final int bufferSize;

        public SnapshotShardUnpacker create(ShardMetadata shardMetadata) {
            return new SnapshotShardUnpacker(repoAccessor, luceneFilesBasePath, shardMetadata, bufferSize);
        }
    }

    public Path unpack() {
        try {
            // Some constants
            NativeFSLockFactory lockFactory = NativeFSLockFactory.INSTANCE;

            // Ensure the blob files are prepped, if they need to be
            repoAccessor.prepBlobFiles(shardMetadata);

            // Create the directory for the shard's lucene files
            Path luceneIndexDir = Paths.get(luceneFilesBasePath + "/" + shardMetadata.getIndexName() + "/" + shardMetadata.getShardId());
            Files.createDirectories(luceneIndexDir);
<<<<<<< HEAD
            final FSDirectory primaryDirectory = FSDirectory.open(luceneIndexDir, lockFactory);

            for (ShardFileInfo fileMetadata : shardMetadata.getFiles()) {
                logger.info("Unpacking - Blob Name: " + fileMetadata.getName() + ", Lucene Name: " + fileMetadata.getPhysicalName());
                try (IndexOutput indexOutput = primaryDirectory.createOutput(fileMetadata.getPhysicalName(), IOContext.DEFAULT);){
                    if (fileMetadata.getName().startsWith("v__")) {
                        final BytesRef hash = fileMetadata.getMetaHash();
                        indexOutput.writeBytes(hash.bytes, hash.offset, hash.length);
                    } else {
                        try (InputStream stream = new PartSliceStream(repoAccessor, fileMetadata, shardMetadata.getIndexId(), shardMetadata.getShardId())) {
                            final byte[] buffer = new byte[Math.toIntExact(Math.min(bufferSize, fileMetadata.getLength()))];
                            int length;
                            while ((length = stream.read(buffer)) > 0) {
                                indexOutput.writeBytes(buffer, 0, length);
=======
            try (FSDirectory primaryDirectory = FSDirectory.open(luceneIndexDir, lockFactory)) {
                for (ShardMetadata.FileInfo fileMetadata : shardMetadata.getFiles()) {
                    logger.info("Unpacking - Blob Name: {}, Lucene Name: {}", fileMetadata.getName(), fileMetadata.getPhysicalName());
                    try (IndexOutput indexOutput = primaryDirectory.createOutput(fileMetadata.getPhysicalName(), IOContext.DEFAULT);){
                        if (fileMetadata.getName().startsWith("v__")) {
                            final BytesRef hash = fileMetadata.getMetaHash();
                            indexOutput.writeBytes(hash.bytes, hash.offset, hash.length);
                        } else {
                            try (InputStream stream = new PartSliceStream(repoAccessor, fileMetadata, shardMetadata.getIndexId(), shardMetadata.getShardId())) {
                                final byte[] buffer = new byte[Math.toIntExact(Math.min(bufferSize, fileMetadata.getLength()))];
                                int length;
                                while ((length = stream.read(buffer)) > 0) {
                                    indexOutput.writeBytes(buffer, 0, length);
                                }
>>>>>>> 07bc3ef4
                            }
                        }
                    }
                }
            }            
            return luceneIndexDir;
        } catch (Exception e) {
            throw new CouldNotUnpackShard("Could not unpack shard: Index " + shardMetadata.getIndexId() + ", Shard " + shardMetadata.getShardId(), e);
        }
    }

    public static class CouldNotUnpackShard extends RfsException {
        public CouldNotUnpackShard(String message, Exception e) {
            super(message, e);
        }
    }

}<|MERGE_RESOLUTION|>--- conflicted
+++ resolved
@@ -48,24 +48,8 @@
             // Create the directory for the shard's lucene files
             Path luceneIndexDir = Paths.get(luceneFilesBasePath + "/" + shardMetadata.getIndexName() + "/" + shardMetadata.getShardId());
             Files.createDirectories(luceneIndexDir);
-<<<<<<< HEAD
-            final FSDirectory primaryDirectory = FSDirectory.open(luceneIndexDir, lockFactory);
-
-            for (ShardFileInfo fileMetadata : shardMetadata.getFiles()) {
-                logger.info("Unpacking - Blob Name: " + fileMetadata.getName() + ", Lucene Name: " + fileMetadata.getPhysicalName());
-                try (IndexOutput indexOutput = primaryDirectory.createOutput(fileMetadata.getPhysicalName(), IOContext.DEFAULT);){
-                    if (fileMetadata.getName().startsWith("v__")) {
-                        final BytesRef hash = fileMetadata.getMetaHash();
-                        indexOutput.writeBytes(hash.bytes, hash.offset, hash.length);
-                    } else {
-                        try (InputStream stream = new PartSliceStream(repoAccessor, fileMetadata, shardMetadata.getIndexId(), shardMetadata.getShardId())) {
-                            final byte[] buffer = new byte[Math.toIntExact(Math.min(bufferSize, fileMetadata.getLength()))];
-                            int length;
-                            while ((length = stream.read(buffer)) > 0) {
-                                indexOutput.writeBytes(buffer, 0, length);
-=======
             try (FSDirectory primaryDirectory = FSDirectory.open(luceneIndexDir, lockFactory)) {
-                for (ShardMetadata.FileInfo fileMetadata : shardMetadata.getFiles()) {
+                for (ShardFileInfo fileMetadata : shardMetadata.getFiles()) {
                     logger.info("Unpacking - Blob Name: {}, Lucene Name: {}", fileMetadata.getName(), fileMetadata.getPhysicalName());
                     try (IndexOutput indexOutput = primaryDirectory.createOutput(fileMetadata.getPhysicalName(), IOContext.DEFAULT);){
                         if (fileMetadata.getName().startsWith("v__")) {
@@ -78,7 +62,6 @@
                                 while ((length = stream.read(buffer)) > 0) {
                                     indexOutput.writeBytes(buffer, 0, length);
                                 }
->>>>>>> 07bc3ef4
                             }
                         }
                     }
