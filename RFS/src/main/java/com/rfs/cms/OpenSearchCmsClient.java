package com.rfs.cms;

import java.util.Optional;

import com.fasterxml.jackson.databind.node.ObjectNode;
import com.rfs.common.OpenSearchClient;
<<<<<<< HEAD
import com.rfs.common.RestClient;
import com.rfs.tracing.IRfsContexts;
=======
>>>>>>> fab14e28

public class OpenSearchCmsClient implements CmsClient {
    public static final String CMS_INDEX_NAME = "cms-reindex-from-snapshot";
    public static final String CMS_SNAPSHOT_DOC_ID = "snapshot_status";
    public static final String CMS_METADATA_DOC_ID = "metadata_status";

    private final OpenSearchClient client;
    private final IRfsContexts.IWorkingStateContext context;

    public OpenSearchCmsClient(OpenSearchClient client, IRfsContexts.IWorkingStateContext context) {
        this.client = client;
        this.context = context;
    }

    @Override
<<<<<<< HEAD
    public boolean createSnapshotEntry(String snapshotName) {
        ObjectNode initial = OpenSearchCmsEntry.Snapshot.getInitial(snapshotName);
        return client.createDocument(CMS_INDEX_NAME, CMS_SNAPSHOT_DOC_ID, initial,
                context.createCreateSnapshotEntryDocumentContext());
    }

    @Override
    public CmsEntry.Snapshot getSnapshotEntry(String snapshotName) {
        RestClient.Response response = client.getDocument(CMS_INDEX_NAME, CMS_SNAPSHOT_DOC_ID,
                context.createGetSnapshotEntryContext());

        if (response.code == HttpURLConnection.HTTP_NOT_FOUND) {
            return null;
        }
        return OpenSearchCmsEntry.Snapshot.fromJsonString(response.body);
    }

    @Override
    public boolean updateSnapshotEntry(String snapshotName, CmsEntry.SnapshotStatus status) {
        OpenSearchCmsEntry.Snapshot snapshot = new OpenSearchCmsEntry.Snapshot(snapshotName, status);
        return client.updateDocument(CMS_INDEX_NAME, CMS_SNAPSHOT_DOC_ID, snapshot.toJson(),
                context.createUpdateSnapshotEntryContext());
    }

    @Override
    public boolean createMetadataEntry() {
        ObjectNode metadataDoc = OpenSearchCmsEntry.Metadata.getInitial();
        return client.createDocument(CMS_INDEX_NAME, CMS_METADATA_DOC_ID, metadataDoc,
                context.createCreateMetadataEntryDocumentContext());
    }

    @Override
    public CmsEntry.Metadata getMetadataEntry() {
        RestClient.Response response = client.getDocument(CMS_INDEX_NAME, CMS_METADATA_DOC_ID,
                context.createGetMetadataEntryDocument());
=======
    public Optional<CmsEntry.Snapshot> createSnapshotEntry(String snapshotName) {
        OpenSearchCmsEntry.Snapshot newEntry = OpenSearchCmsEntry.Snapshot.getInitial(snapshotName);
        Optional<ObjectNode> createdEntry = client.createDocument(CMS_INDEX_NAME, CMS_SNAPSHOT_DOC_ID, newEntry.toJson());
        return createdEntry.map(OpenSearchCmsEntry.Snapshot::fromJson);
    }

    @Override
    public Optional<CmsEntry.Snapshot> getSnapshotEntry(String snapshotName) {
        Optional<ObjectNode> document = client.getDocument(CMS_INDEX_NAME, CMS_SNAPSHOT_DOC_ID);
        return document.map(doc -> (ObjectNode) doc.get("_source"))
                       .map(OpenSearchCmsEntry.Snapshot::fromJson);
    }

    @Override
    public Optional<CmsEntry.Snapshot> updateSnapshotEntry(String snapshotName, CmsEntry.SnapshotStatus status) {
        OpenSearchCmsEntry.Snapshot entry = new OpenSearchCmsEntry.Snapshot(snapshotName, status);
        Optional<ObjectNode> updatedEntry = client.updateDocument(CMS_INDEX_NAME, CMS_SNAPSHOT_DOC_ID, entry.toJson());
        return updatedEntry.map(OpenSearchCmsEntry.Snapshot::fromJson);
    }

    @Override
    public Optional<CmsEntry.Metadata> createMetadataEntry() {
        OpenSearchCmsEntry.Metadata entry = OpenSearchCmsEntry.Metadata.getInitial();
        Optional<ObjectNode> createdEntry = client.createDocument(CMS_INDEX_NAME, CMS_METADATA_DOC_ID, entry.toJson());
        return createdEntry.map(OpenSearchCmsEntry.Metadata::fromJson);
>>>>>>> fab14e28

    }

    @Override
<<<<<<< HEAD
    public boolean setMetadataMigrationStatus(CmsEntry.MetadataStatus status) {
        ObjectNode statusUpdate = objectMapper.createObjectNode();
        statusUpdate.put(OpenSearchCmsEntry.Metadata.FIELD_STATUS, status.toString());
        // Is this right, It isn't clear if set should be creating or upserting.  The next call looks similar too
        return client.updateDocument(CMS_INDEX_NAME, CMS_METADATA_DOC_ID, statusUpdate,
                context.createInitialMetadataMigrationStatusDocumentContext());
=======
    public Optional<CmsEntry.Metadata> getMetadataEntry() {
        Optional<ObjectNode> document = client.getDocument(CMS_INDEX_NAME, CMS_METADATA_DOC_ID);
        return document.map(doc -> (ObjectNode) doc.get("_source"))
                       .map(OpenSearchCmsEntry.Metadata::fromJson);
>>>>>>> fab14e28
    }

    @Override
    public Optional<CmsEntry.Metadata> updateMetadataEntry(CmsEntry.MetadataStatus status, String leaseExpiry, Integer numAttempts) {
        OpenSearchCmsEntry.Metadata metadata = new OpenSearchCmsEntry.Metadata(status, leaseExpiry, numAttempts);
<<<<<<< HEAD
        return client.updateDocument(CMS_INDEX_NAME, CMS_METADATA_DOC_ID, metadata.toJson(),
                context.createUpdateMetadataMigrationStatusDocumentContext());
    }
    
=======
        Optional<ObjectNode> updatedEntry = client.updateDocument(CMS_INDEX_NAME, CMS_METADATA_DOC_ID, metadata.toJson());
        return updatedEntry.map(OpenSearchCmsEntry.Metadata::fromJson);
    }    
>>>>>>> fab14e28
}<|MERGE_RESOLUTION|>--- conflicted
+++ resolved
@@ -4,11 +4,8 @@
 
 import com.fasterxml.jackson.databind.node.ObjectNode;
 import com.rfs.common.OpenSearchClient;
-<<<<<<< HEAD
 import com.rfs.common.RestClient;
 import com.rfs.tracing.IRfsContexts;
-=======
->>>>>>> fab14e28
 
 public class OpenSearchCmsClient implements CmsClient {
     public static final String CMS_INDEX_NAME = "cms-reindex-from-snapshot";
@@ -24,52 +21,17 @@
     }
 
     @Override
-<<<<<<< HEAD
-    public boolean createSnapshotEntry(String snapshotName) {
-        ObjectNode initial = OpenSearchCmsEntry.Snapshot.getInitial(snapshotName);
-        return client.createDocument(CMS_INDEX_NAME, CMS_SNAPSHOT_DOC_ID, initial,
-                context.createCreateSnapshotEntryDocumentContext());
-    }
-
-    @Override
-    public CmsEntry.Snapshot getSnapshotEntry(String snapshotName) {
-        RestClient.Response response = client.getDocument(CMS_INDEX_NAME, CMS_SNAPSHOT_DOC_ID,
-                context.createGetSnapshotEntryContext());
-
-        if (response.code == HttpURLConnection.HTTP_NOT_FOUND) {
-            return null;
-        }
-        return OpenSearchCmsEntry.Snapshot.fromJsonString(response.body);
-    }
-
-    @Override
-    public boolean updateSnapshotEntry(String snapshotName, CmsEntry.SnapshotStatus status) {
-        OpenSearchCmsEntry.Snapshot snapshot = new OpenSearchCmsEntry.Snapshot(snapshotName, status);
-        return client.updateDocument(CMS_INDEX_NAME, CMS_SNAPSHOT_DOC_ID, snapshot.toJson(),
-                context.createUpdateSnapshotEntryContext());
-    }
-
-    @Override
-    public boolean createMetadataEntry() {
-        ObjectNode metadataDoc = OpenSearchCmsEntry.Metadata.getInitial();
-        return client.createDocument(CMS_INDEX_NAME, CMS_METADATA_DOC_ID, metadataDoc,
-                context.createCreateMetadataEntryDocumentContext());
-    }
-
-    @Override
-    public CmsEntry.Metadata getMetadataEntry() {
-        RestClient.Response response = client.getDocument(CMS_INDEX_NAME, CMS_METADATA_DOC_ID,
-                context.createGetMetadataEntryDocument());
-=======
     public Optional<CmsEntry.Snapshot> createSnapshotEntry(String snapshotName) {
         OpenSearchCmsEntry.Snapshot newEntry = OpenSearchCmsEntry.Snapshot.getInitial(snapshotName);
-        Optional<ObjectNode> createdEntry = client.createDocument(CMS_INDEX_NAME, CMS_SNAPSHOT_DOC_ID, newEntry.toJson());
+        Optional<ObjectNode> createdEntry = client.createDocument(CMS_INDEX_NAME, CMS_SNAPSHOT_DOC_ID, newEntry.toJson(),
+                context.createCreateSnapshotEntryDocumentContext());
         return createdEntry.map(OpenSearchCmsEntry.Snapshot::fromJson);
     }
 
     @Override
     public Optional<CmsEntry.Snapshot> getSnapshotEntry(String snapshotName) {
-        Optional<ObjectNode> document = client.getDocument(CMS_INDEX_NAME, CMS_SNAPSHOT_DOC_ID);
+        Optional<ObjectNode> document = client.getDocument(CMS_INDEX_NAME, CMS_SNAPSHOT_DOC_ID,
+                context.createGetSnapshotEntryContext());
         return document.map(doc -> (ObjectNode) doc.get("_source"))
                        .map(OpenSearchCmsEntry.Snapshot::fromJson);
     }
@@ -77,46 +39,33 @@
     @Override
     public Optional<CmsEntry.Snapshot> updateSnapshotEntry(String snapshotName, CmsEntry.SnapshotStatus status) {
         OpenSearchCmsEntry.Snapshot entry = new OpenSearchCmsEntry.Snapshot(snapshotName, status);
-        Optional<ObjectNode> updatedEntry = client.updateDocument(CMS_INDEX_NAME, CMS_SNAPSHOT_DOC_ID, entry.toJson());
+        Optional<ObjectNode> updatedEntry = client.updateDocument(CMS_INDEX_NAME, CMS_SNAPSHOT_DOC_ID, entry.toJson(),
+                context.createUpdateSnapshotEntryContext());
         return updatedEntry.map(OpenSearchCmsEntry.Snapshot::fromJson);
     }
 
     @Override
     public Optional<CmsEntry.Metadata> createMetadataEntry() {
         OpenSearchCmsEntry.Metadata entry = OpenSearchCmsEntry.Metadata.getInitial();
-        Optional<ObjectNode> createdEntry = client.createDocument(CMS_INDEX_NAME, CMS_METADATA_DOC_ID, entry.toJson());
+        Optional<ObjectNode> createdEntry = client.createDocument(CMS_INDEX_NAME, CMS_METADATA_DOC_ID, entry.toJson(),
+                context.createCreateMetadataEntryDocumentContext());
         return createdEntry.map(OpenSearchCmsEntry.Metadata::fromJson);
->>>>>>> fab14e28
 
     }
 
     @Override
-<<<<<<< HEAD
-    public boolean setMetadataMigrationStatus(CmsEntry.MetadataStatus status) {
-        ObjectNode statusUpdate = objectMapper.createObjectNode();
-        statusUpdate.put(OpenSearchCmsEntry.Metadata.FIELD_STATUS, status.toString());
-        // Is this right, It isn't clear if set should be creating or upserting.  The next call looks similar too
-        return client.updateDocument(CMS_INDEX_NAME, CMS_METADATA_DOC_ID, statusUpdate,
-                context.createInitialMetadataMigrationStatusDocumentContext());
-=======
     public Optional<CmsEntry.Metadata> getMetadataEntry() {
-        Optional<ObjectNode> document = client.getDocument(CMS_INDEX_NAME, CMS_METADATA_DOC_ID);
+        Optional<ObjectNode> document = client.getDocument(CMS_INDEX_NAME, CMS_METADATA_DOC_ID,
+                context.createGetMetadataEntryDocument());
         return document.map(doc -> (ObjectNode) doc.get("_source"))
                        .map(OpenSearchCmsEntry.Metadata::fromJson);
->>>>>>> fab14e28
     }
 
     @Override
     public Optional<CmsEntry.Metadata> updateMetadataEntry(CmsEntry.MetadataStatus status, String leaseExpiry, Integer numAttempts) {
         OpenSearchCmsEntry.Metadata metadata = new OpenSearchCmsEntry.Metadata(status, leaseExpiry, numAttempts);
-<<<<<<< HEAD
-        return client.updateDocument(CMS_INDEX_NAME, CMS_METADATA_DOC_ID, metadata.toJson(),
+        Optional<ObjectNode> updatedEntry = client.updateDocument(CMS_INDEX_NAME, CMS_METADATA_DOC_ID, metadata.toJson(),
                 context.createUpdateMetadataMigrationStatusDocumentContext());
+        return updatedEntry.map(OpenSearchCmsEntry.Metadata::fromJson);
     }
-    
-=======
-        Optional<ObjectNode> updatedEntry = client.updateDocument(CMS_INDEX_NAME, CMS_METADATA_DOC_ID, metadata.toJson());
-        return updatedEntry.map(OpenSearchCmsEntry.Metadata::fromJson);
-    }    
->>>>>>> fab14e28
 }