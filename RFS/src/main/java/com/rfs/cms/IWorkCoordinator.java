package com.rfs.cms;

<<<<<<< HEAD
import com.rfs.tracing.IWorkCoordinationContexts;
=======
import java.io.IOException;
import java.time.Duration;
import java.time.Instant;

>>>>>>> c131e8e6
import lombok.AllArgsConstructor;
import lombok.Getter;
import lombok.NonNull;
import lombok.ToString;

<<<<<<< HEAD
import java.io.IOException;
import java.time.Clock;
import java.time.Duration;
import java.time.Instant;
import java.util.function.Supplier;

=======
>>>>>>> c131e8e6
/**
 * Multiple workers can create an instance of this class to coordinate what work each of them
 * should be handling.  Implementations of this class must be thread-safe, even when the threads
 * are run in a distributed environment on different hosts.
 *
 * This class allows for the creation of work items that can be claimed by a single worker.
 * Workers will complete the work or let their leases lapse by default with the passage of time.
 * The class guarantees that only one worker may own a lease on a work item at a given time.
 *
 * Work items being acquired may be specific, or from a pool of unassigned items.  The latter is
 * used to distribute large quantities of work, with one phase adding many work items that are
 * unassigned, followed by workers grabbing (leasing) items from that pool and completing them.
 */
public interface IWorkCoordinator extends AutoCloseable {

    Clock getClock();

    /**
     * Initialize any external and internal state so that the subsequent calls will work appropriately.
     * This method must be resilient if there are multiple callers and act as if there were only one.
     * After this method returns, all of the other methods in this class are valid.  There is no way
     * to reverse any stateful actions that were performed by setup.  This is a one-way function.
     * @throws IOException
     * @throws InterruptedException
     */
    void setup(Supplier<IWorkCoordinationContexts.IInitializeCoordinatorStateContext> contextSupplier)
            throws IOException, InterruptedException;

    /**
     * @param workItemId - the name of the document/resource to create.
     *                   This value will be used as a key to other methods that update leases and to close work out.
     * @return true if the document was created and false if it was already present
     * @throws IOException if the document was not successfully create for any other reason
     */
    boolean createUnassignedWorkItem(String workItemId,
                                     Supplier<IWorkCoordinationContexts.ICreateUnassignedWorkItemContext> contextSupplier)
            throws IOException;

    /**
     * @param workItemId the item that the caller is trying to take ownership of
     * @param leaseDuration the initial amount of time that the caller would like to own the lease for.
     *                      Notice if other attempts have been made on this workItem, the lease will be
     *                      greater than the requested amount.
     * @return a tuple that contains the expiration time of the lease, at which point,
     * this process must completely yield all work on the item
     * @throws IOException if there was an error resolving the lease ownership
     * @throws LeaseLockHeldElsewhereException if the lease is owned by another process
     */
<<<<<<< HEAD
    @NonNull WorkAcquisitionOutcome
    createOrUpdateLeaseForWorkItem(String workItemId, Duration leaseDuration,
                                   Supplier<IWorkCoordinationContexts.IAcquireSpecificWorkContext> contextSupplier)
            throws IOException;
=======
    @NonNull
    WorkAcquisitionOutcome createOrUpdateLeaseForWorkItem(String workItemId, Duration leaseDuration) throws IOException;
>>>>>>> c131e8e6

    /**
     * Scan the created work items that have not yet had leases acquired and have not yet finished.
     * One of those work items will be returned along with a lease for how long this process may continue
     * to work on it.  There is no way to extend a lease.  After the caller has completed the work,
     * completeWorkItem should be called.  If completeWorkItem isn't called and the lease expires, the
     * caller must ensure that no more work will be undertaken for this work item and the work item
     * itself will be leased out to a future caller of acquireNextWorkItem.  Each subsequent time that
     * a lease is acquired for a work item, the lease period will be doubled.
     * @param leaseDuration
     * @return
     * @throws IOException
     * @throws InterruptedException
     */
    WorkAcquisitionOutcome
    acquireNextWorkItem(Duration leaseDuration,
                        Supplier<IWorkCoordinationContexts.IAcquireNextWorkItemContext> contextSupplier)
            throws IOException, InterruptedException;

    /**
     * Mark the work item as completed.  After this succeeds, the work item will never be leased out
     * to any callers.
     * @param workItemId
     * @throws IOException
     */
    void completeWorkItem(String workItemId,
                          Supplier<IWorkCoordinationContexts.ICompleteWorkItemContext> contextSupplier)
            throws IOException, InterruptedException;

    /**
     * @return the number of items that are not yet complete.  This will include items with and without claimed leases.
     * @throws IOException
     * @throws InterruptedException
     */
    int numWorkItemsArePending(Supplier<IWorkCoordinationContexts.IPendingWorkItemsContext> contextSupplier)
            throws IOException, InterruptedException;

    /**
     * @return true if there are any work items that are not yet complete.
     * @throws IOException
     * @throws InterruptedException
     */
<<<<<<< HEAD
    boolean workItemsArePending(Supplier<IWorkCoordinationContexts.IPendingWorkItemsContext> contextSupplier)
            throws IOException, InterruptedException;

=======
    boolean workItemsArePending() throws IOException, InterruptedException;
>>>>>>> c131e8e6

    /**
     * Used as a discriminated union of different outputs that can be returned from acquiring a lease.
     * Exceptions are too difficult/unsafe to deal with when going across lambdas and lambdas seem
     * critical to glue different components together in a readable fashion.
     */
    interface WorkAcquisitionOutcome {
        <T> T visit(WorkAcquisitionOutcomeVisitor<T> v) throws IOException, InterruptedException;
    }

    interface WorkAcquisitionOutcomeVisitor<T> {
        T onAlreadyCompleted() throws IOException;

        T onNoAvailableWorkToBeDone() throws IOException;

        T onAcquiredWork(WorkItemAndDuration workItem) throws IOException, InterruptedException;
    }

    /**
     * This represents that a work item was already completed.
     */
    class AlreadyCompleted implements WorkAcquisitionOutcome {
        @Override
        public <T> T visit(WorkAcquisitionOutcomeVisitor<T> v) throws IOException {
            return v.onAlreadyCompleted();
        }
    }

    /**
     * This will occur when some other process is holding a lease and there's no other work item(s)
     * available for this proocess to take on given the request.
     */
    class NoAvailableWorkToBeDone implements WorkAcquisitionOutcome {
        @Override
        public <T> T visit(WorkAcquisitionOutcomeVisitor<T> v) throws IOException {
            return v.onNoAvailableWorkToBeDone();
        }
    }

    /**
     * This represents when the lease wasn't acquired because another process already owned the
     * lease.
     */
    class LeaseLockHeldElsewhereException extends RuntimeException {}

    /**
     * What's the id of the work item (which is determined by calls to createUnassignedWorkItem or
     * createOrUpdateLeaseForWorkItem) and at what time should this worker that has obtained the
     * lease need to relinquish control?  After the leaseExpirationTime, other processes may be
     * able to acquire their own lease on this work item.
     */
    @Getter
    @AllArgsConstructor
    @ToString
    class WorkItemAndDuration implements WorkAcquisitionOutcome {
        final String workItemId;
        final Instant leaseExpirationTime;

        @Override
        public <T> T visit(WorkAcquisitionOutcomeVisitor<T> v) throws IOException, InterruptedException {
            return v.onAcquiredWork(this);
        }
    }

}<|MERGE_RESOLUTION|>--- conflicted
+++ resolved
@@ -1,27 +1,17 @@
 package com.rfs.cms;
 
-<<<<<<< HEAD
 import com.rfs.tracing.IWorkCoordinationContexts;
-=======
-import java.io.IOException;
-import java.time.Duration;
-import java.time.Instant;
-
->>>>>>> c131e8e6
 import lombok.AllArgsConstructor;
 import lombok.Getter;
 import lombok.NonNull;
 import lombok.ToString;
 
-<<<<<<< HEAD
 import java.io.IOException;
 import java.time.Clock;
 import java.time.Duration;
 import java.time.Instant;
 import java.util.function.Supplier;
 
-=======
->>>>>>> c131e8e6
 /**
  * Multiple workers can create an instance of this class to coordinate what work each of them
  * should be handling.  Implementations of this class must be thread-safe, even when the threads
@@ -70,15 +60,10 @@
      * @throws IOException if there was an error resolving the lease ownership
      * @throws LeaseLockHeldElsewhereException if the lease is owned by another process
      */
-<<<<<<< HEAD
     @NonNull WorkAcquisitionOutcome
     createOrUpdateLeaseForWorkItem(String workItemId, Duration leaseDuration,
                                    Supplier<IWorkCoordinationContexts.IAcquireSpecificWorkContext> contextSupplier)
             throws IOException;
-=======
-    @NonNull
-    WorkAcquisitionOutcome createOrUpdateLeaseForWorkItem(String workItemId, Duration leaseDuration) throws IOException;
->>>>>>> c131e8e6
 
     /**
      * Scan the created work items that have not yet had leases acquired and have not yet finished.
@@ -121,13 +106,9 @@
      * @throws IOException
      * @throws InterruptedException
      */
-<<<<<<< HEAD
     boolean workItemsArePending(Supplier<IWorkCoordinationContexts.IPendingWorkItemsContext> contextSupplier)
             throws IOException, InterruptedException;
 
-=======
-    boolean workItemsArePending() throws IOException, InterruptedException;
->>>>>>> c131e8e6
 
     /**
      * Used as a discriminated union of different outputs that can be returned from acquiring a lease.
