package com.rfs.worker;

import java.io.IOException;
import java.nio.file.Path;
import java.time.Duration;
import java.util.function.BiFunction;
import java.util.function.Function;
import java.util.function.Supplier;

import com.rfs.cms.IWorkCoordinator;
import com.rfs.cms.ScopedWorkCoordinator;
import com.rfs.common.RfsException;
import org.opensearch.migrations.reindexer.tracing.IDocumentMigrationContexts;
import com.rfs.tracing.IWorkCoordinationContexts;
import lombok.AllArgsConstructor;
import lombok.Lombok;
import lombok.extern.slf4j.Slf4j;

import com.rfs.common.DocumentReindexer;
import com.rfs.common.LuceneDocumentsReader;
import com.rfs.common.SnapshotShardUnpacker;
import com.rfs.models.ShardMetadata;
import org.apache.lucene.document.Document;
import reactor.core.publisher.Flux;

@Slf4j
@AllArgsConstructor
public class DocumentsRunner {

<<<<<<< HEAD
    private final ScopedWorkCoordinator workCoordinator;
    private final Duration maxInitialLeaseDuration;
    private final BiFunction<String,Integer,ShardMetadata.Data> shardMetadataFactory;
=======
    ScopedWorkCoordinator workCoordinator;
    private final BiFunction<String,Integer,ShardMetadata> shardMetadataFactory;
>>>>>>> 874d92d1
    private final SnapshotShardUnpacker.Factory unpackerFactory;
    private final Function<Path,LuceneDocumentsReader> readerFactory;
    private final DocumentReindexer reindexer;

    public enum CompletionStatus {
        NOTHING_DONE,
        WORK_COMPLETED
    }

    /**
     * @return true if it did work, false if there was no available work at this time.
     * @throws IOException
     */
    public CompletionStatus
    migrateNextShard(Supplier<IDocumentMigrationContexts.IDocumentReindexContext> contextSupplier)
            throws IOException, InterruptedException {
        try (var context = contextSupplier.get()) {
            return workCoordinator.ensurePhaseCompletion(wc -> {
                        try {
                            return wc.acquireNextWorkItem(maxInitialLeaseDuration, context::createOpeningContext);
                        } catch (Exception e) {
                            throw Lombok.sneakyThrow(e);
                        }
                    },
                    new IWorkCoordinator.WorkAcquisitionOutcomeVisitor<>() {
                        @Override
                        public CompletionStatus onAlreadyCompleted() throws IOException {
                            return CompletionStatus.NOTHING_DONE;
                        }

                        @Override
                        public CompletionStatus onAcquiredWork(IWorkCoordinator.WorkItemAndDuration workItem) {
                            doDocumentsMigration(IndexAndShard.valueFromWorkItemString(workItem.getWorkItemId()), context);
                            return CompletionStatus.WORK_COMPLETED;
                        }

                        @Override
                        public CompletionStatus onNoAvailableWorkToBeDone() throws IOException {
                            return CompletionStatus.NOTHING_DONE;
                        }
                    }, context::createCloseContet);
        }
    }

    public static class ShardTooLargeException extends RfsException {
        public ShardTooLargeException(long shardSizeBytes, long maxShardSize) {
            super("The shard size of " + shardSizeBytes + " bytes exceeds the maximum shard size of " + maxShardSize + " bytes");
        }
    }

    private void doDocumentsMigration(IndexAndShard indexAndShard,
                                      IDocumentMigrationContexts.IDocumentReindexContext context) {
        log.info("Migrating docs for " + indexAndShard);
        ShardMetadata shardMetadata = shardMetadataFactory.apply(indexAndShard.indexName, indexAndShard.shard);

        var unpacker = unpackerFactory.create(shardMetadata);
        var reader = readerFactory.apply(unpacker.unpack());
        Flux<Document> documents = reader.readDocuments();

        reindexer.reindex(shardMetadata.getIndexName(), documents, context)
                .doOnError(error -> log.error("Error during reindexing: " + error))
                .doOnSuccess(done -> log.atInfo()
                        .setMessage(()->"Reindexing completed for Index " + shardMetadata.getIndexName() +
                                ", Shard " + shardMetadata.getShardId()).log())
                // Wait for the reindexing to complete before proceeding
                .block();
        log.info("Docs migrated");
    }
}<|MERGE_RESOLUTION|>--- conflicted
+++ resolved
@@ -27,14 +27,9 @@
 @AllArgsConstructor
 public class DocumentsRunner {
 
-<<<<<<< HEAD
     private final ScopedWorkCoordinator workCoordinator;
     private final Duration maxInitialLeaseDuration;
-    private final BiFunction<String,Integer,ShardMetadata.Data> shardMetadataFactory;
-=======
-    ScopedWorkCoordinator workCoordinator;
     private final BiFunction<String,Integer,ShardMetadata> shardMetadataFactory;
->>>>>>> 874d92d1
     private final SnapshotShardUnpacker.Factory unpackerFactory;
     private final Function<Path,LuceneDocumentsReader> readerFactory;
     private final DocumentReindexer reindexer;
