package com.rfs.worker;

import java.util.List;
import java.util.function.BiConsumer;

import com.rfs.common.FilterScheme;
import com.rfs.common.SnapshotRepo;
import com.rfs.models.IndexMetadata;
import com.rfs.transformers.Transformer;
import com.rfs.version_os_2_11.IndexCreator_OS_2_11;
<<<<<<< HEAD
import org.opensearch.migrations.metadata.tracing.IMetadataMigrationContexts;
=======
import lombok.AllArgsConstructor;
import lombok.extern.slf4j.Slf4j;
>>>>>>> c131e8e6

@Slf4j
@AllArgsConstructor
public class IndexRunner {

    private final String snapshotName;
    private final IndexMetadata.Factory metadataFactory;
    private final IndexCreator_OS_2_11 indexCreator;
    private final Transformer transformer;
    private final List<String> indexAllowlist;
    private final IMetadataMigrationContexts.ICreateIndexContext context;

    public void migrateIndices() {
        SnapshotRepo.Provider repoDataProvider = metadataFactory.getRepoDataProvider();
        // TODO - parallelize this, maybe ~400-1K requests per thread and do it asynchronously

        BiConsumer<String, Boolean> logger = (indexName, accepted) -> {
            if (!accepted) {
                log.info("Index " + indexName + " rejected by allowlist");
            }
        };
        repoDataProvider.getIndicesInSnapshot(snapshotName)
            .stream()
            .filter(FilterScheme.filterIndicesByAllowList(indexAllowlist, logger))
            .peek(index -> {
                var indexMetadata = metadataFactory.fromRepo(snapshotName, index.getName());
                var transformedRoot = transformer.transformIndexMetadata(indexMetadata);
<<<<<<< HEAD
                var resultOp = indexCreator.create(transformedRoot, index.getName(), indexMetadata.getId(), context);
                resultOp.ifPresentOrElse(value -> log.info("Index " + index.getName() + " created successfully"),
                        () -> log.info("Index " + index.getName() + " already existed; no work required")
=======
                var resultOp = indexCreator.create(transformedRoot, index.getName(), indexMetadata.getId());
                resultOp.ifPresentOrElse(
                    value -> log.info("Index " + index.getName() + " created successfully"),
                    () -> log.info("Index " + index.getName() + " already existed; no work required")
>>>>>>> c131e8e6
                );
            })
            .count(); // Force the stream to execute
    }
}<|MERGE_RESOLUTION|>--- conflicted
+++ resolved
@@ -8,12 +8,7 @@
 import com.rfs.models.IndexMetadata;
 import com.rfs.transformers.Transformer;
 import com.rfs.version_os_2_11.IndexCreator_OS_2_11;
-<<<<<<< HEAD
 import org.opensearch.migrations.metadata.tracing.IMetadataMigrationContexts;
-=======
-import lombok.AllArgsConstructor;
-import lombok.extern.slf4j.Slf4j;
->>>>>>> c131e8e6
 
 @Slf4j
 @AllArgsConstructor
@@ -41,16 +36,9 @@
             .peek(index -> {
                 var indexMetadata = metadataFactory.fromRepo(snapshotName, index.getName());
                 var transformedRoot = transformer.transformIndexMetadata(indexMetadata);
-<<<<<<< HEAD
                 var resultOp = indexCreator.create(transformedRoot, index.getName(), indexMetadata.getId(), context);
                 resultOp.ifPresentOrElse(value -> log.info("Index " + index.getName() + " created successfully"),
                         () -> log.info("Index " + index.getName() + " already existed; no work required")
-=======
-                var resultOp = indexCreator.create(transformedRoot, index.getName(), indexMetadata.getId());
-                resultOp.ifPresentOrElse(
-                    value -> log.info("Index " + index.getName() + " created successfully"),
-                    () -> log.info("Index " + index.getName() + " already existed; no work required")
->>>>>>> c131e8e6
                 );
             })
             .count(); // Force the stream to execute
