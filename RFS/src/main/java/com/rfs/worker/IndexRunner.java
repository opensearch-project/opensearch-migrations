package com.rfs.worker;

import java.util.List;
import java.util.function.BiConsumer;

import com.rfs.common.SnapshotRepo;
import lombok.AllArgsConstructor;
import lombok.extern.slf4j.Slf4j;

import com.rfs.models.IndexMetadata;
import com.rfs.common.FilterScheme;
import com.rfs.transformers.Transformer;
import com.rfs.version_os_2_11.IndexCreator_OS_2_11;
import org.opensearch.migrations.metadata.tracing.IMetadataMigrationContexts;

@Slf4j
@AllArgsConstructor
public class IndexRunner {

    private final String snapshotName;
    private final IndexMetadata.Factory metadataFactory;
    private final IndexCreator_OS_2_11 indexCreator;
    private final Transformer transformer;
    private final List<String> indexAllowlist;
    private final IMetadataMigrationContexts.ICreateIndexContext context;

    public void migrateIndices() {
        SnapshotRepo.Provider repoDataProvider = metadataFactory.getRepoDataProvider();
        // TODO - parallelize this, maybe ~400-1K requests per thread and do it asynchronously
        
        BiConsumer<String, Boolean> logger = (indexName, accepted) -> {
            if (!accepted) {
                log.info("Index " + indexName + " rejected by allowlist");
            }
        };
        repoDataProvider.getIndicesInSnapshot(snapshotName).stream()
            .filter(FilterScheme.filterIndicesByAllowList(indexAllowlist, logger))
            .peek(index -> {
                var indexMetadata = metadataFactory.fromRepo(snapshotName, index.getName());
<<<<<<< HEAD
                var root = indexMetadata.toObjectNode();
                var transformedRoot = transformer.transformIndexMetadata(root);
                var resultOp = indexCreator.create(transformedRoot, index.getName(), indexMetadata.getId(), context);
=======
                var transformedRoot = transformer.transformIndexMetadata(indexMetadata);
                var resultOp = indexCreator.create(transformedRoot, index.getName(), indexMetadata.getId());
>>>>>>> 874d92d1
                resultOp.ifPresentOrElse(value -> log.info("Index " + index.getName() + " created successfully"),
                        () -> log.info("Index " + index.getName() + " already existed; no work required")
                );
            })
            .count(); // Force the stream to execute
    }
}<|MERGE_RESOLUTION|>--- conflicted
+++ resolved
@@ -37,14 +37,8 @@
             .filter(FilterScheme.filterIndicesByAllowList(indexAllowlist, logger))
             .peek(index -> {
                 var indexMetadata = metadataFactory.fromRepo(snapshotName, index.getName());
-<<<<<<< HEAD
-                var root = indexMetadata.toObjectNode();
-                var transformedRoot = transformer.transformIndexMetadata(root);
+                var transformedRoot = transformer.transformIndexMetadata(indexMetadata);
                 var resultOp = indexCreator.create(transformedRoot, index.getName(), indexMetadata.getId(), context);
-=======
-                var transformedRoot = transformer.transformIndexMetadata(indexMetadata);
-                var resultOp = indexCreator.create(transformedRoot, index.getName(), indexMetadata.getId());
->>>>>>> 874d92d1
                 resultOp.ifPresentOrElse(value -> log.info("Index " + index.getName() + " created successfully"),
                         () -> log.info("Index " + index.getName() + " already existed; no work required")
                 );
