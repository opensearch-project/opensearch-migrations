package com.rfs.worker;

import com.rfs.cms.IWorkCoordinator;
import com.rfs.cms.ScopedWorkCoordinator;
import com.rfs.common.FilterScheme;
import com.rfs.models.IndexMetadata;
import com.rfs.common.SnapshotRepo;
import org.opensearch.migrations.reindexer.tracing.IDocumentMigrationContexts;
import org.opensearch.migrations.reindexer.tracing.IRootDocumentMigrationContext;
import lombok.Lombok;
import lombok.SneakyThrows;
import lombok.extern.slf4j.Slf4j;

import java.io.IOException;
import java.time.Duration;
import java.util.List;
import java.util.function.BiConsumer;
import java.util.stream.IntStream;

/**
 * This class adds workitemes (leasable mutexes) via the WorkCoordinator so that future
 * runs of the DocumentsRunner can pick one of those items and migrate the documents for
 * that section of work.
 */
@Slf4j
public class ShardWorkPreparer {

    public static final String SHARD_SETUP_WORK_ITEM_ID = "shard_setup";

    public void run(ScopedWorkCoordinator scopedWorkCoordinator,
                    IndexMetadata.Factory metadataFactory,
                    String snapshotName,
                    List<String> indexAllowlist,
                    IRootDocumentMigrationContext rootContext)
            throws IOException, InterruptedException {
        // ensure that there IS an index to house the shared state that we're going to be manipulating
        scopedWorkCoordinator.workCoordinator
                .setup(rootContext.getWorkCoordinationContext()::createCoordinationInitializationStateContext);

        try (var context = rootContext.createDocsMigrationSetupContext()) {
            setupShardWorkItems(scopedWorkCoordinator, metadataFactory, snapshotName, indexAllowlist, context);
        }
    }

    private void setupShardWorkItems(ScopedWorkCoordinator scopedWorkCoordinator,
                                     IndexMetadata.Factory metadataFactory,
                                     String snapshotName,
                                     List<String> indexAllowlist,
                                     IDocumentMigrationContexts.IShardSetupAttemptContext context)
        throws IOException, InterruptedException
    {
        scopedWorkCoordinator.ensurePhaseCompletion(
                wc -> {
                    try {
                        return wc.createOrUpdateLeaseForWorkItem(SHARD_SETUP_WORK_ITEM_ID, Duration.ofMinutes(5),
                                context::createWorkAcquisitionContext);
                    } catch (Exception e) {
                        throw Lombok.sneakyThrow(e);
                    }
                },
                new IWorkCoordinator.WorkAcquisitionOutcomeVisitor<Void>() {
                    @Override
                    public Void onAlreadyCompleted() throws IOException {
                        return null;
                    }

                    @Override
                    public Void onAcquiredWork(IWorkCoordinator.WorkItemAndDuration workItem) {
                        log.atInfo().setMessage(()->"Acquired work to set the shard workitems").log();
                        prepareShardWorkItems(scopedWorkCoordinator.workCoordinator, metadataFactory, snapshotName,
                                indexAllowlist, context);
                        return null;
                    }

                    @Override
                    public Void onNoAvailableWorkToBeDone() throws IOException {
                        return null;
                    }
                }, context::createWorkCompletionContext);
    }

    @SneakyThrows
    private static void prepareShardWorkItems(IWorkCoordinator workCoordinator,
                                              IndexMetadata.Factory metadataFactory,
                                              String snapshotName,
                                              List<String> indexAllowlist,
                                              IDocumentMigrationContexts.IShardSetupAttemptContext context) {
        log.info("Setting up the Documents Work Items...");
        SnapshotRepo.Provider repoDataProvider = metadataFactory.getRepoDataProvider();

        BiConsumer<String, Boolean> logger = (indexName, accepted) -> {
            if (!accepted) {
                log.info("Index " + indexName + " rejected by allowlist");
            }
        };
        repoDataProvider.getIndicesInSnapshot(snapshotName).stream()
            .filter(FilterScheme.filterIndicesByAllowList(indexAllowlist, logger))
<<<<<<< HEAD
            .forEach(index -> {
                IndexMetadata.Data indexMetadata = metadataFactory.fromRepo(snapshotName, index.getName());
=======
            .peek(index -> {
                IndexMetadata indexMetadata = metadataFactory.fromRepo(snapshotName, index.getName());
>>>>>>> 874d92d1
                log.info("Index " + indexMetadata.getName() + " has " + indexMetadata.getNumberOfShards() + " shards");
                IntStream.range(0, indexMetadata.getNumberOfShards()).forEach(shardId -> {
                    log.info("Creating Documents Work Item for index: " + indexMetadata.getName() + ", shard: " + shardId);
                    try (var shardSetupContext = context.createShardWorkItemContext()) {
                        workCoordinator.createUnassignedWorkItem(
                                IndexAndShard.formatAsWorkItemString(indexMetadata.getName(), shardId),
                                shardSetupContext::createUnassignedWorkItemContext);
                    } catch (IOException e) {
                        throw Lombok.sneakyThrow(e);
                    }
                });
            });
        
        log.info("Finished setting up the Documents Work Items.");
    }
}<|MERGE_RESOLUTION|>--- conflicted
+++ resolved
@@ -95,13 +95,8 @@
         };
         repoDataProvider.getIndicesInSnapshot(snapshotName).stream()
             .filter(FilterScheme.filterIndicesByAllowList(indexAllowlist, logger))
-<<<<<<< HEAD
             .forEach(index -> {
-                IndexMetadata.Data indexMetadata = metadataFactory.fromRepo(snapshotName, index.getName());
-=======
-            .peek(index -> {
                 IndexMetadata indexMetadata = metadataFactory.fromRepo(snapshotName, index.getName());
->>>>>>> 874d92d1
                 log.info("Index " + indexMetadata.getName() + " has " + indexMetadata.getNumberOfShards() + " shards");
                 IntStream.range(0, indexMetadata.getNumberOfShards()).forEach(shardId -> {
                     log.info("Creating Documents Work Item for index: " + indexMetadata.getName() + ", shard: " + shardId);
