package com.rfs.worker;

import com.fasterxml.jackson.databind.node.ObjectNode;
import lombok.AllArgsConstructor;
import lombok.extern.slf4j.Slf4j;

<<<<<<< HEAD
import java.util.Optional;

import org.apache.logging.log4j.LogManager;

import com.rfs.cms.CmsClient;
import com.rfs.cms.CmsEntry;
import com.rfs.cms.CmsEntry.Metadata;
import com.rfs.cms.CmsEntry.MetadataStatus;
import com.rfs.models.GlobalMetadata;
=======
import com.rfs.common.GlobalMetadata;
>>>>>>> cdf49a55
import com.rfs.transformers.Transformer;
import com.rfs.version_os_2_11.GlobalMetadataCreator_OS_2_11;

@Slf4j
@AllArgsConstructor
public class MetadataRunner {

    private final String snapshotName;
    private final GlobalMetadata.Factory metadataFactory;
    private final GlobalMetadataCreator_OS_2_11 metadataCreator;
    private final Transformer transformer;

    public void migrateMetadata() {
        log.info("Migrating the Templates...");
        var globalMetadata = metadataFactory.fromRepo(snapshotName);
        var root = globalMetadata.toObjectNode();
        var transformedRoot = transformer.transformGlobalMetadata(root);
        metadataCreator.create(transformedRoot);
        log.info("Templates migration complete");
    }
}<|MERGE_RESOLUTION|>--- conflicted
+++ resolved
@@ -1,22 +1,9 @@
 package com.rfs.worker;
 
-import com.fasterxml.jackson.databind.node.ObjectNode;
 import lombok.AllArgsConstructor;
 import lombok.extern.slf4j.Slf4j;
 
-<<<<<<< HEAD
-import java.util.Optional;
-
-import org.apache.logging.log4j.LogManager;
-
-import com.rfs.cms.CmsClient;
-import com.rfs.cms.CmsEntry;
-import com.rfs.cms.CmsEntry.Metadata;
-import com.rfs.cms.CmsEntry.MetadataStatus;
 import com.rfs.models.GlobalMetadata;
-=======
-import com.rfs.common.GlobalMetadata;
->>>>>>> cdf49a55
 import com.rfs.transformers.Transformer;
 import com.rfs.version_os_2_11.GlobalMetadataCreator_OS_2_11;
 
@@ -32,8 +19,7 @@
     public void migrateMetadata() {
         log.info("Migrating the Templates...");
         var globalMetadata = metadataFactory.fromRepo(snapshotName);
-        var root = globalMetadata.toObjectNode();
-        var transformedRoot = transformer.transformGlobalMetadata(root);
+        var transformedRoot = transformer.transformGlobalMetadata(globalMetadata);
         metadataCreator.create(transformedRoot);
         log.info("Templates migration complete");
     }
