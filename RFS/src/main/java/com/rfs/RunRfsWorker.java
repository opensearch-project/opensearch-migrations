--- conflicted
+++ resolved
@@ -40,14 +40,12 @@
 import com.rfs.worker.MetadataRunner;
 import com.rfs.worker.Runner;
 import com.rfs.worker.SnapshotRunner;
-<<<<<<< HEAD
+import com.rfs.worker.WorkerStep;
+
 import org.opensearch.migrations.tracing.ActiveContextTracker;
 import org.opensearch.migrations.tracing.ActiveContextTrackerByActivityType;
 import org.opensearch.migrations.tracing.CompositeContextTracker;
 import org.opensearch.migrations.tracing.RootOtelContext;
-=======
-import com.rfs.worker.WorkerStep;
->>>>>>> fab14e28
 
 public class RunRfsWorker {
     private static final Logger logger = LogManager.getLogger(RunRfsWorker.class);
@@ -186,7 +184,7 @@
         String currentEntry = (cmsEntry.isPresent()) ? cmsEntry.toString() : "null";
         errorBlob.put("cmsEntry", currentEntry);
 
-        
+
         logger.error(errorBlob.toString());
     }
 }