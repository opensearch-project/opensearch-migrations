package com.rfs.version_os_2_11;

import java.util.Optional;

import com.fasterxml.jackson.databind.ObjectMapper;
import com.fasterxml.jackson.databind.node.ObjectNode;
import com.rfs.common.OpenSearchClient;
import com.rfs.tracing.IRfsContexts;

public class IndexCreator_OS_2_11 {
    private static final ObjectMapper mapper = new ObjectMapper();
    protected final OpenSearchClient client;

    public IndexCreator_OS_2_11 (OpenSearchClient client) {
        this.client = client;
    }

    public Optional<ObjectNode> create(ObjectNode root, String indexName, String indexId) {
        IndexMetadataData_OS_2_11 indexMetadata = new IndexMetadataData_OS_2_11(root, indexId, indexName);

<<<<<<< HEAD
    public static void create(String indexName, IndexMetadata.Data indexMetadata, OpenSearchClient client,
                              IRfsContexts.ICreateIndexContext context) throws Exception {
=======
>>>>>>> 8d0c5997
        // Remove some settings which will cause errors if you try to pass them to the API
        ObjectNode settings = indexMetadata.getSettings();

        String[] problemFields = {"creation_date", "provided_name", "uuid", "version"};
        for (String field : problemFields) {
            settings.remove(field);
        }

        // Assemble the request body
        ObjectNode body = mapper.createObjectNode();
        body.set("aliases", indexMetadata.getAliases());
        body.set("mappings", indexMetadata.getMappings());
        body.set("settings", settings);

<<<<<<< HEAD
        // Idempotently create the index
        client.createIndex(indexName, body, context);
=======
        // Create the index; it's fine if it already exists
        return client.createIndex(indexName, body);
>>>>>>> 8d0c5997
    }
}<|MERGE_RESOLUTION|>--- conflicted
+++ resolved
@@ -15,14 +15,10 @@
         this.client = client;
     }
 
-    public Optional<ObjectNode> create(ObjectNode root, String indexName, String indexId) {
+    public Optional<ObjectNode> create(ObjectNode root, String indexName, String indexId,
+                                       IRfsContexts.ICreateIndexContext context) {
         IndexMetadataData_OS_2_11 indexMetadata = new IndexMetadataData_OS_2_11(root, indexId, indexName);
 
-<<<<<<< HEAD
-    public static void create(String indexName, IndexMetadata.Data indexMetadata, OpenSearchClient client,
-                              IRfsContexts.ICreateIndexContext context) throws Exception {
-=======
->>>>>>> 8d0c5997
         // Remove some settings which will cause errors if you try to pass them to the API
         ObjectNode settings = indexMetadata.getSettings();
 
@@ -37,12 +33,7 @@
         body.set("mappings", indexMetadata.getMappings());
         body.set("settings", settings);
 
-<<<<<<< HEAD
-        // Idempotently create the index
-        client.createIndex(indexName, body, context);
-=======
         // Create the index; it's fine if it already exists
-        return client.createIndex(indexName, body);
->>>>>>> 8d0c5997
+        return client.createIndex(indexName, body, context);
     }
 }