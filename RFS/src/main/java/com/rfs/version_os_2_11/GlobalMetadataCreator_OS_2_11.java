package com.rfs.version_os_2_11;

import java.util.ArrayList;
import java.util.List;

import com.rfs.tracing.IRfsContexts;
import org.apache.logging.log4j.LogManager;
import org.apache.logging.log4j.Logger;

import com.fasterxml.jackson.databind.node.ObjectNode;
import com.rfs.common.OpenSearchClient;

public class GlobalMetadataCreator_OS_2_11 {
    private static final Logger logger = LogManager.getLogger(GlobalMetadataCreator_OS_2_11.class);

    private final OpenSearchClient client;
<<<<<<< HEAD
    private final List<String> legacyTemplateAllowlist;
    private final List<String> componentTemplateAllowlist;
    private final List<String> indexTemplateAllowlist;

    public GlobalMetadataCreator_OS_2_11(OpenSearchClient client, List<String> legacyTemplateAllowlist, List<String> componentTemplateAllowlist, List<String> indexTemplateAllowlist) {
        this.client = client;
        this.legacyTemplateAllowlist = legacyTemplateAllowlist;
        this.componentTemplateAllowlist = componentTemplateAllowlist;
        this.indexTemplateAllowlist = indexTemplateAllowlist;
=======
    private final List<String> legacyTemplateWhitelist;
    private final List<String> componentTemplateWhitelist;
    private final List<String> indexTemplateWhitelist;
    private final IRfsContexts.IClusterMetadataContext context;


    public GlobalMetadataCreator_OS_2_11(OpenSearchClient client,
                                         List<String> legacyTemplateWhitelist,
                                         List<String> componentTemplateWhitelist,
                                         List<String> indexTemplateWhitelist,
                                         IRfsContexts.IClusterMetadataContext context) {
        this.client = client;
        this.legacyTemplateWhitelist = legacyTemplateWhitelist;
        this.componentTemplateWhitelist = componentTemplateWhitelist;
        this.indexTemplateWhitelist = indexTemplateWhitelist;
        this.context = context;
>>>>>>> 32540448
    }

    public void create(ObjectNode root) {
        logger.info("Setting Global Metadata");

        GlobalMetadataData_OS_2_11 globalMetadata = new GlobalMetadataData_OS_2_11(root);
        createLegacyTemplates(globalMetadata, client, legacyTemplateAllowlist);
        createComponentTemplates(globalMetadata, client, componentTemplateAllowlist);
        createIndexTemplates(globalMetadata, client, indexTemplateAllowlist);
    }

    protected void createLegacyTemplates(GlobalMetadataData_OS_2_11 globalMetadata, OpenSearchClient client, List<String> templateAllowlist) {
        logger.info("Setting Legacy Templates...");
        ObjectNode templates = globalMetadata.getTemplates();

        if (templates == null){
            logger.info("No Legacy Templates in Snapshot");
            return;
        }

<<<<<<< HEAD
        if (templateAllowlist != null && templateAllowlist.size() == 0) {
            logger.info("No Legacy Templates in specified allowlist");
            return;
        } else if (templateAllowlist != null) {
            for (String templateName : templateAllowlist) {
=======
        if (templateWhitelist != null && templateWhitelist.size() == 0) {
            logger.info("No Legacy Templates in specified whitelist");
        } else if (templateWhitelist != null) {
            for (String templateName : templateWhitelist) {
>>>>>>> 32540448
                if (!templates.has(templateName) || templates.get(templateName) == null) {
                    logger.warn("Legacy Template not found: " + templateName);
                    continue;
                }

                logger.info("Setting Legacy Template: " + templateName);
                ObjectNode settings = (ObjectNode) globalMetadata.getTemplates().get(templateName);
                client.createLegacyTemplate(templateName, settings,
                        context.createMigrateLegacyTemplateContext()); // purposefully make a new one each loop iteration
            }
        } else {
            // Get the template names
            List<String> templateKeys = new ArrayList<>();
            templates.fieldNames().forEachRemaining(templateKeys::add);

            // Create each template
            for (String templateName : templateKeys) {
                logger.info("Setting Legacy Template: " + templateName);
                ObjectNode settings = (ObjectNode) templates.get(templateName);
                client.createLegacyTemplate(templateName, settings,
                        context.createMigrateLegacyTemplateContext()); // purposefully make a new one each loop iteration
            }
        }
    }

    protected void createComponentTemplates(GlobalMetadataData_OS_2_11 globalMetadata, OpenSearchClient client, List<String> templateAllowlist) {
        logger.info("Setting Component Templates...");
        ObjectNode templates = globalMetadata.getComponentTemplates();

        if (templates == null){
            logger.info("No Component Templates in Snapshot");
            return;
        }

<<<<<<< HEAD
        if (templateAllowlist != null && templateAllowlist.size() == 0) {
            logger.info("No Component Templates in specified allowlist");
            return;
        } else if (templateAllowlist != null) {            
            for (String templateName : templateAllowlist) {
=======
        if (templateWhitelist != null && templateWhitelist.size() == 0) {
            logger.info("No Component Templates in specified whitelist");
        } else if (templateWhitelist != null) {            
            for (String templateName : templateWhitelist) {
>>>>>>> 32540448
                if (!templates.has(templateName) || templates.get(templateName) == null) {
                    logger.warn("Component Template not found: " + templateName);
                    continue;
                }

                logger.info("Setting Component Template: " + templateName);
                ObjectNode settings = (ObjectNode) templates.get(templateName);
                client.createComponentTemplate(templateName, settings,
                        context.createComponentTemplateContext()); // purposefully make a new one each loop iteration
            }
        } else {
            // Get the template names
            List<String> templateKeys = new ArrayList<>();
            templates.fieldNames().forEachRemaining(templateKeys::add);

            // Create each template
            for (String templateName : templateKeys) {
                logger.info("Setting Component Template: " + templateName);
                ObjectNode settings = (ObjectNode) templates.get(templateName);
                client.createComponentTemplate(templateName, settings,
                        context.createComponentTemplateContext()); // purposefully make a new one each loop iteration
            }
        }
    }

    protected void createIndexTemplates(GlobalMetadataData_OS_2_11 globalMetadata, OpenSearchClient client, List<String> templateAllowlist) {
        logger.info("Setting Index Templates...");
        ObjectNode templates = globalMetadata.getIndexTemplates();

        if (templates == null){
            logger.info("No Index Templates in Snapshot");
            return;
        }

        if (templateAllowlist != null && templateAllowlist.size() == 0) {
            logger.info("No Index Templates in specified allowlist");
            return;
        } else if (templateAllowlist != null) {
            for (String templateName : templateAllowlist) {
                if (!templates.has(templateName) || templates.get(templateName) == null) {
                    logger.warn("Index Template not found: " + templateName);
                    continue;
                }

                logger.info("Setting Index Template: " + templateName);
                ObjectNode settings = (ObjectNode) globalMetadata.getIndexTemplates().get(templateName);
                client.createIndexTemplate(templateName, settings,
                        context.createMigrateTemplateContext()); // purposefully make a new one each loop iteration
            }
        } else {
            // Get the template names
            List<String> templateKeys = new ArrayList<>();
            templates.fieldNames().forEachRemaining(templateKeys::add);

            // Create each template
            for (String templateName : templateKeys) {
                logger.info("Setting Index Template: " + templateName);
                ObjectNode settings = (ObjectNode) templates.get(templateName);
                client.createIndexTemplate(templateName, settings,
                        context.createMigrateTemplateContext()); // purposefully make a new one each loop iteration
            }
        }
    }
}<|MERGE_RESOLUTION|>--- conflicted
+++ resolved
@@ -14,34 +14,21 @@
     private static final Logger logger = LogManager.getLogger(GlobalMetadataCreator_OS_2_11.class);
 
     private final OpenSearchClient client;
-<<<<<<< HEAD
     private final List<String> legacyTemplateAllowlist;
     private final List<String> componentTemplateAllowlist;
     private final List<String> indexTemplateAllowlist;
+    private final IRfsContexts.IClusterMetadataContext context;
 
-    public GlobalMetadataCreator_OS_2_11(OpenSearchClient client, List<String> legacyTemplateAllowlist, List<String> componentTemplateAllowlist, List<String> indexTemplateAllowlist) {
+    public GlobalMetadataCreator_OS_2_11(OpenSearchClient client,
+                                         List<String> legacyTemplateAllowlist,
+                                         List<String> componentTemplateAllowlist,
+                                         List<String> indexTemplateAllowlist,
+                                         IRfsContexts.IClusterMetadataContext context) {
         this.client = client;
         this.legacyTemplateAllowlist = legacyTemplateAllowlist;
         this.componentTemplateAllowlist = componentTemplateAllowlist;
         this.indexTemplateAllowlist = indexTemplateAllowlist;
-=======
-    private final List<String> legacyTemplateWhitelist;
-    private final List<String> componentTemplateWhitelist;
-    private final List<String> indexTemplateWhitelist;
-    private final IRfsContexts.IClusterMetadataContext context;
-
-
-    public GlobalMetadataCreator_OS_2_11(OpenSearchClient client,
-                                         List<String> legacyTemplateWhitelist,
-                                         List<String> componentTemplateWhitelist,
-                                         List<String> indexTemplateWhitelist,
-                                         IRfsContexts.IClusterMetadataContext context) {
-        this.client = client;
-        this.legacyTemplateWhitelist = legacyTemplateWhitelist;
-        this.componentTemplateWhitelist = componentTemplateWhitelist;
-        this.indexTemplateWhitelist = indexTemplateWhitelist;
         this.context = context;
->>>>>>> 32540448
     }
 
     public void create(ObjectNode root) {
@@ -62,18 +49,10 @@
             return;
         }
 
-<<<<<<< HEAD
         if (templateAllowlist != null && templateAllowlist.size() == 0) {
             logger.info("No Legacy Templates in specified allowlist");
-            return;
         } else if (templateAllowlist != null) {
             for (String templateName : templateAllowlist) {
-=======
-        if (templateWhitelist != null && templateWhitelist.size() == 0) {
-            logger.info("No Legacy Templates in specified whitelist");
-        } else if (templateWhitelist != null) {
-            for (String templateName : templateWhitelist) {
->>>>>>> 32540448
                 if (!templates.has(templateName) || templates.get(templateName) == null) {
                     logger.warn("Legacy Template not found: " + templateName);
                     continue;
@@ -108,18 +87,11 @@
             return;
         }
 
-<<<<<<< HEAD
         if (templateAllowlist != null && templateAllowlist.size() == 0) {
             logger.info("No Component Templates in specified allowlist");
             return;
-        } else if (templateAllowlist != null) {            
+        } else if (templateAllowlist != null) {
             for (String templateName : templateAllowlist) {
-=======
-        if (templateWhitelist != null && templateWhitelist.size() == 0) {
-            logger.info("No Component Templates in specified whitelist");
-        } else if (templateWhitelist != null) {            
-            for (String templateName : templateWhitelist) {
->>>>>>> 32540448
                 if (!templates.has(templateName) || templates.get(templateName) == null) {
                     logger.warn("Component Template not found: " + templateName);
                     continue;
