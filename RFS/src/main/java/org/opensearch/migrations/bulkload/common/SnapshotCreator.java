package org.opensearch.migrations.bulkload.common;

import java.util.List;
import java.util.Optional;

import com.fasterxml.jackson.databind.DeserializationFeature;
import com.fasterxml.jackson.databind.JsonNode;
import com.fasterxml.jackson.databind.ObjectMapper;
import com.fasterxml.jackson.databind.node.ObjectNode;

import org.opensearch.migrations.bulkload.tracing.IRfsContexts;

import lombok.Getter;
import lombok.extern.slf4j.Slf4j;

@Slf4j
public abstract class SnapshotCreator {
    private static final ObjectMapper mapper = new ObjectMapper();
    static {
        mapper.configure(DeserializationFeature.FAIL_ON_UNKNOWN_PROPERTIES, false);
    }

    private final OpenSearchClient client;
    private final IRfsContexts.ICreateSnapshotContext context;
    @Getter
    private final String snapshotName;
    private final List<String> indexAllowlist;

<<<<<<< HEAD
    public SnapshotCreator(String snapshotName, List<String> indexAllowlist, OpenSearchClient client, IRfsContexts.ICreateSnapshotContext context) {
=======
    protected SnapshotCreator(String snapshotName, OpenSearchClient client, IRfsContexts.ICreateSnapshotContext context) {
>>>>>>> b5744340
        this.snapshotName = snapshotName;
        this.indexAllowlist = indexAllowlist;
        this.client = client;
        this.context = context;
    }

    abstract ObjectNode getRequestBodyForRegisterRepo();

    public String getRepoName() {
        return "migration_assistant_repo";
    }

<<<<<<< HEAD
    public String getSnapshotName() {
        return snapshotName;
    }

    public String getIndexAllowlist() {
        if (this.indexAllowlist == null || this.indexAllowlist.isEmpty()) {
            return "_all";
        } else {
            return String.join(",", this.indexAllowlist);
        }
    }

=======
>>>>>>> b5744340
    public void registerRepo() {
        ObjectNode settings = getRequestBodyForRegisterRepo();

        // Register the repo; it's fine if it already exists
        try {
            client.registerSnapshotRepo(getRepoName(), settings, context);
            log.atInfo().setMessage("Snapshot repo registration successful").log();
        } catch (Exception e) {
            log.atError().setMessage("Snapshot repo registration failed").setCause(e).log();
            throw new RepoRegistrationFailed(getRepoName());
        }
    }

    public void createSnapshot() {
        // Assemble the settings
        ObjectNode body = mapper.createObjectNode();
        body.put("indices", this.getIndexAllowlist());
        body.put("ignore_unavailable", true);
        body.put("include_global_state", true);

        // Create the snapshot; idempotent operation
        try {
            client.createSnapshot(getRepoName(), snapshotName, body, context);
            log.atInfo().setMessage("Snapshot {} creation initiated").addArgument(snapshotName).log();
        } catch (Exception e) {
            log.atError().setMessage("Snapshot {} creation failed").addArgument(snapshotName).setCause(e).log();
            throw new SnapshotCreationFailed(snapshotName);
        }
    }

    public boolean isSnapshotFinished() {
        Optional<ObjectNode> response;
        try {
            response = client.getSnapshotStatus(getRepoName(), snapshotName, context);
        } catch (Exception e) {
            log.atError().setMessage("Failed to get snapshot status").setCause(e).log();
            throw new SnapshotStatusCheckFailed(snapshotName);
        }

        if (response.isEmpty()) {
            log.atError().setMessage("Snapshot {} does not exist").addArgument(snapshotName).log();
            throw new SnapshotDoesNotExist(snapshotName);
        }

        JsonNode responseJson = response.get();
        JsonNode firstSnapshot = responseJson.path("snapshots").get(0);
        JsonNode stateNode = firstSnapshot.path("state");
        String state = stateNode.asText();

        if (state.equals("SUCCESS")) {
            return true;
        } else if (state.equals("IN_PROGRESS")) {
            return false;
        } else {
            log.atError().setMessage("Snapshot {} has failed with state {}")
                .addArgument(snapshotName)
                .addArgument(state).log();
            throw new SnapshotCreationFailed(snapshotName);
        }
    }

    public static class RepoRegistrationFailed extends RfsException {
        public RepoRegistrationFailed(String repoName) {
            super("Failed to register repo " + repoName);
        }
    }

    public static class SnapshotCreationFailed extends RfsException {
        public SnapshotCreationFailed(String snapshotName) {
            super("Failed to create snapshot " + snapshotName);
        }
    }

    public static class SnapshotDoesNotExist extends RfsException {
        public SnapshotDoesNotExist(String snapshotName) {
            super("Snapshot " + snapshotName + " does not exist");
        }
    }

    public static class SnapshotStatusCheckFailed extends RfsException {
        public SnapshotStatusCheckFailed(String snapshotName) {
            super("We were unable to retrieve the status of Snapshot " + snapshotName);
        }
    }
}<|MERGE_RESOLUTION|>--- conflicted
+++ resolved
@@ -26,11 +26,8 @@
     private final String snapshotName;
     private final List<String> indexAllowlist;
 
-<<<<<<< HEAD
-    public SnapshotCreator(String snapshotName, List<String> indexAllowlist, OpenSearchClient client, IRfsContexts.ICreateSnapshotContext context) {
-=======
-    protected SnapshotCreator(String snapshotName, OpenSearchClient client, IRfsContexts.ICreateSnapshotContext context) {
->>>>>>> b5744340
+    protected SnapshotCreator(String snapshotName, List<String> indexAllowlist, OpenSearchClient client,
+            IRfsContexts.ICreateSnapshotContext context) {
         this.snapshotName = snapshotName;
         this.indexAllowlist = indexAllowlist;
         this.client = client;
@@ -43,11 +40,6 @@
         return "migration_assistant_repo";
     }
 
-<<<<<<< HEAD
-    public String getSnapshotName() {
-        return snapshotName;
-    }
-
     public String getIndexAllowlist() {
         if (this.indexAllowlist == null || this.indexAllowlist.isEmpty()) {
             return "_all";
@@ -56,8 +48,6 @@
         }
     }
 
-=======
->>>>>>> b5744340
     public void registerRepo() {
         ObjectNode settings = getRequestBodyForRegisterRepo();
 
@@ -113,8 +103,8 @@
             return false;
         } else {
             log.atError().setMessage("Snapshot {} has failed with state {}")
-                .addArgument(snapshotName)
-                .addArgument(state).log();
+                    .addArgument(snapshotName)
+                    .addArgument(state).log();
             throw new SnapshotCreationFailed(snapshotName);
         }
     }
