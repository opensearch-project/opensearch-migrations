--- conflicted
+++ resolved
@@ -433,13 +433,8 @@
                 + "    ]"
                 + "  }"
                 + "},"
-<<<<<<< HEAD
-                + "\"size\": 1"
-                + "}";
-=======
                 + "\"size\": 0" // This sets the number of items to include in the `hits.hits` array, but doesn't affect
                 + "}";          // the integer value in `hits.total.value`
->>>>>>> 3c47e510
 
             var path = INDEX_NAME + "/_search";
             var response = httpClient.makeJsonRequest(AbstractedHttpClient.POST_METHOD, path, null, queryBody);
