package org.opensearch.migrations.bulkload.workcoordination;

import java.time.Clock;
import java.util.function.Consumer;

import org.opensearch.migrations.Version;
import org.opensearch.migrations.VersionMatchers;
import org.opensearch.migrations.bulkload.version_es_6_8.OpenSearchWorkCoordinator_ES_6_8;
import org.opensearch.migrations.bulkload.version_os_2_11.OpenSearchWorkCoordinator_OS_2_11;
import org.opensearch.migrations.bulkload.workcoordination.IWorkCoordinator.WorkItemAndDuration;

import lombok.RequiredArgsConstructor;
import lombok.extern.slf4j.Slf4j;

@RequiredArgsConstructor
@Slf4j
public class WorkCoordinatorFactory {
    private final Version version;

    public OpenSearchWorkCoordinator get(
            AbstractedHttpClient httpClient,
            long tolerableClientServerClockDifferenceSeconds,
            String workerId
        ) {
<<<<<<< HEAD
        if (VersionMatchers.isOS_1_X.or(VersionMatchers.isOS_2_X).or(VersionMatchers.isOS_3_X).test(version)) {
=======
        if (VersionMatchers.isOS_1_X.or(VersionMatchers.isOS_2_X).or(VersionMatchers.isES_7_X).test(version)) {
>>>>>>> 46e6f8b1
            return new OpenSearchWorkCoordinator_OS_2_11(httpClient, tolerableClientServerClockDifferenceSeconds, workerId);
        } else if (VersionMatchers.isES_6_X.or(VersionMatchers.isES_5_X).test(version)) {
            return new OpenSearchWorkCoordinator_ES_6_8(httpClient, tolerableClientServerClockDifferenceSeconds, workerId);
        } else {
            throw new IllegalArgumentException("Unsupported version: " + version);
        }
    }

    public OpenSearchWorkCoordinator get(
            AbstractedHttpClient httpClient,
            long tolerableClientServerClockDifferenceSeconds,
            String workerId,
            Clock clock,
            Consumer<WorkItemAndDuration> workItemConsumer
        ) {
<<<<<<< HEAD
        if (VersionMatchers.isOS_1_X.or(VersionMatchers.isOS_2_X).or(VersionMatchers.isOS_3_X).test(version)) {
=======
        if (VersionMatchers.isOS_1_X.or(VersionMatchers.isOS_2_X).or(VersionMatchers.isES_7_X).test(version)) {
>>>>>>> 46e6f8b1
            return new OpenSearchWorkCoordinator_OS_2_11(httpClient, tolerableClientServerClockDifferenceSeconds, workerId, clock, workItemConsumer);
        } else if (VersionMatchers.isES_6_X.or(VersionMatchers.isES_5_X).test(version)) {
            return new OpenSearchWorkCoordinator_ES_6_8(httpClient, tolerableClientServerClockDifferenceSeconds, workerId, clock, workItemConsumer);
        } else {
            throw new IllegalArgumentException("Unsupported version: " + version);
        }
    }

}<|MERGE_RESOLUTION|>--- conflicted
+++ resolved
@@ -22,11 +22,7 @@
             long tolerableClientServerClockDifferenceSeconds,
             String workerId
         ) {
-<<<<<<< HEAD
-        if (VersionMatchers.isOS_1_X.or(VersionMatchers.isOS_2_X).or(VersionMatchers.isOS_3_X).test(version)) {
-=======
-        if (VersionMatchers.isOS_1_X.or(VersionMatchers.isOS_2_X).or(VersionMatchers.isES_7_X).test(version)) {
->>>>>>> 46e6f8b1
+        if (VersionMatchers.isOS_1_X.or(VersionMatchers.isOS_2_X).or(VersionMatchers.isOS_3_X).or(VersionMatchers.isES_7_X).test(version)) {
             return new OpenSearchWorkCoordinator_OS_2_11(httpClient, tolerableClientServerClockDifferenceSeconds, workerId);
         } else if (VersionMatchers.isES_6_X.or(VersionMatchers.isES_5_X).test(version)) {
             return new OpenSearchWorkCoordinator_ES_6_8(httpClient, tolerableClientServerClockDifferenceSeconds, workerId);
@@ -42,11 +38,7 @@
             Clock clock,
             Consumer<WorkItemAndDuration> workItemConsumer
         ) {
-<<<<<<< HEAD
-        if (VersionMatchers.isOS_1_X.or(VersionMatchers.isOS_2_X).or(VersionMatchers.isOS_3_X).test(version)) {
-=======
-        if (VersionMatchers.isOS_1_X.or(VersionMatchers.isOS_2_X).or(VersionMatchers.isES_7_X).test(version)) {
->>>>>>> 46e6f8b1
+        if (VersionMatchers.isOS_1_X.or(VersionMatchers.isOS_2_X).or(VersionMatchers.isOS_3_X).or(VersionMatchers.isES_7_X).test(version)) {
             return new OpenSearchWorkCoordinator_OS_2_11(httpClient, tolerableClientServerClockDifferenceSeconds, workerId, clock, workItemConsumer);
         } else if (VersionMatchers.isES_6_X.or(VersionMatchers.isES_5_X).test(version)) {
             return new OpenSearchWorkCoordinator_ES_6_8(httpClient, tolerableClientServerClockDifferenceSeconds, workerId, clock, workItemConsumer);
