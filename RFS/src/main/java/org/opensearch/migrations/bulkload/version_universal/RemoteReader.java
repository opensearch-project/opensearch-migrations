package org.opensearch.migrations.bulkload.version_universal;

import org.opensearch.migrations.Version;
import org.opensearch.migrations.VersionMatchers;
import org.opensearch.migrations.bulkload.common.OpenSearchClientFactory;
import org.opensearch.migrations.bulkload.common.http.ConnectionContext;
import org.opensearch.migrations.bulkload.models.GlobalMetadata.Factory;
import org.opensearch.migrations.bulkload.models.IndexMetadata;
import org.opensearch.migrations.bulkload.version_es_6_8.RemoteReaderClient_ES_6_8;
import org.opensearch.migrations.cluster.ClusterReader;
import org.opensearch.migrations.cluster.RemoteCluster;

public class RemoteReader implements RemoteCluster, ClusterReader {
    private Version version;
    private RemoteReaderClient client;
    private ConnectionContext connection;

    @Override
    public boolean compatibleWith(Version version) {
        return VersionMatchers.isES_6_X
            .or(VersionMatchers.isES_7_X)
            .or(VersionMatchers.isOS_1_X)
            .or(VersionMatchers.isOS_2_X)
<<<<<<< HEAD
            .or(VersionMatchers.isOS_3_X)
=======
            .or(VersionMatchers.isES_5_X)
>>>>>>> 46e6f8b1
            .test(version);
    }

    @Override
    public RemoteCluster initialize(ConnectionContext connection) {
        this.connection = connection;
        return this;
    }

    @Override
    public Factory getGlobalMetadata() {
        return new RemoteMetadataFactory(getClient());
    }

    @Override
    public IndexMetadata.Factory getIndexMetadata() {
        return new RemoteIndexMetadataFactory(getClient());
    }

    @Override
    public Version getVersion() {
        if (version == null) {
            // Use a throw away client that will work on any version of the service
            var clientFactory = new OpenSearchClientFactory(connection);
            version = clientFactory.getClusterVersion();
        }
        return version;
    }

    public String toString() {
        // These values could be null, don't want to crash during toString
        return String.format("Remote Cluster: %s %s", version, connection);
    }

    private RemoteReaderClient getClient() {
        if (client == null) {
            if (VersionMatchers.isES_6_X.or(VersionMatchers.isES_5_X).test(getVersion())) {
                client = new RemoteReaderClient_ES_6_8(getConnection());
            } else {
                client = new RemoteReaderClient(getConnection());
            }
        }
        return client;
    }

    private ConnectionContext getConnection() {
        if (connection == null) {
            throw new UnsupportedOperationException("initialize(...) must be called");
        }
        return connection;
    }
}<|MERGE_RESOLUTION|>--- conflicted
+++ resolved
@@ -19,13 +19,10 @@
     public boolean compatibleWith(Version version) {
         return VersionMatchers.isES_6_X
             .or(VersionMatchers.isES_7_X)
+            .or(VersionMatchers.isES_5_X)
             .or(VersionMatchers.isOS_1_X)
             .or(VersionMatchers.isOS_2_X)
-<<<<<<< HEAD
             .or(VersionMatchers.isOS_3_X)
-=======
-            .or(VersionMatchers.isES_5_X)
->>>>>>> 46e6f8b1
             .test(version);
     }
 
