--- conflicted
+++ resolved
@@ -14,35 +14,7 @@
 
     private TransformFunctions() {}
 
-<<<<<<< HEAD
-    public static Transformer getTransformer(
-        Version sourceVersion,
-        Version targetVersion,
-        int awarenessAttributes,
-        MetadataTransformerParams metadataTransformerParams
-    ) {
-        if (VersionMatchers.anyOS.test(targetVersion)) {
-            if (VersionMatchers.isES_5_X.test(sourceVersion)) {
-                return new Transformer_ES_5_6_to_OS_2_11(awarenessAttributes, metadataTransformerParams);
-            }
-            if (VersionMatchers.isES_6_X.test(sourceVersion)) {
-                return new Transformer_ES_6_8_to_OS_2_11(awarenessAttributes, metadataTransformerParams);
-            }
-            if (VersionMatchers.equalOrGreaterThanES_7_10.test(sourceVersion)) {
-                return new Transformer_ES_7_10_OS_2_11(awarenessAttributes);
-            }
-            if (VersionMatchers.isES_8_X.test(sourceVersion)) {
-                return new Transformer_ES_7_10_OS_2_11(awarenessAttributes);
-            }
-            if (VersionMatchers.anyOS.test(sourceVersion)) {
-                return new Transformer_ES_7_10_OS_2_11(awarenessAttributes);
-            }
-        }
-        throw new IllegalArgumentException("Unsupported transformation requested for " + sourceVersion + " to " + targetVersion);
-    }
 
-=======
->>>>>>> 5c2bee69
     /* Turn dotted index settings into a tree, will start like:
      * {"index.number_of_replicas":"1","index.number_of_shards":"5","index.version.created":"6082499"}
      */
