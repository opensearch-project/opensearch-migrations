--- conflicted
+++ resolved
@@ -22,13 +22,8 @@
         Version targetVersion,
         int dimensionality
     ) {
-<<<<<<< HEAD
         if (VersionMatchers.isOS_2_X.or(VersionMatchers.isOS_1_X).test(targetVersion)) {
-            if (VersionMatchers.isES_6_8.test(sourceVersion)) {
-=======
-        if (VersionMatchers.isOS_2_X.test(targetVersion)) {
             if (VersionMatchers.isES_6_X.test(sourceVersion)) {
->>>>>>> 85d58462
                 return new Transformer_ES_6_8_to_OS_2_11(dimensionality);
             }
             if (VersionMatchers.equalOrGreaterThanES_7_10.test(sourceVersion)) {
