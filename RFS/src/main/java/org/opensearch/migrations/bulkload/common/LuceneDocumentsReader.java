package org.opensearch.migrations.bulkload.common;

import java.io.IOException;
import java.nio.file.Path;
import java.util.Comparator;
import java.util.List;
import java.util.concurrent.Callable;
import java.util.function.Function;

import org.opensearch.migrations.cluster.ClusterSnapshotReader;

import lombok.Lombok;
import lombok.RequiredArgsConstructor;
import lombok.extern.slf4j.Slf4j;
import org.apache.lucene.document.Document;
import org.apache.lucene.index.DirectoryReader;
import org.apache.lucene.index.IndexCommit;
import org.apache.lucene.index.IndexReader;
import org.apache.lucene.index.LeafReader;
import org.apache.lucene.index.LeafReaderContext;
import org.apache.lucene.index.SegmentCommitInfo;
import org.apache.lucene.index.SegmentReader;
import org.apache.lucene.index.SoftDeletesDirectoryReaderWrapper;
import org.apache.lucene.store.FSDirectory;
import org.apache.lucene.util.BytesRef;
import org.reactivestreams.Publisher;
import reactor.core.publisher.Flux;
import reactor.core.publisher.Mono;
import reactor.core.scheduler.Schedulers;

@RequiredArgsConstructor
@Slf4j
public class LuceneDocumentsReader {

    public static Function<Path, LuceneDocumentsReader> getFactory(ClusterSnapshotReader snapshotReader) {
        return path -> new LuceneDocumentsReader(
            path,
            snapshotReader.getSoftDeletesPossible(),
            snapshotReader.getSoftDeletesFieldData()
        );
    }

    protected final Path indexDirectoryPath;
    protected final boolean softDeletesPossible;
    protected final String softDeletesField;

    /**
     * There are a variety of states the documents in our Lucene Index can be in; this method extracts those documents
     * that would be considered "live" from the ElasticSearch/OpenSearch perspective.  The most important thing to know is
     * that Lucene segments are immutable.  For additional context, it is highly recommended to read this section of the
     * Lucene docs for a high level overview of the topics involved:
     *
     * https://lucene.apache.org/core/8_0_0/core/org/apache/lucene/codecs/lucene80/package-summary.html
     *
     * When ElasticSearch/OpenSearch deletes a document, it doesn't actually remove it from the Lucene Index.  Instead, what
     * happens is that the document is marked as "deleted" in the Lucene Index, but it is still present in the Lucene segment
     * on disk.  The next time a merge occurs, that segment will be deleted, and the deleted documents in it are thereby
     * removed from the Lucene Index.  A similar thing happens when a document is updated; the old document is marked as
     * "deleted" in the Lucene segment and the new version of the document is added in a new Lucene segment.  Until a merge
     * occurs, both the old and new versions of the document will exist in the Lucene Index in different segments, though only
     * the new version will be returned in search results.  This means that from an ES/OS perspective, you could have a single
     * document that has been created, deleted, recreated, updated, etc. multiple times at the Elasticsearch/OpenSearch level
     * and only a single version of the doc would exist when you queried the ES/OS Index - but every single iteration of that
     * document might still exist in the Lucene segments on disk, all of which have the same _id (from the ES/OS perspective).
     *
     * Additionally, Elasticsearch 7 introduced a feature called "soft deletes" which allows you to mark a document as
     * "deleted" in the Lucene Index without actually removing it from the Lucene Index.  From what I can gather, soft deletes
     * are an optimization to reduce the likelyhood of needing to re-download full shards when a node drops out of the cluster,
     * loses synchronization, and re-joins.  They make it more likely the cluster can just replay the missed operations.  You
     * can read a bit more about soft deletes here:
     *
     * https://www.elastic.co/guide/en/elasticsearch/reference/7.10/index-modules-history-retention.html
     *
     * Soft deletes works by having the application writing the Lucene Index define a field that is used to mark a document as
     * "soft deleted" or not.  When a document is marked as "soft deleted", it is not returned in search results, but it is
     * still present in the Lucene Index.  The status of whether any given document is "soft deleted" or not is stored in the
     * Lucene Index itself.  By default, Elasticsearch 7+ Indices have soft deletes enabled;  this is an Index-level setting.
     * Just like deleted documents and old versions of updated documents, we don't want to reindex them agaisnt the target
     * cluster.
     *
     * In order to retrieve only those documents that would be considered "live" in ES/OS, we use a few tricks:
     * 1. We make sure we use the latest Lucene commit point on the Lucene Index.  A commit is a Lucene abstraction that
     *     comprises a consistent, point-in-time view of the Segments in the Lucene Index.  By default, a DirectoryReader
     *     will use the latest commit point.
     * 2. We use a concept called "liveDocs" to determine if a document is "live" or not.  The liveDocs are a bitset that
     *    is associated with each Lucene segment that tells us if a document is "live" or not.  If a document is hard-deleted
     *    (i.e. deleted from the ES/OS perspective or an old version of an updated doc), then the liveDocs bit for that
     *    document will be false.
     * 3. We wrap our DirectoryReader in a SoftDeletesDirectoryReaderWrapper if it's possible that soft deletes will be
     *    present in the Lucene Index.  This wrapper will filter out documents that are marked as "soft deleted" in the
     *    Lucene Index.

     */
    public Flux<RfsLuceneDocument> readDocuments() {
        return readDocuments(0, 0);
    }

    public Flux<RfsLuceneDocument> readDocuments(int startSegmentIndex, int startDoc) {
        return Flux.using(
            () -> wrapReader(getReader(), softDeletesPossible, softDeletesField),
            reader -> readDocsByLeavesFromStartingPosition(reader, startSegmentIndex, startDoc),
            reader -> {
                try {
                    reader.close();
                } catch (IOException e) {
                    log.atError().setMessage("Failed to close DirectoryReader").setCause(e).log();
                    throw Lombok.sneakyThrow(e);
                }
        });
    }

    /**
     * We need to ensure a stable ordering of segments so we can start reading from a specific segment and document id.
     * To do this, we sort the segments by their name.
     */
    class SegmentNameSorter implements Comparator<LeafReader> {
        @Override
        public int compare(LeafReader leafReader1, LeafReader leafReader2) {
            // If both LeafReaders are SegmentReaders, sort as normal
            if (leafReader1 instanceof SegmentReader && leafReader2 instanceof SegmentReader) {
                SegmentCommitInfo segmentInfo1 = ((SegmentReader) leafReader1).getSegmentInfo();
                SegmentCommitInfo segmentInfo2 = ((SegmentReader) leafReader2).getSegmentInfo();

                String segmentName1 = segmentInfo1.info.name;
                String segmentName2 = segmentInfo2.info.name;

                return segmentName1.compareTo(segmentName2);
            }
            // Otherwise, shift the SegmentReaders to the front
            else if (leafReader1 instanceof SegmentReader && !(leafReader2 instanceof SegmentReader)) {
                log.info("Found non-SegmentReader of type {} in the DirectoryReader", leafReader2.getClass().getName());
                return -1;
            } else if (!(leafReader1 instanceof SegmentReader) && leafReader2 instanceof SegmentReader) {
                log.info("Found non-SegmentReader of type {} in the DirectoryReader", leafReader1.getClass().getName());
                return 1;
            } else {
                log.info("Found non-SegmentReader of type {} in the DirectoryReader", leafReader1.getClass().getName());
                log.info("Found non-SegmentReader of type {} in the DirectoryReader", leafReader2.getClass().getName());
                return 0;
            }
        }
    }

    protected DirectoryReader getReader() throws IOException {// Get the list of commits and pick the latest one
        try (FSDirectory directory = FSDirectory.open(indexDirectoryPath)) {
            List  <IndexCommit> commits = DirectoryReader.listCommits(directory);
            IndexCommit latestCommit = commits.get(commits.size() - 1);

            return DirectoryReader.open(
                latestCommit,
                6, // Minimum supported major version - Elastic 5/Lucene 6
                new SegmentNameSorter()
            );
        }
    }

    /* Start reading docs from a specific segment and document id.
    If the startSegmentIndex is 0, it will start from the first segment.
    If the startDocId is 0, it will start from the first document in the segment.
     */
    Publisher<RfsLuceneDocument> readDocsByLeavesFromStartingPosition(DirectoryReader reader, int startSegmentIndex, int startDocId) {
        var maxDocumentsToReadAtOnce = 100; // Arbitrary value
        log.atInfo().setMessage("{} documents in {} leaves found in the current Lucene index")
            .addArgument(reader::maxDoc)
            .addArgument(() -> reader.leaves().size())
            .log();

        // Create shared scheduler for i/o bound document reading
        var sharedSegmentReaderScheduler = Schedulers.newBoundedElastic(maxDocumentsToReadAtOnce, Integer.MAX_VALUE, "sharedSegmentReader");

        return Flux.fromIterable(reader.leaves())
            .skip(startSegmentIndex)
            .flatMap(ctx -> getReadDocCallablesFromSegments(ctx,
                    // Only use startDocId for the first segment we process
                    ctx.ord == startSegmentIndex ? startDocId : 0))
            .flatMap(c -> Mono.fromCallable(c)
                            .subscribeOn(sharedSegmentReaderScheduler), // Scheduler to read documents on
                    maxDocumentsToReadAtOnce) // Don't need to worry about prefetch before this step as documents aren't realized
            .doOnTerminate(sharedSegmentReaderScheduler::dispose);
    }

    Publisher<Callable<RfsLuceneDocument>> getReadDocCallablesFromSegments(LeafReaderContext leafReaderContext, int startDocId) {
        var segmentReader = leafReaderContext.reader();
        var liveDocs = segmentReader.getLiveDocs();

        int segmentIndex = leafReaderContext.ord;

        return Flux.range(startDocId, segmentReader.maxDoc() - startDocId)
            .subscribeOn(Schedulers.parallel())
            .map(docIdx -> () -> ((liveDocs == null || liveDocs.get(docIdx)) ? // Filter for live docs
                    getDocument(segmentReader, segmentIndex, docIdx, true) : // Get document, returns null to skip malformed docs
                    null));
    }

    protected DirectoryReader wrapReader(DirectoryReader reader, boolean softDeletesEnabled, String softDeletesField) throws IOException {
        if (softDeletesEnabled) {
            return new SoftDeletesDirectoryReaderWrapper(reader, softDeletesField);
        }
        return reader;
    }

    protected RfsLuceneDocument getDocument(IndexReader reader, int luceneSegIndex, int luceneDocId, boolean isLive) {
        Document document;
        try {
            document = reader.document(luceneDocId);
        } catch (IOException e) {
            log.atError().setCause(e).setMessage("Failed to read document at Lucene index location {}")
                .addArgument(luceneDocId).log();
            return null;
        }

        String openSearchDocId = null;
        String type = null;
        BytesRef sourceBytes = null;
        String routing = null;

        try {
            for (var field : document.getFields()) {
                String fieldName = field.name();
                switch (fieldName) {
                    case "_id": {
                        // ES 6+
                        var idBytes = field.binaryValue();
                        openSearchDocId = Uid.decodeId(idBytes.bytes);
                        break;
                    }
                    case "_uid": {
                        // ES <= 6
                        var combinedTypeId = field.stringValue().split("#", 2);
                        type = combinedTypeId[0];
                        openSearchDocId = combinedTypeId[1];
                        break;
                    }
                    case "_source": {
                        // All versions (?)
                        sourceBytes = field.binaryValue();
                        break;
                    }
                    case "_routing": {
                        routing = field.stringValue();
                        break;
                    }
                    default:
                        break;
                }
            }
            if (openSearchDocId == null) {
                log.atError().setMessage("Document with index {} does not have an id. Skipping")
                    .addArgument(luceneDocId).log();
                return null;  // Skip documents with missing id
            }

            if (sourceBytes == null || sourceBytes.bytes.length == 0) {
                log.atWarn().setMessage("Document {} doesn't have the _source field enabled")
                    .addArgument(openSearchDocId).log();
                return null;  // Skip these
            }

            log.atDebug().setMessage("Reading document {}").addArgument(openSearchDocId).log();
        } catch (RuntimeException e) {
            StringBuilder errorMessage = new StringBuilder();
            errorMessage.append("Unable to parse Document id from Document.  The Document's Fields: ");
            document.getFields().forEach(f -> errorMessage.append(f.name()).append(", "));
            log.atError().setCause(e).setMessage("{}").addArgument(errorMessage).log();
            return null; // Skip documents with invalid id
        }

        if (!isLive) {
            log.atDebug().setMessage("Document {} is not live").addArgument(openSearchDocId).log();
            return null; // Skip these
        }

<<<<<<< HEAD
        log.atDebug().setMessage("Document {} read successfully").addArgument(openSearchDocId).log();
        return new RfsLuceneDocument(luceneSegIndex, luceneDocId, openSearchDocId, type, sourceBytes.utf8ToString());
=======
        log.atDebug().setMessage("Document {} read successfully").addArgument(id).log();
        return new RfsLuceneDocument(id, type, sourceBytes.utf8ToString(), routing);
>>>>>>> 1c23ab4d
    }
}<|MERGE_RESOLUTION|>--- conflicted
+++ resolved
@@ -270,12 +270,7 @@
             return null; // Skip these
         }
 
-<<<<<<< HEAD
         log.atDebug().setMessage("Document {} read successfully").addArgument(openSearchDocId).log();
-        return new RfsLuceneDocument(luceneSegIndex, luceneDocId, openSearchDocId, type, sourceBytes.utf8ToString());
-=======
-        log.atDebug().setMessage("Document {} read successfully").addArgument(id).log();
-        return new RfsLuceneDocument(id, type, sourceBytes.utf8ToString(), routing);
->>>>>>> 1c23ab4d
+        return new RfsLuceneDocument(luceneSegIndex, luceneDocId, openSearchDocId, type, sourceBytes.utf8ToString(), routing);
     }
 }