package org.opensearch.migrations.bulkload.common;

import java.util.List;
import java.util.UUID;
import java.util.function.Predicate;
<<<<<<< HEAD
import java.util.stream.Collectors;
=======
import java.util.function.Supplier;
>>>>>>> dc5dced0

import org.opensearch.migrations.bulkload.worker.WorkItemCursor;
import org.opensearch.migrations.reindexer.tracing.IDocumentMigrationContexts.IDocumentReindexContext;
import org.opensearch.migrations.transform.IJsonTransformer;

import lombok.RequiredArgsConstructor;
import lombok.SneakyThrows;
import lombok.extern.slf4j.Slf4j;
import reactor.core.publisher.Flux;
import reactor.core.publisher.Mono;
import reactor.core.scheduler.Scheduler;
import reactor.core.scheduler.Schedulers;

@Slf4j
@RequiredArgsConstructor
public class DocumentReindexer {

    protected final OpenSearchClient client;
    private final int maxDocsPerBulkRequest;
    private final long maxBytesPerBulkRequest;
    private final int maxConcurrentWorkItems;
    private final Supplier<IJsonTransformer> transformerSupplier;

<<<<<<< HEAD
    public Flux<WorkItemCursor> reindex(String indexName, Flux<RfsLuceneDocument> documentStream, IDocumentReindexContext context) {
=======
    public Mono<Void> reindex(String indexName, Flux<RfsLuceneDocument> documentStream, IDocumentReindexContext context) {
        // Transformers cannot be used simultaneously
        var threadSafeTransformer = ThreadLocal.withInitial(transformerSupplier);
>>>>>>> dc5dced0
        var scheduler = Schedulers.newParallel("DocumentBulkAggregator");
        var rfsDocs = documentStream
            .publishOn(scheduler, 1)
<<<<<<< HEAD
            .concatMapIterable(doc -> transformDocument(doc, indexName));
=======
            .map(doc -> transformDocument(threadSafeTransformer, doc,indexName));
>>>>>>> dc5dced0

        return this.reindexDocsInParallelBatches(rfsDocs, indexName, context)
            .doFinally(s -> scheduler.dispose());
    }

    Flux<WorkItemCursor> reindexDocsInParallelBatches(Flux<RfsDocument> docs, String indexName, IDocumentReindexContext context) {
        // Use parallel scheduler for send subscription due on non-blocking io client
        var scheduler = Schedulers.newParallel("DocumentBatchReindexer");
        var bulkDocsBatches = batchDocsBySizeOrCount(docs);
        var bulkDocsToBuffer = 50; // Arbitrary, takes up 500MB at default settings

        return bulkDocsBatches
            .limitRate(bulkDocsToBuffer, 1) // Bulk Doc Buffer, Keep Full
            .publishOn(scheduler, 1) // Switch scheduler
            .flatMapSequential(docsGroup -> sendBulkRequest(UUID.randomUUID(), docsGroup, indexName, context, scheduler),
                maxConcurrentWorkItems)
            .doFinally(s -> scheduler.dispose());
    }

    @SneakyThrows
<<<<<<< HEAD
    List<RfsDocument> transformDocument(RfsLuceneDocument doc, String indexName) {
        var originalDoc = RfsDocument.fromLuceneDocument(doc, indexName);
=======
    BulkDocSection transformDocument(ThreadLocal<IJsonTransformer> transformerLocal, RfsLuceneDocument doc, String indexName) {
        var transformer = transformerLocal.get();
        var original = new BulkDocSection(doc.id, indexName, doc.type, doc.source, doc.routing);
>>>>>>> dc5dced0
        if (transformer != null) {
            return RfsDocument.transform(transformer, originalDoc);
        }
        return List.of(originalDoc);
    }

    /*
     * TODO: Update the reindexing code to rely on _index field embedded in each doc section rather than requiring it in the 
     * REST path.  See: https://opensearch.atlassian.net/browse/MIGRATIONS-2232
     */
    Mono<WorkItemCursor> sendBulkRequest(UUID batchId, List<RfsDocument> docsBatch, String indexName, IDocumentReindexContext context, Scheduler scheduler) {
        var lastDoc = docsBatch.get(docsBatch.size() - 1);
        log.atInfo().setMessage("Last doc is: Source Index " + indexName + " Lucene Doc Number " + lastDoc.luceneDocNumber).log();

        List<BulkDocSection> bulkDocSections = docsBatch.stream()
                .map(rfsDocument -> rfsDocument.document)
                .collect(Collectors.toList());

        return client.sendBulkRequest(indexName, bulkDocSections, context.createBulkRequest()) // Send the request
            .doFirst(() -> log.atInfo().setMessage("Batch Id:{}, {} documents in current bulk request.")
                .addArgument(batchId)
                .addArgument(docsBatch::size)
                .log())
            .doOnSuccess(unused -> log.atDebug().setMessage("Batch Id:{}, succeeded").addArgument(batchId).log())
            .doOnError(error -> log.atError().setMessage("Batch Id:{}, failed {}")
                .addArgument(batchId)
                .addArgument(error::getMessage)
                .log())
            // Prevent the error from stopping the entire stream, retries occurring within sendBulkRequest
            .onErrorResume(e -> Mono.empty())
            .then(Mono.just(new WorkItemCursor(lastDoc.luceneDocNumber))
            .subscribeOn(scheduler));
    }

    Flux<List<RfsDocument>> batchDocsBySizeOrCount(Flux<RfsDocument> docs) {
        return docs.bufferUntil(new Predicate<>() {
            private int currentItemCount = 0;
            private long currentSize = 0;

            @Override
            public boolean test(RfsDocument next) {
                // Add one for newline between bulk sections
                var nextSize = next.document.getSerializedLength() + 1L;
                currentSize += nextSize;
                currentItemCount++;

                if (currentItemCount > maxDocsPerBulkRequest || currentSize > maxBytesPerBulkRequest) {
                // Reset and return true to signal to stop buffering.
                // Current item is included in the current buffer
                currentItemCount = 1;
                currentSize = nextSize;
                return true;
                }
                return false;
            }
        }, true);
    }

}<|MERGE_RESOLUTION|>--- conflicted
+++ resolved
@@ -3,11 +3,8 @@
 import java.util.List;
 import java.util.UUID;
 import java.util.function.Predicate;
-<<<<<<< HEAD
+import java.util.function.Supplier;
 import java.util.stream.Collectors;
-=======
-import java.util.function.Supplier;
->>>>>>> dc5dced0
 
 import org.opensearch.migrations.bulkload.worker.WorkItemCursor;
 import org.opensearch.migrations.reindexer.tracing.IDocumentMigrationContexts.IDocumentReindexContext;
@@ -31,21 +28,13 @@
     private final int maxConcurrentWorkItems;
     private final Supplier<IJsonTransformer> transformerSupplier;
 
-<<<<<<< HEAD
     public Flux<WorkItemCursor> reindex(String indexName, Flux<RfsLuceneDocument> documentStream, IDocumentReindexContext context) {
-=======
-    public Mono<Void> reindex(String indexName, Flux<RfsLuceneDocument> documentStream, IDocumentReindexContext context) {
         // Transformers cannot be used simultaneously
         var threadSafeTransformer = ThreadLocal.withInitial(transformerSupplier);
->>>>>>> dc5dced0
         var scheduler = Schedulers.newParallel("DocumentBulkAggregator");
         var rfsDocs = documentStream
             .publishOn(scheduler, 1)
-<<<<<<< HEAD
-            .concatMapIterable(doc -> transformDocument(doc, indexName));
-=======
-            .map(doc -> transformDocument(threadSafeTransformer, doc,indexName));
->>>>>>> dc5dced0
+            .concatMapIterable(doc -> transformDocument(threadSafeTransformer, doc,indexName));
 
         return this.reindexDocsInParallelBatches(rfsDocs, indexName, context)
             .doFinally(s -> scheduler.dispose());
@@ -66,14 +55,9 @@
     }
 
     @SneakyThrows
-<<<<<<< HEAD
-    List<RfsDocument> transformDocument(RfsLuceneDocument doc, String indexName) {
+    List<RfsDocument> transformDocument(ThreadLocal<IJsonTransformer> transformerLocal, RfsLuceneDocument doc, String indexName) {
+        var transformer = transformerLocal.get();
         var originalDoc = RfsDocument.fromLuceneDocument(doc, indexName);
-=======
-    BulkDocSection transformDocument(ThreadLocal<IJsonTransformer> transformerLocal, RfsLuceneDocument doc, String indexName) {
-        var transformer = transformerLocal.get();
-        var original = new BulkDocSection(doc.id, indexName, doc.type, doc.source, doc.routing);
->>>>>>> dc5dced0
         if (transformer != null) {
             return RfsDocument.transform(transformer, originalDoc);
         }
@@ -81,7 +65,7 @@
     }
 
     /*
-     * TODO: Update the reindexing code to rely on _index field embedded in each doc section rather than requiring it in the 
+     * TODO: Update the reindexing code to rely on _index field embedded in each doc section rather than requiring it in the
      * REST path.  See: https://opensearch.atlassian.net/browse/MIGRATIONS-2232
      */
     Mono<WorkItemCursor> sendBulkRequest(UUID batchId, List<RfsDocument> docsBatch, String indexName, IDocumentReindexContext context, Scheduler scheduler) {
@@ -121,11 +105,11 @@
                 currentItemCount++;
 
                 if (currentItemCount > maxDocsPerBulkRequest || currentSize > maxBytesPerBulkRequest) {
-                // Reset and return true to signal to stop buffering.
-                // Current item is included in the current buffer
-                currentItemCount = 1;
-                currentSize = nextSize;
-                return true;
+                    // Reset and return true to signal to stop buffering.
+                    // Current item is included in the current buffer
+                    currentItemCount = 1;
+                    currentSize = nextSize;
+                    return true;
                 }
                 return false;
             }
