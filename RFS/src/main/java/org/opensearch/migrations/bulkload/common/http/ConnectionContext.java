package org.opensearch.migrations.bulkload.common.http;

import java.net.URI;
import java.net.URISyntaxException;
import java.nio.file.Path;
import java.time.Clock;
import java.util.LinkedHashMap;
import java.util.Map;

import org.opensearch.migrations.arguments.ArgNameConstants;

import com.beust.jcommander.Parameter;
import com.beust.jcommander.ParametersDelegate;
import com.beust.jcommander.converters.PathConverter;
import com.fasterxml.jackson.annotation.JsonIgnore;
import com.fasterxml.jackson.annotation.JsonProperty;
import lombok.EqualsAndHashCode;
import lombok.Getter;
import lombok.ToString;
import software.amazon.awssdk.auth.credentials.DefaultCredentialsProvider;

/**
 * Stores the connection context for an Elasticsearch/OpenSearch cluster
 */
@Getter
@EqualsAndHashCode(exclude={"requestTransformer"})
@ToString(exclude={"requestTransformer"})
public class ConnectionContext {
    public enum Protocol {
        HTTP,
        HTTPS
    }

    @JsonProperty("uri")
    private final URI uri;
    @JsonProperty("protocol")
    private final Protocol protocol;
    @JsonProperty("insecure")
    private final boolean insecure;
    @JsonIgnore
    private final RequestTransformer requestTransformer;
<<<<<<< HEAD
=======
    @JsonProperty("compressionSupported")
    private final boolean compressionSupported;
    @JsonProperty("awsSpecificAuthentication")
>>>>>>> f5327274
    private final boolean awsSpecificAuthentication;
    private final boolean forceDisableCompression;

    @JsonIgnore
    private TlsCredentialsProvider tlsCredentialsProvider;

    private ConnectionContext(IParams params) {
        if (params.getHost() == null) {
            throw new IllegalArgumentException("No host was found");
        }

        this.insecure = params.isInsecure();

        try {
            uri = new URI(params.getHost()); // e.g. http://localhost:9200
        } catch (URISyntaxException e) {
            throw new IllegalArgumentException("Invalid URL format", e);
        }

        if (uri.getScheme().equals("http")) {
            protocol = Protocol.HTTP;
        } else if (uri.getScheme().equals("https")) {
            protocol = Protocol.HTTPS;
        } else {
            throw new IllegalArgumentException("Invalid protocol");
        }

        if (params.getUsername() != null ^ params.getPassword() != null) {
            throw new IllegalArgumentException("Both username and password must be provided, or neither");
        }
        if (params.getAwsRegion() != null ^ params.getAwsServiceSigningName() != null) {
            throw new IllegalArgumentException("Both aws region and aws service signing name must be provided, or neither");
        }

        var basicAuthEnabled = params.getUsername() != null && params.getPassword() != null;
        var sigv4Enabled = params.getAwsRegion() != null && params.getAwsServiceSigningName() != null;

        if (basicAuthEnabled && sigv4Enabled) {
            throw new IllegalArgumentException("Cannot have both Basic Auth and SigV4 Auth enabled.");
        }
        awsSpecificAuthentication = sigv4Enabled;

        if (basicAuthEnabled) {
            requestTransformer = new BasicAuthTransformer(params.getUsername(), params.getPassword());
        }
        else if (sigv4Enabled) {
            requestTransformer = new SigV4AuthTransformer(
                DefaultCredentialsProvider.builder().build(),
                params.getAwsServiceSigningName(),
                params.getAwsRegion(),
                protocol.name(),
                Clock::systemUTC);
        }
        else {
            requestTransformer = new NoAuthTransformer();
        }

        validateClientCertPairPresence(params);

        if (isTlsCredentialsEnabled(params)) {
            tlsCredentialsProvider = new FileTlsCredentialsProvider(
                params.getCaCert(),
                params.getClientCert(),
                params.getClientCertKey());
        }

        this.forceDisableCompression = params.isForceDisableCompression();
    }

    // Used for presentation to user facing output
    public Map<String, String> toUserFacingData() {
        var dataBuilder = new LinkedHashMap<String, String>();
        dataBuilder.put("Uri", getUri().toString());
        dataBuilder.put("Protocol", getProtocol().toString());
        dataBuilder.put("TLS Verification", isInsecure() ? "Disabled" : "Enabled");
        if (awsSpecificAuthentication) {
            dataBuilder.put("AWS Auth", "Enabled");
        }
        return dataBuilder;
    }

    /**
     * Sets the TLS credentials provider.
     * NOTE: This method is only intended for testing purposes.
     */
    public void setTlsCredentialsProvider(TlsCredentialsProvider tlsCredentialsProvider) {
        this.tlsCredentialsProvider = tlsCredentialsProvider;
    }

    public interface IParams {
        String getHost();

        String getUsername();

        String getPassword();

        String getAwsRegion();

        String getAwsServiceSigningName();

        Path getCaCert();

        Path getClientCert();

        Path getClientCertKey();

        boolean isForceDisableCompression();

        boolean isInsecure();

        default ConnectionContext toConnectionContext() {
            return new ConnectionContext(this);
        }
    }

    @Getter
    public static class TargetArgs implements IParams {
        @Parameter(
            names = {"--target-host", "--targetHost" },
            description = "The target host and port (e.g. http://localhost:9200)",
            required = true)
        public String host;

        @Parameter(
            names = {ArgNameConstants.TARGET_USERNAME_ARG_CAMEL_CASE, ArgNameConstants.TARGET_USERNAME_ARG_KEBAB_CASE },
            description = "Optional.  The target username; if not provided, will assume no auth on target",
            required = false)
        public String username = null;

        @Parameter(
            names = {ArgNameConstants.TARGET_PASSWORD_ARG_CAMEL_CASE, ArgNameConstants.TARGET_PASSWORD_ARG_KEBAB_CASE },
            description = "Optional.  The target password; if not provided, will assume no auth on target",
            required = false)
        public String password = null;

        @Parameter(
            names = {"--target-cacert", "--targetCaCert" },
            description = "Optional. The target CA certificate",
            required = false,
            converter = PathConverter.class)
        public Path caCert = null;

        @Parameter(
            names = {"--target-client-cert", "--targetClientCert" },
            description = "Optional. The target client TLS certificate",
            required = false,
            converter = PathConverter.class)
        public Path clientCert = null;

        @Parameter(
            names = {"--target-client-cert-key", "--targetClientCertKey" },
            description = "Optional. The target client TLS certificate key",
            required = false,
            converter = PathConverter.class)
        public Path clientCertKey = null;

        @Parameter(
            names = {"--target-aws-region", "--targetAwsRegion" },
            description = "Optional. The target aws region. Required only if sigv4 auth is used",
            required = false)
        public String awsRegion = null;

        @Parameter(
            names = {"--target-aws-service-signing-name", "--targetAwsServiceSigningName" },
            description = "Optional. The target aws service signing name, e.g 'es' for " +
                "Amazon OpenSearch Service and 'aoss' for Amazon OpenSearch Serverless. " +
                "Required if sigv4 auth is used.",
            required = false)
        public String awsServiceSigningName = null;

        @Parameter(
            names = { "--target-insecure", "--targetInsecure" },
            description = "Allow untrusted SSL certificates for target", required = false)
        public boolean insecure = false;

        @ParametersDelegate
        TargetAdvancedArgs advancedArgs = new TargetAdvancedArgs();

        @Override
        public boolean isForceDisableCompression() {
            return advancedArgs.isForceDisableCompression();
        }
    }

    // Flags that require more testing and validation before recommendations are made
    @Getter
    public static class TargetAdvancedArgs {
        @Parameter(names = {"--force-disable-compression", "--forceDisableCompression" },
            description = "**Advanced**. Disable request body compression even if supported on the target cluster."
        )
        public boolean isForceDisableCompression = false;
    }

    @Getter
    public static class SourceArgs implements IParams {
        @Parameter(
            names = {"--source-host", "--sourceHost" },
            description = "The source host and port (e.g. http://localhost:9200)",
            required = false)
        public String host = null;

        @Parameter(
            names = {ArgNameConstants.SOURCE_USERNAME_ARG_CAMEL_CASE, ArgNameConstants.SOURCE_USERNAME_ARG_KEBAB_CASE },
            description = "The source username; if not provided, will assume no auth on source",
            required = false)
        public String username = null;

        @Parameter(
            names = {ArgNameConstants.SOURCE_PASSWORD_ARG_CAMEL_CASE, ArgNameConstants.SOURCE_PASSWORD_ARG_KEBAB_CASE },
            description = "The source password; if not provided, will assume no auth on source",
            required = false)
        public String password = null;

        @Parameter(
            names = {"--source-cacert", "--sourceCaCert" },
            description = "Optional. The source CA certificate",
            required = false,
            converter = PathConverter.class)
        public Path caCert = null;

        @Parameter(
            names = {"--source-client-cert", "--sourceClientCert" },
            description = "Optional. The source client TLS certificate",
            required = false,
            converter = PathConverter.class)
        public Path clientCert = null;

        @Parameter(
            names = {"--source-client-cert-key", "--sourceClientCertKey" },
            description = "Optional. The source client TLS certificate key",
            required = false,
            converter = PathConverter.class)
        public Path clientCertKey = null;

        @Parameter(
            names = {"--source-aws-region", "--sourceAwsRegion" },
            description = "Optional. The source aws region, e.g. 'us-east-1'. Required if sigv4 auth is used",
            required = false)
        public String awsRegion = null;

        @Parameter(
            names = {"--source-aws-service-signing-name", "--sourceAwsServiceSigningName" },
            description = "Optional. The source aws service signing name, e.g 'es' for " +
                "Amazon OpenSearch Service and 'aoss' for Amazon OpenSearch Serverless. " +
                "Required if sigv4 auth is used.",
            required = false)
        public String awsServiceSigningName = null;

        @Parameter(
            names = {"--source-insecure", "--sourceInsecure" },
            description = "Allow untrusted SSL certificates for source",
            required = false)
        public boolean insecure = false;

        @Override
        public boolean isForceDisableCompression() {
            return false;
        }
    }

    private static void validateClientCertPairPresence(IParams params) {
        if ((params.getClientCert() != null) ^ (params.getClientCertKey() != null)) {
            throw new IllegalArgumentException(
                    "Both clientCert and clientCertKey must be provided together, or neither.");
        }
    }

    private static boolean isTlsCredentialsEnabled(IParams params) {
        return (params.getCaCert() != null)  || (params.getClientCert() != null && params.getClientCertKey() != null);
    }
}<|MERGE_RESOLUTION|>--- conflicted
+++ resolved
@@ -39,13 +39,9 @@
     private final boolean insecure;
     @JsonIgnore
     private final RequestTransformer requestTransformer;
-<<<<<<< HEAD
-=======
-    @JsonProperty("compressionSupported")
-    private final boolean compressionSupported;
     @JsonProperty("awsSpecificAuthentication")
->>>>>>> f5327274
     private final boolean awsSpecificAuthentication;
+    @JsonProperty("forceDisableCompression")
     private final boolean forceDisableCompression;
 
     @JsonIgnore
