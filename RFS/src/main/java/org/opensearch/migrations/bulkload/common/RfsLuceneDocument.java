--- conflicted
+++ resolved
@@ -1,16 +1,12 @@
 package org.opensearch.migrations.bulkload.common;
 
-import lombok.AllArgsConstructor;
+import lombok.RequiredArgsConstructor;
 
-<<<<<<< HEAD
-/** 
+/**
  * This class represents a document at the Lucene level within RFS.  It tracks where the document was within the Lucene
  * index, as well as the document's embedded Elasticsearch/OpenSearch properties
  */
 @RequiredArgsConstructor
-=======
-@AllArgsConstructor
->>>>>>> 1c23ab4d
 public class RfsLuceneDocument {
     // The Lucene segment identifier of the document
     public final int luceneSegId;
@@ -26,9 +22,7 @@
 
     // The Elasticsearch/OpenSearch _source of the document
     public final String source;
+
+    // The Elasticsearch/OpenSearch custom shard routing of the document
     public final String routing;
-
-    public RfsLuceneDocument(String id, String type, String source) {
-        this(id, type, source, null);
-    }
 }