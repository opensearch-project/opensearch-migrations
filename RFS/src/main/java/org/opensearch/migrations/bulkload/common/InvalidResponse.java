--- conflicted
+++ resolved
@@ -17,11 +17,7 @@
 
 @Slf4j
 public class InvalidResponse extends RfsException {
-<<<<<<< HEAD
-    private static final Pattern UNKNOWN_SETTING = Pattern.compile("unknown setting \\[(.+)\\].+");
-=======
-    private static final Pattern unknownSetting = Pattern.compile("unknown setting \\[(.+?)\\].+");
->>>>>>> e27072e2
+    private static final Pattern UNKNOWN_SETTING = Pattern.compile("unknown setting \\[(.+?)\\].+");
     private static final ObjectMapper objectMapper = new ObjectMapper();
     private final transient HttpResponse response;
 
