package org.opensearch.migrations.bulkload;

import java.util.List;
import java.util.stream.Stream;

import org.opensearch.migrations.bulkload.framework.SearchClusterContainer;
import org.opensearch.migrations.bulkload.framework.SearchClusterContainer.ContainerVersion;

import lombok.experimental.UtilityClass;

/**
 * Defines all supported clusters
 */
@UtilityClass
public class SupportedClusters {
    public static List<ContainerVersion> sources() {
        return List.of(
            SearchClusterContainer.ES_V5_6_16,
            SearchClusterContainer.ES_V6_8_23,
            SearchClusterContainer.ES_V7_10_2,
            SearchClusterContainer.ES_V7_17,
            SearchClusterContainer.OS_V1_3_16
        );
    }

    public static List<ContainerVersion> targets() {
        return List.of(
            SearchClusterContainer.OS_V1_3_16,
<<<<<<< HEAD
            SearchClusterContainer.OS_V2_14_0,
            SearchClusterContainer.OS_V3_0_0_ALPHA
=======
            SearchClusterContainer.OS_V2_19_1
>>>>>>> 46e6f8b1
        );
    }

    public static class MigrationPair {
        private final ContainerVersion source;
        private final ContainerVersion target;

        public MigrationPair(ContainerVersion source, ContainerVersion target) {
            this.source = source;
            this.target = target;
        }

        public ContainerVersion source() { return source; }
        public ContainerVersion target() { return target; }

    }
    public static List<MigrationPair> supportedPairs(boolean includeRFSOnly) {
        var matrix = new java.util.ArrayList<>(sources().stream()
                .flatMap(source -> targets().stream()
                        .map(target -> new MigrationPair(source, target)))
                .toList());

        // Individual Pairs
        matrix.add(new MigrationPair(SearchClusterContainer.OS_V2_19_1, SearchClusterContainer.OS_V2_19_1));

        if (includeRFSOnly) {
            matrix.add(new MigrationPair(SearchClusterContainer.ES_V5_6_16, SearchClusterContainer.ES_V5_6_16));
            matrix.add(new MigrationPair(SearchClusterContainer.ES_V6_8_23, SearchClusterContainer.ES_V6_8_23));
            matrix.add(new MigrationPair(SearchClusterContainer.ES_V7_10_2, SearchClusterContainer.ES_V7_10_2));
        }

        return matrix;
    }

    public static List<SearchClusterContainer.ContainerVersion> supportedSources(boolean includeRFSOnly) {
        return SupportedClusters.supportedPairs(includeRFSOnly).stream()
            .map(SupportedClusters.MigrationPair::source)
            .distinct()
            .toList();
    }

    public static List<SearchClusterContainer.ContainerVersion> supportedTargets(boolean includeRFSOnly) {
        return SupportedClusters.supportedPairs(includeRFSOnly).stream()
            .map(SupportedClusters.MigrationPair::target)
            .distinct()
            .toList();
    }

    public static List<SearchClusterContainer.ContainerVersion> supportedSourcesOrTargets(boolean includeRFSOnly) {
        return Stream.concat(supportedSources(includeRFSOnly).stream(),
                supportedTargets(includeRFSOnly).stream())
                .distinct()
                .toList();
    }

}<|MERGE_RESOLUTION|>--- conflicted
+++ resolved
@@ -26,12 +26,8 @@
     public static List<ContainerVersion> targets() {
         return List.of(
             SearchClusterContainer.OS_V1_3_16,
-<<<<<<< HEAD
-            SearchClusterContainer.OS_V2_14_0,
+            SearchClusterContainer.OS_V2_19_1,
             SearchClusterContainer.OS_V3_0_0_ALPHA
-=======
-            SearchClusterContainer.OS_V2_19_1
->>>>>>> 46e6f8b1
         );
     }
 
