package org.opensearch.migrations.bulkload.http;

import java.io.IOException;
import java.nio.charset.StandardCharsets;
import java.util.Map;
import java.util.Optional;

import org.opensearch.migrations.Version;
import org.opensearch.migrations.VersionMatchers;
import org.opensearch.migrations.bulkload.framework.SearchClusterContainer;

import lombok.SneakyThrows;
import org.apache.hc.client5.http.classic.methods.HttpDelete;
import org.apache.hc.client5.http.classic.methods.HttpGet;
import org.apache.hc.client5.http.classic.methods.HttpPost;
import org.apache.hc.client5.http.classic.methods.HttpPut;
import org.apache.hc.client5.http.impl.classic.CloseableHttpClient;
import org.apache.hc.client5.http.impl.classic.HttpClients;
import org.apache.hc.core5.http.io.entity.EntityUtils;
import org.apache.hc.core5.http.io.entity.StringEntity;

import static org.hamcrest.CoreMatchers.anyOf;
import static org.hamcrest.CoreMatchers.equalTo;
import static org.hamcrest.MatcherAssert.assertThat;

/**
 * Operations to perform on a cluster with basic builtin success validation
 */
public class ClusterOperations {

    private final String clusterUrl;
    private final Version clusterVersion;
    private final CloseableHttpClient httpClient;

    public ClusterOperations(final SearchClusterContainer cluster) {
        this.clusterUrl = cluster.getUrl();
        this.clusterVersion = cluster.getContainerVersion().getVersion();
        httpClient = HttpClients.createDefault();
    }

    public void createSnapshotRepository(final String repoPath, final String repoName) throws IOException {
        // Create snapshot repository
        final var repositoryJson = "{\n"
            + "  \"type\": \"fs\",\n"
            + "  \"settings\": {\n"
            + "    \"location\": \""
            + repoPath
            + "\",\n"
            + "    \"compress\": false\n"
            + "  }\n"
            + "}";

        final var createRepoRequest = new HttpPut(clusterUrl + "/_snapshot/" + repoName);
        createRepoRequest.setEntity(new StringEntity(repositoryJson));
        createRepoRequest.setHeader("Content-Type", "application/json");

        try (var response = httpClient.execute(createRepoRequest)) {
            assertThat(response.getCode(), equalTo(200));
        }
    }

    @SneakyThrows
    public void restoreSnapshot(final String repository, final String snapshotName) {
        var restoreRequest = new HttpPost(clusterUrl + "/_snapshot/" + repository + "/" + snapshotName + "/_restore"+ "?wait_for_completion=true");
        restoreRequest.setHeader("Content-Type", "application/json");
        restoreRequest.setEntity(new StringEntity("{}"));

        try (var response = httpClient.execute(restoreRequest)) {
            assertThat(response.getCode(), anyOf(equalTo(200), equalTo(202)));
        }
    }

    public void createDocument(final String index, final String docId, final String body) {
<<<<<<< HEAD
        createDocument(index, docId, body, null, "my_doc");
=======
        createDocument(index, docId, body, null, defaultDocType());
>>>>>>> 77fa2b73
    }

    @SneakyThrows
    public void createDocument(final String index, final String docId, final String body, String routing, String type) {
<<<<<<< HEAD
        var indexDocumentRequest = new HttpPut(clusterUrl + "/" + index + "/" + Optional.ofNullable(type).orElse("_doc") + "/" + docId + "?routing=" + routing);
        indexDocumentRequest.setEntity(new StringEntity(body));
        indexDocumentRequest.setHeader("Content-Type", "application/json");

        try (var response = httpClient.execute(indexDocumentRequest)) {
            var responseBody = EntityUtils.toString(response.getEntity(), StandardCharsets.UTF_8);
            assertThat(responseBody, response.getCode(), anyOf(equalTo(201), equalTo(200)));
        }
=======
        var response = put("/" + index + "/" + Optional.ofNullable(type).orElse(defaultDocType()) + "/" + docId + "?routing=" + routing, body);
        assertThat(response.getValue(), response.getKey(), anyOf(equalTo(201), equalTo(200)));
>>>>>>> 77fa2b73
    }

    public void deleteDocument(final String index, final String docId) throws IOException {
        var deleteDocumentRequest = new HttpDelete(clusterUrl + "/" + index + "/" + defaultDocType() + "/" + docId);

        try (var response = httpClient.execute(deleteDocumentRequest)) {
            assertThat(response.getCode(), equalTo(200));
        }
    }

    public void createIndexWithMappings(final String index, final String mappings) {
        var body = "{" +
                "  \"settings\": {" +
                "    \"index\": {" +
                "      \"number_of_shards\": 5," +
                "      \"number_of_replicas\": 0" +
                "    }" +
                "  }," +
                "  \"mappings\": " + mappings +
                "}";
        createIndex(index, body);
    }

    public void createIndex(final String index) {
        var body = "{" + //
        "  \"settings\": {" + //
        "    \"index\": {" + //
        "      \"number_of_shards\": 5," + //
        "      \"number_of_replicas\": 0" + //
        "    }" + //
        "  }" + //
        "}";
        createIndex(index, body);
    }

    @SneakyThrows
    public void createIndex(final String index, final String body) {
        var createIndexRequest = new HttpPut(clusterUrl + "/" + index);
        createIndexRequest.setEntity(new StringEntity(body));
        createIndexRequest.setHeader("Content-Type", "application/json");

        try (var response = httpClient.execute(createIndexRequest)) {
            var responseBody = EntityUtils.toString(response.getEntity(), StandardCharsets.UTF_8);
            assertThat(responseBody, response.getCode(), anyOf(equalTo(201), equalTo(200)));
        }
    }

    @SneakyThrows
    public Map.Entry<Integer, String> put(final String path, final String body) {
        final var putRequest = new HttpPut(clusterUrl + path);
        if (body != null) {
            putRequest.setEntity(new StringEntity(body));
            putRequest.setHeader("Content-Type", "application/json");
        }
        try (var response = httpClient.execute(putRequest)) {
            var responseBody = EntityUtils.toString(response.getEntity(), StandardCharsets.UTF_8);
            return Map.entry(response.getCode(), responseBody);
        }
    }

    @SneakyThrows
    public Map.Entry<Integer, String> get(final String path) {
        final var getRequest = new HttpGet(clusterUrl + path);

        try (var response = httpClient.execute(getRequest)) {
            var responseBody = EntityUtils.toString(response.getEntity(), StandardCharsets.UTF_8);
            return Map.entry(response.getCode(), responseBody);
        }
    }

    public void takeSnapshot(final String repoName, final String snapshotName, final String indexPattern) throws IOException {
        final var snapshotJson = "{\n"
            + "  \"indices\": \""
            + indexPattern
            + "\",\n"
            + "  \"ignore_unavailable\": true,\n"
            + "  \"include_global_state\": true\n"
            + "}";

        final var createSnapshotRequest = new HttpPut(
            clusterUrl + "/_snapshot/" + repoName + "/" + snapshotName + "?wait_for_completion=true"
        );
        createSnapshotRequest.setEntity(new StringEntity(snapshotJson));
        createSnapshotRequest.setHeader("Content-Type", "application/json");

        try (var response = httpClient.execute(createSnapshotRequest)) {
            assertThat(response.getCode(), equalTo(200));
        }
    }

    /**
     * Creates a legacy template
     */
    @SneakyThrows
    public void createLegacyTemplate(final String templateName, final String pattern) throws IOException {
        final var templateJson = "{\r\n" + //
            "  \"template\": [\r\n" + //
            "    \"" + pattern + "\"\r\n" + //
            "  ],\r\n" + //
            "  \"settings\": {\r\n" + //
            "    \"number_of_shards\": 1\r\n" + //
            "  },\r\n" + //
            "  \"aliases\": {\r\n" + //
            "    \"alias_legacy\": {}\r\n" + //
            "  },\r\n" + //
            "  \"mappings\": {\r\n" + //
<<<<<<< HEAD
            "    \"my_doc\": {\r\n" + //
=======
            "    \"" + defaultDocType() + "\": {\r\n" + //
>>>>>>> 77fa2b73
            "      \"_source\": {\r\n" + //
            "        \"enabled\": true\r\n" + //
            "      },\r\n" + //
            "      \"properties\": {\r\n" + //
            "        \"host_name\": {\r\n" + //
            "          \"type\": \"keyword\"\r\n" + //
            "        },\r\n" + //
            "        \"created_at\": {\r\n" + //
            "          \"type\": \"date\",\r\n" + //
            "          \"format\": \"EEE MMM dd HH:mm:ss Z yyyy\"\r\n" + //
            "        }\r\n" + //
            "      }\r\n" + //
            "    }\r\n" + //
            "  }\r\n" + //
            "}";

        final var createRepoRequest = new HttpPut(this.clusterUrl + "/_template/" + templateName);
        createRepoRequest.setEntity(new StringEntity(templateJson));
        createRepoRequest.setHeader("Content-Type", "application/json");

        try (var response = httpClient.execute(createRepoRequest)) {
            assertThat(
                EntityUtils.toString(response.getEntity(), StandardCharsets.UTF_8),
                response.getCode(),
                equalTo(200)
            );
        }
    }

    /**
     * Creates an ES7 component template, intended for use on only ES 7.8+ clusters
     */
    @SneakyThrows
    public void createComponentTemplate(
        final String componentTemplateName,
        final String indexTemplateName,
        final String fieldName,
        final String indexPattern
    ) {
        final var componentTemplateJson = "{"
            + "\"template\": {"
            + "    \"settings\": {"
            + "        \"number_of_shards\": 1,"
            + "        \"number_of_replicas\": 1"
            + "    },"
            + "    \"mappings\": {"
            + "        \"properties\": {"
            + "            \""
            + fieldName
            + "\": {"
            + "                \"type\": \"text\""
            + "            }"
            + "        }"
            + "    },"
            + "    \"aliases\": {"
            + "        \"alias_component\": {}"
            + "    }"
            + "},"
            + "\"version\": 1"
            + "}";

        final var compTempUrl = clusterUrl + "/_component_template/" + componentTemplateName;
        final var createCompTempRequest = new HttpPut(compTempUrl);
        createCompTempRequest.setEntity(new StringEntity(componentTemplateJson));
        createCompTempRequest.setHeader("Content-Type", "application/json");

        try (var response = httpClient.execute(createCompTempRequest)) {
            assertThat(
                    EntityUtils.toString(response.getEntity(), StandardCharsets.UTF_8),
                    response.getCode(),
                    equalTo(200)
            );
        }

        final var indexTemplateJson = "{"
                + "\"index_patterns\": [\""
                + indexPattern
                + "\"],"
                + "\"composed_of\": [\""
                + componentTemplateName
                + "\"],"
                + "\"priority\": 1,"
                + "\"version\": 1"
                + "}";

        final var indexTempUrl = clusterUrl + "/_index_template/" + indexTemplateName;
        final var createIndexTempRequest = new HttpPut(indexTempUrl);
        createIndexTempRequest.setEntity(new StringEntity(indexTemplateJson));
        createIndexTempRequest.setHeader("Content-Type", "application/json");

        try (var response = httpClient.execute(createIndexTempRequest)) {
            assertThat(
                    EntityUtils.toString(response.getEntity(), StandardCharsets.UTF_8),
                    response.getCode(),
                    equalTo(200)
            );
        }
    }


    /**
     * Creates an ES7 index template, intended for use on only ES 7.8+ clusters
     */
    @SneakyThrows
    public void createIndexTemplate(
        final String indexTemplateName,
        final String fieldName,
        final String indexPattern
    ) {
        final var templateJson = "{"
            + "    \"settings\": {"
            + "        \"number_of_shards\": 1,"
            + "        \"number_of_replicas\": 1"
            + "    },"
            + "    \"mappings\": {"
            + "        \"properties\": {"
            + "            \""
            + fieldName
            + "\": {"
            + "                \"type\": \"text\""
            + "            }"
            + "        }"
            + "    },"
            + "    \"aliases\": {"
            + "        \"alias_index\": {}"
            + "    }"
            + "}";

        final var indexTemplateJson = "{"
            + "\"index_patterns\": [\""
            + indexPattern
            + "\"],"
            + "\"template\":" + templateJson + ","
            + "\"priority\": 1,"
            + "\"version\": 1"
            + "}";

        final var indexTempUrl = clusterUrl + "/_index_template/" + indexTemplateName;
        final var createIndexTempRequest = new HttpPut(indexTempUrl);
        createIndexTempRequest.setEntity(new StringEntity(indexTemplateJson));
        createIndexTempRequest.setHeader("Content-Type", "application/json");

        try (var response = httpClient.execute(createIndexTempRequest)) {
            assertThat(
                EntityUtils.toString(response.getEntity(), StandardCharsets.UTF_8),
                response.getCode(),
                equalTo(200)
            );
        }
    }

    @SneakyThrows
    public void createAlias(String aliasName, String indexPattern) {
        final var requestBodyJson = "{\r\n" + //
            "  \"actions\": [\r\n" + //
            "    {\r\n" + //
            "      \"add\": {\r\n" + //
            "        \"index\": \"" + indexPattern + "\",\r\n" + //
            "        \"alias\": \"" + aliasName + "\"\r\n" + //
            "      }\r\n" + //
            "    }\r\n" + //
            "  ]\r\n" + //
            "}";

        final var aliasRequest = new HttpPost(this.clusterUrl + "/_aliases");
        aliasRequest.setEntity(new StringEntity(requestBodyJson));
        aliasRequest.setHeader("Content-Type", "application/json");

        try (var response = httpClient.execute(aliasRequest)) {
            assertThat(
                EntityUtils.toString(response.getEntity(), StandardCharsets.UTF_8),
                response.getCode(),
                equalTo(200)
            );
        }
    }

    private String defaultDocType() {
        if (VersionMatchers.isES_5_X.test(clusterVersion)) {
            return "doc";
        } else {
            return "_doc";
        }
    }
}<|MERGE_RESOLUTION|>--- conflicted
+++ resolved
@@ -71,28 +71,13 @@
     }
 
     public void createDocument(final String index, final String docId, final String body) {
-<<<<<<< HEAD
-        createDocument(index, docId, body, null, "my_doc");
-=======
         createDocument(index, docId, body, null, defaultDocType());
->>>>>>> 77fa2b73
     }
 
     @SneakyThrows
     public void createDocument(final String index, final String docId, final String body, String routing, String type) {
-<<<<<<< HEAD
-        var indexDocumentRequest = new HttpPut(clusterUrl + "/" + index + "/" + Optional.ofNullable(type).orElse("_doc") + "/" + docId + "?routing=" + routing);
-        indexDocumentRequest.setEntity(new StringEntity(body));
-        indexDocumentRequest.setHeader("Content-Type", "application/json");
-
-        try (var response = httpClient.execute(indexDocumentRequest)) {
-            var responseBody = EntityUtils.toString(response.getEntity(), StandardCharsets.UTF_8);
-            assertThat(responseBody, response.getCode(), anyOf(equalTo(201), equalTo(200)));
-        }
-=======
         var response = put("/" + index + "/" + Optional.ofNullable(type).orElse(defaultDocType()) + "/" + docId + "?routing=" + routing, body);
         assertThat(response.getValue(), response.getKey(), anyOf(equalTo(201), equalTo(200)));
->>>>>>> 77fa2b73
     }
 
     public void deleteDocument(final String index, final String docId) throws IOException {
@@ -199,11 +184,7 @@
             "    \"alias_legacy\": {}\r\n" + //
             "  },\r\n" + //
             "  \"mappings\": {\r\n" + //
-<<<<<<< HEAD
-            "    \"my_doc\": {\r\n" + //
-=======
             "    \"" + defaultDocType() + "\": {\r\n" + //
->>>>>>> 77fa2b73
             "      \"_source\": {\r\n" + //
             "        \"enabled\": true\r\n" + //
             "      },\r\n" + //
