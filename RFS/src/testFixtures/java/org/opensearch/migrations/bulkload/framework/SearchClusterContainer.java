package org.opensearch.migrations.bulkload.framework;

import java.io.File;
import java.io.IOException;
import java.time.Duration;
import java.util.Map;

import org.opensearch.migrations.Version;
import org.opensearch.migrations.VersionMatchers;

import com.google.common.collect.ImmutableMap;
import lombok.EqualsAndHashCode;
import lombok.Getter;
import lombok.extern.slf4j.Slf4j;
import org.testcontainers.containers.ExecConfig;
import org.testcontainers.containers.GenericContainer;
import org.testcontainers.containers.wait.strategy.Wait;
import org.testcontainers.images.builder.Transferable;
import org.testcontainers.utility.DockerImageName;
import org.testcontainers.utility.MountableFile;

/**
 * Containerized version of Elasticsearch cluster
 */
@Slf4j
public class SearchClusterContainer extends GenericContainer<SearchClusterContainer> {
    public static final String CLUSTER_SNAPSHOT_DIR = "/tmp/snapshots";
    public static final ContainerVersion ES_V7_17 = new ElasticsearchVersion(
        "docker.elastic.co/elasticsearch/elasticsearch:7.17.22",
        Version.fromString("ES 7.17.22")
    );
    public static final ContainerVersion ES_V7_10_2 = new ElasticsearchOssVersion(
        "docker.elastic.co/elasticsearch/elasticsearch-oss:7.10.2",
        Version.fromString("ES 7.10.2")
    );
    public static final ContainerVersion ES_V6_8_23 = new ElasticsearchOssVersion(
        "docker.elastic.co/elasticsearch/elasticsearch-oss:6.8.23",
        Version.fromString("ES 6.8.23")
    );

    public static final ContainerVersion ES_V5_6_16 = new ElasticsearchVersion(
        "docker.elastic.co/elasticsearch/elasticsearch:5.6.16",
        Version.fromString("ES 5.6.16")
    );
    public static final ContainerVersion ES_V2_4_6 = new OlderElasticsearchVersion(
        "elasticsearch:2.4.6",
        Version.fromString("ES 2.4.6"),
<<<<<<< HEAD
=======
        // This version of doesn't support path.repo based via env variables, passing this value via config 
>>>>>>> 73e3f0d8
        "/usr/share/elasticsearch/config/elasticsearch.yml",
        "network.host: 0.0.0.0\npath.repo: \"/tmp/snapshots\""
    );

    public static final ContainerVersion OS_V1_3_16 = new OpenSearchVersion(
        "opensearchproject/opensearch:1.3.16",
        Version.fromString("OS 1.3.16")
    );
    public static final ContainerVersion OS_V2_19_1 = new OpenSearchVersion(
        "opensearchproject/opensearch:2.19.1",
        Version.fromString("OS 2.19.1")
    );
    public static final ContainerVersion OS_LATEST = OS_V2_19_1;

    private enum INITIALIZATION_FLAVOR {
        BASE(Map.of("discovery.type", "single-node",
            "path.repo", CLUSTER_SNAPSHOT_DIR,
            "ES_JAVA_OPTS", "-Xms512m -Xmx512m")),
        ELASTICSEARCH(
            new ImmutableMap.Builder<String, String>().putAll(BASE.getEnvVariables())
                .put("xpack.security.enabled", "false")
                .build()),
        ELASTICSEARCH_OSS(
            new ImmutableMap.Builder<String, String>().putAll(BASE.getEnvVariables())
                .build()),
        OPENSEARCH(
            new ImmutableMap.Builder<String, String>().putAll(BASE.getEnvVariables())
                .put("plugins.security.disabled", "true")
                .put("OPENSEARCH_INITIAL_ADMIN_PASSWORD", "SecurityIsDisabled123$%^")
                .build()),
        OPENSEARCH_2_19(
        new ImmutableMap.Builder<String, String>().putAll(BASE.getEnvVariables())
                .put("plugins.security.disabled", "true")
                .put("OPENSEARCH_INITIAL_ADMIN_PASSWORD", "SecurityIsDisabled123$%^")
                .put("search.insights.top_queries.exporter.type", "debug")
                .build()
        );

        @Getter
        public final Map<String, String> envVariables;

        INITIALIZATION_FLAVOR(Map<String, String> envVariables) {
            this.envVariables = envVariables;
        }
    }

    @Getter
    private final ContainerVersion containerVersion;

    @SuppressWarnings("resource")
    public SearchClusterContainer(final ContainerVersion version) {
        super(DockerImageName.parse(version.imageName));
        var builder = this.withExposedPorts(9200, 9300);

        if (version instanceof OverrideFile) {
            var overrideFile = (OverrideFile) version;
            builder = builder.withCopyToContainer(Transferable.of(overrideFile.getContents()), overrideFile.getFilePath());
        }

        builder.withEnv(version.getInitializationType().getEnvVariables())
            .waitingFor(Wait.forHttp("/").forPort(9200).forStatusCode(200).withStartupTimeout(Duration.ofMinutes(1)));

        this.containerVersion = version;
    }

    public void copySnapshotData(final String directory) {
        try {
            // Execute command to list all files in the directory
            final var result = this.execInContainer("sh", "-c", "find " + CLUSTER_SNAPSHOT_DIR + " -type f");
            log.debug("Process Exit Code: " + result.getExitCode());
            log.debug("Standard Output: " + result.getStdout());
            log.debug("Standard Error : " + result.getStderr());
            // Process each file and copy it from the container
            try (final var lines = result.getStdout().lines()) {
                lines.forEach(fullFilePath -> {
                    final var file = fullFilePath.substring(CLUSTER_SNAPSHOT_DIR.length() + 1);
                    final var sourcePath = CLUSTER_SNAPSHOT_DIR + "/" + file;
                    final var destinationPath = directory + "/" + file;
                    // Make sure the parent directory tree exists before copying
                    new File(destinationPath).getParentFile().mkdirs();
                    log.info("Copying file " + sourcePath + " from container onto " + destinationPath);
                    this.copyFileFromContainer(sourcePath, destinationPath);
                });
            }
        } catch (final Exception e) {
            throw new RuntimeException(e);
        }
    }

    public void putSnapshotData(final String directory) {
        try {
            this.copyFileToContainer(MountableFile.forHostPath(directory), CLUSTER_SNAPSHOT_DIR);
            var user = this.containerVersion.user;
            executeAndLog(ExecConfig.builder()
                .command(new String[] {"sh", "-c", "chown -R " + user + ":" + user + " " + CLUSTER_SNAPSHOT_DIR})
                .user("root")
                .build());
            executeAndLog(ExecConfig.builder()
                .command(new String[] {"sh", "-c", "chmod -R 777 " + CLUSTER_SNAPSHOT_DIR})
                .user("root")
                .build());
        } catch (final Exception e) {
            throw new RuntimeException(e);
        }
    }

    private void executeAndLog(ExecConfig command) throws UnsupportedOperationException, IOException, InterruptedException {
            var result = this.execInContainer(command);
            log.atInfo()
                .setMessage("Command result: {} as <{}>\nStdOut:\n{}\nStdErr:\n{}")
                .addArgument(command.getCommand())
                .addArgument(command.getUser())
                .addArgument(result.getStdout())
                .addArgument(result.getStderr())
                .log();
    }


    public void start() {
        log.info("Starting container version:" + containerVersion.version);
        super.start();
    }

    public String getUrl() {
        final var address = this.getHost();
        final var port = this.getMappedPort(9200);
        return "http://" + address + ":" + port;
    }

    @Override
    public void close() {
        log.info("Stopping container version:" + containerVersion.version);
        log.debug("Instance logs:\n" + this.getLogs());
        this.stop();
    }

    @EqualsAndHashCode
    @Getter
    public static class ContainerVersion {
        final String imageName;
        final Version version;
        final INITIALIZATION_FLAVOR initializationType;
        final String user;

        public ContainerVersion(final String imageName, final Version version, INITIALIZATION_FLAVOR initializationType, String user) {
            this.imageName = imageName;
            this.version = version;
            this.initializationType = initializationType;
            this.user = user;
        }

        @Override
        public String toString() {
            return "Container(" + version.toString() + ")";
        }
    }

    interface OverrideFile {
        String getContents();
        String getFilePath();
    }

    public static class ElasticsearchOssVersion extends ContainerVersion {
        public ElasticsearchOssVersion(String imageName, Version version) {
            super(imageName, version, INITIALIZATION_FLAVOR.ELASTICSEARCH_OSS, "elasticsearch");
        }
    }

    public static class ElasticsearchVersion extends ContainerVersion {
        public ElasticsearchVersion(String imageName, Version version) {
            super(imageName, version, INITIALIZATION_FLAVOR.ELASTICSEARCH, "elasticsearch");
        }
    }

    public static class OpenSearchVersion extends ContainerVersion {
        public OpenSearchVersion(String imageName, Version version) {
            super(imageName, version, VersionMatchers.isOS_2_19.test(version) ? INITIALIZATION_FLAVOR.OPENSEARCH_2_19 : INITIALIZATION_FLAVOR.OPENSEARCH, "opensearch");
        }
    }

    /**
     * Older versions of elasticsearch require modifications to the configuration on disk 
     */
    @Getter
    public static class OlderElasticsearchVersion extends ElasticsearchVersion implements OverrideFile {
        private final String contents;
        private final String filePath;
        public OlderElasticsearchVersion(String imageName, Version version, String filePath, String contents) {
            super(imageName, version);
            this.contents = contents;
            this.filePath = filePath;
        }
    }
}<|MERGE_RESOLUTION|>--- conflicted
+++ resolved
@@ -45,10 +45,7 @@
     public static final ContainerVersion ES_V2_4_6 = new OlderElasticsearchVersion(
         "elasticsearch:2.4.6",
         Version.fromString("ES 2.4.6"),
-<<<<<<< HEAD
-=======
         // This version of doesn't support path.repo based via env variables, passing this value via config 
->>>>>>> 73e3f0d8
         "/usr/share/elasticsearch/config/elasticsearch.yml",
         "network.host: 0.0.0.0\npath.repo: \"/tmp/snapshots\""
     );
