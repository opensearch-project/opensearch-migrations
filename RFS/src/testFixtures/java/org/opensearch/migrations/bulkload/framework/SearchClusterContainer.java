--- conflicted
+++ resolved
@@ -53,10 +53,6 @@
     public static final ContainerVersion OS_V1_3_16 = new OpenSearchVersion(
         "opensearchproject/opensearch:1.3.16",
         Version.fromString("OS 1.3.16")
-    );
-    public static final ContainerVersion OS_V2_14_0 = new OpenSearchVersion(
-        "opensearchproject/opensearch:2.14.0",
-        Version.fromString("OS 2.14.0")
     );
     public static final ContainerVersion OS_V2_19_1 = new OpenSearchVersion(
         "opensearchproject/opensearch:2.19.1",
@@ -226,8 +222,7 @@
 
     public static class OpenSearchVersion extends ContainerVersion {
         public OpenSearchVersion(String imageName, Version version) {
-<<<<<<< HEAD
-            super(imageName, version, INITIALIZATION_FLAVOR.OPENSEARCH, "opensearch");
+            super(imageName, version, VersionMatchers.isOS_2_19.test(version) ? INITIALIZATION_FLAVOR.OPENSEARCH_2_19 : INITIALIZATION_FLAVOR.OPENSEARCH);
         }
     }
 
@@ -242,9 +237,6 @@
             super(imageName, version);
             this.contents = contents;
             this.filePath = filePath;
-=======
-            super(imageName, version, VersionMatchers.isOS_2_19.test(version) ? INITIALIZATION_FLAVOR.OPENSEARCH_2_19 : INITIALIZATION_FLAVOR.OPENSEARCH);
->>>>>>> 459a6ef2
         }
     }
 }