package com.rfs.framework;

import java.io.File;
import java.time.Duration;
import java.util.Map;

import com.google.common.collect.ImmutableMap;

import lombok.EqualsAndHashCode;
import lombok.Getter;
import lombok.ToString;
import lombok.extern.slf4j.Slf4j;
import org.testcontainers.containers.GenericContainer;
import org.testcontainers.containers.wait.strategy.Wait;
import org.testcontainers.utility.DockerImageName;

/**
 * Containerized version of Elasticsearch cluster
 */
@Slf4j
public class SearchClusterContainer extends GenericContainer<SearchClusterContainer> {
    public static final String CLUSTER_SNAPSHOT_DIR = "/tmp/snapshots";
<<<<<<< HEAD
    public static final Version ES_V7_10_2 =
            new ElasticsearchVersion("docker.elastic.co/elasticsearch/elasticsearch-oss:7.10.2", "ES 7.10.2");
    public static final Version ES_V7_17 =
            new ElasticsearchVersion("docker.elastic.co/elasticsearch/elasticsearch:7.17.22", "ES 7.17.22");
    public static final Version ES_V6_8_23 =
            new ElasticsearchVersion("docker.elastic.co/elasticsearch/elasticsearch:6.8.23", "ES 6.8.23");

    public static final Version OS_V1_3_16 =
            new OpenSearchVersion("opensearchproject/opensearch:1.3.16", "OS 1.3.16");
    public static final Version OS_V2_14_0 =
            new OpenSearchVersion("opensearchproject/opensearch:2.14.0", "OS 2.14.0");
=======
    public static final Version ES_V7_10_2 = new ElasticsearchVersion(
        "docker.elastic.co/elasticsearch/elasticsearch-oss:7.10.2",
        "ES 7.10.2"
    );
    public static final Version ES_V7_17 = new ElasticsearchVersion(
        "docker.elastic.co/elasticsearch/elasticsearch:7.17.22",
        "ES 7.17.22"
    );
    public static final Version ES_V6_8_23 = new ElasticsearchVersion(
        "docker.elastic.co/elasticsearch/elasticsearch:6.8.23",
        "ES 6.8.23"
    );

    public static final Version OS_V1_3_16 = new OpenSearchVersion("opensearchproject/opensearch:1.3.16", "OS 1.3.16");
    public static final Version OS_V2_14_0 = new OpenSearchVersion("opensearchproject/opensearch:2.14.0", "OS 2.14.0");
>>>>>>> c131e8e6

    private enum INITIALIZATION_FLAVOR {
        ELASTICSEARCH(Map.of("discovery.type", "single-node", "path.repo", CLUSTER_SNAPSHOT_DIR)),
        OPENSEARCH(
            new ImmutableMap.Builder<String, String>().putAll(ELASTICSEARCH.getEnvVariables())
                .put("plugins.security.disabled", "true")
                .put("OPENSEARCH_INITIAL_ADMIN_PASSWORD", "SecurityIsDisabled123$%^")
                .build()
        );

        @Getter
        public final Map<String, String> envVariables;

        INITIALIZATION_FLAVOR(Map<String, String> envVariables) {
            this.envVariables = envVariables;
        }
    }

    private final Version version;

    @SuppressWarnings("resource")
    public SearchClusterContainer(final Version version) {
        super(DockerImageName.parse(version.imageName));
        this.withExposedPorts(9200, 9300)
            .withEnv(version.getInitializationType().getEnvVariables())
            .waitingFor(Wait.forHttp("/").forPort(9200).forStatusCode(200).withStartupTimeout(Duration.ofMinutes(1)));

        this.version = version;
    }

    public void copySnapshotData(final String directory) {
        try {
            // Execute command to list all files in the directory
            final var result = this.execInContainer("sh", "-c", "find " + CLUSTER_SNAPSHOT_DIR + " -type f");
            log.debug("Process Exit Code: " + result.getExitCode());
            log.debug("Standard Output: " + result.getStdout());
            log.debug("Standard Error : " + result.getStderr());
            // Process each file and copy it from the container
            try (final var lines = result.getStdout().lines()) {
                lines.forEach(fullFilePath -> {
                    final var file = fullFilePath.substring(CLUSTER_SNAPSHOT_DIR.length() + 1);
                    final var sourcePath = CLUSTER_SNAPSHOT_DIR + "/" + file;
                    final var destinationPath = directory + "/" + file;
                    // Make sure the parent directory tree exists before copying
                    new File(destinationPath).getParentFile().mkdirs();
                    log.info("Copying file " + sourcePath + " from container onto " + destinationPath);
                    this.copyFileFromContainer(sourcePath, destinationPath);
                });
            }
        } catch (final Exception e) {
            throw new RuntimeException(e);
        }
    }

    public void start() {
        log.info("Starting container version:" + version.prettyName);
        super.start();
    }

    public String getUrl() {
        final var address = this.getHost();
        final var port = this.getMappedPort(9200);
        return "http://" + address + ":" + port;
    }

    @Override
    public void close() {
        log.info("Stopping container version:" + version.prettyName);
        log.debug("Instance logs:\n" + this.getLogs());
        this.stop();
    }

    @EqualsAndHashCode
    @Getter
    @ToString(onlyExplicitlyIncluded = true, includeFieldNames = false)
    public static class Version {
        final String imageName;
        @ToString.Include
        final String prettyName;
        final INITIALIZATION_FLAVOR initializationType;

        public Version(final String imageName, final String prettyName, INITIALIZATION_FLAVOR initializationType) {
            this.imageName = imageName;
            this.prettyName = prettyName;
            this.initializationType = initializationType;
        }


    }

    public static class ElasticsearchVersion extends Version {
        public ElasticsearchVersion(String imageName, String prettyName) {
            super(imageName, prettyName, INITIALIZATION_FLAVOR.ELASTICSEARCH);
        }
    }

    public static class OpenSearchVersion extends Version {
        public OpenSearchVersion(String imageName, String prettyName) {
            super(imageName, prettyName, INITIALIZATION_FLAVOR.OPENSEARCH);
        }
    }
}<|MERGE_RESOLUTION|>--- conflicted
+++ resolved
@@ -20,7 +20,6 @@
 @Slf4j
 public class SearchClusterContainer extends GenericContainer<SearchClusterContainer> {
     public static final String CLUSTER_SNAPSHOT_DIR = "/tmp/snapshots";
-<<<<<<< HEAD
     public static final Version ES_V7_10_2 =
             new ElasticsearchVersion("docker.elastic.co/elasticsearch/elasticsearch-oss:7.10.2", "ES 7.10.2");
     public static final Version ES_V7_17 =
@@ -32,23 +31,6 @@
             new OpenSearchVersion("opensearchproject/opensearch:1.3.16", "OS 1.3.16");
     public static final Version OS_V2_14_0 =
             new OpenSearchVersion("opensearchproject/opensearch:2.14.0", "OS 2.14.0");
-=======
-    public static final Version ES_V7_10_2 = new ElasticsearchVersion(
-        "docker.elastic.co/elasticsearch/elasticsearch-oss:7.10.2",
-        "ES 7.10.2"
-    );
-    public static final Version ES_V7_17 = new ElasticsearchVersion(
-        "docker.elastic.co/elasticsearch/elasticsearch:7.17.22",
-        "ES 7.17.22"
-    );
-    public static final Version ES_V6_8_23 = new ElasticsearchVersion(
-        "docker.elastic.co/elasticsearch/elasticsearch:6.8.23",
-        "ES 6.8.23"
-    );
-
-    public static final Version OS_V1_3_16 = new OpenSearchVersion("opensearchproject/opensearch:1.3.16", "OS 1.3.16");
-    public static final Version OS_V2_14_0 = new OpenSearchVersion("opensearchproject/opensearch:2.14.0", "OS 2.14.0");
->>>>>>> c131e8e6
 
     private enum INITIALIZATION_FLAVOR {
         ELASTICSEARCH(Map.of("discovery.type", "single-node", "path.repo", CLUSTER_SNAPSHOT_DIR)),
