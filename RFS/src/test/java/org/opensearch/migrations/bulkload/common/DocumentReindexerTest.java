package org.opensearch.migrations.bulkload.common;

import java.nio.charset.StandardCharsets;
import java.time.Duration;
import java.util.List;
import java.util.Map;
import java.util.concurrent.atomic.AtomicInteger;

import org.opensearch.migrations.bulkload.tracing.IRfsContexts;
import org.opensearch.migrations.bulkload.worker.WorkItemCursor;
import org.opensearch.migrations.reindexer.tracing.IDocumentMigrationContexts;
import org.opensearch.migrations.transform.IJsonTransformer;
import org.opensearch.migrations.transform.TransformationLoader;

import com.fasterxml.jackson.core.JsonProcessingException;
import com.fasterxml.jackson.databind.ObjectMapper;
import lombok.extern.slf4j.Slf4j;
import org.junit.jupiter.api.BeforeEach;
import org.junit.jupiter.api.Test;
import org.mockito.ArgumentCaptor;
import org.mockito.Mock;
import org.mockito.MockitoAnnotations;
import reactor.core.publisher.Flux;
import reactor.core.publisher.Mono;
import reactor.test.StepVerifier;

import static org.junit.jupiter.api.Assertions.assertEquals;
import static org.junit.jupiter.api.Assertions.assertTrue;
import static org.mockito.ArgumentMatchers.any;
import static org.mockito.ArgumentMatchers.eq;
import static org.mockito.Mockito.mock;
import static org.mockito.Mockito.times;
import static org.mockito.Mockito.verify;
import static org.mockito.Mockito.when;

@Slf4j
class DocumentReindexerTest {

    private static final int MAX_DOCS_PER_BULK = 3;
    private static final int MAX_BYTES_PER_BULK_REQUEST = 1024*1024;
    private static final int MAX_CONCURRENT_REQUESTS = 1;

    @Mock
    private OpenSearchClient mockClient;

    @Mock
    private IDocumentMigrationContexts.IDocumentReindexContext mockContext;

    private DocumentReindexer documentReindexer;

    @BeforeEach
    void setUp() {
        MockitoAnnotations.openMocks(this);
        documentReindexer = new DocumentReindexer(mockClient, MAX_DOCS_PER_BULK, MAX_BYTES_PER_BULK_REQUEST, MAX_CONCURRENT_REQUESTS, () -> null);
        when(mockContext.createBulkRequest()).thenReturn(mock(IRfsContexts.IRequestContext.class));
    }

    @Test
    void reindex_shouldBufferByDocumentCount() {
        Flux<RfsLuceneDocument> documentStream = Flux.range(1, 10)
            .map(i -> createTestDocument(i));

        when(mockClient.sendBulkRequest(eq("test-index"), any(), any()))
            .thenAnswer(invocation -> {
                List<?> bulkBody = invocation.getArgument(1);
                long docCount = bulkBody.size();
                return Mono.just(new OpenSearchClient.BulkResponse(200, "OK", null,
                    String.format("{\"took\":1,\"errors\":false,\"items\":[%s]}", "{}".repeat((int)docCount))));
            });

        StepVerifier.create(documentReindexer.reindex("test-index",  documentStream, mockContext))
            .expectNextCount(3)
            .expectNext(new WorkItemCursor(10))
            .thenRequest(4)
            .verifyComplete();

        int expectedBulkRequests = (10 + MAX_DOCS_PER_BULK - 1) / MAX_DOCS_PER_BULK;
        verify(mockClient, times(expectedBulkRequests)).sendBulkRequest(eq("test-index"), any(), any());

        @SuppressWarnings("unchecked")
        var bulkRequestCaptor = ArgumentCaptor.forClass((Class<List<BulkDocSection>>)(Class<?>) List.class);
        verify(mockClient, times(expectedBulkRequests)).sendBulkRequest(eq("test-index"), bulkRequestCaptor.capture(), any());

        var capturedBulkRequests = bulkRequestCaptor.getAllValues();
        assertEquals(expectedBulkRequests, capturedBulkRequests.size());

        for (int i = 0; i < expectedBulkRequests - 1; i++) {
            assertEquals(MAX_DOCS_PER_BULK, capturedBulkRequests.get(i).size());
        }

        var lastRequest = capturedBulkRequests.get(expectedBulkRequests - 1);
        int remainingDocs = 10 % MAX_DOCS_PER_BULK;
        assertEquals(remainingDocs, lastRequest.size());
    }

    @Test
    void reindex_shouldBufferBySize() {
        int numDocs = 5;
        Flux<RfsLuceneDocument> documentStream = Flux.range(1, numDocs)
            .map(i -> createLargeTestDocument(i, MAX_BYTES_PER_BULK_REQUEST / 2 + 1));

        when(mockClient.sendBulkRequest(eq("test-index"), any(), any()))
            .thenAnswer(invocation -> {
                List<?> bulkBody = invocation.getArgument(1);
                long docCount = bulkBody.size();
                return Mono.just(new OpenSearchClient.BulkResponse(200, "OK", null,
                    String.format("{\"took\":1,\"errors\":false,\"items\":[%s]}", "{}".repeat((int)docCount))));
            });

        StepVerifier.create(documentReindexer.reindex("test-index", documentStream, mockContext))
        .expectNextCount(4)
        .expectNext(new WorkItemCursor(5))
        .thenRequest(5)
        .verifyComplete();

        verify(mockClient, times(numDocs)).sendBulkRequest(eq("test-index"), any(), any());

        @SuppressWarnings("unchecked")
        var bulkRequestCaptor = ArgumentCaptor.forClass((Class<List<BulkDocSection>>)(Class<?>) List.class);
        verify(mockClient, times(numDocs)).sendBulkRequest(eq("test-index"), bulkRequestCaptor.capture(), any());

        var capturedBulkRequests = bulkRequestCaptor.getAllValues();
        assertEquals(numDocs, capturedBulkRequests.size());

        for (var bulkDocSections : capturedBulkRequests) {
            assertEquals(1, bulkDocSections.size());
        }
    }

    @Test
    void reindex_shouldBufferByTransformedSize() throws JsonProcessingException {
        // Set up the transformer that replaces the sourceDoc from the document
        var replacedSourceDoc = Map.of("simpleKey", "simpleValue");
        IJsonTransformer transformer = originalJson -> {
            ((Map<String, Object>) originalJson).put("source", replacedSourceDoc);
            return originalJson;
        };
        int numDocs = 5;

        // Initialize DocumentReindexer with the transformer
        documentReindexer = new DocumentReindexer(
            mockClient, numDocs, MAX_BYTES_PER_BULK_REQUEST, MAX_CONCURRENT_REQUESTS, () -> transformer
        );

        Flux<RfsLuceneDocument> documentStream = Flux.range(1, numDocs)
            .map(i -> createLargeTestDocument(i, MAX_BYTES_PER_BULK_REQUEST / 2 + 1)
        );

        when(mockClient.sendBulkRequest(eq("test-index"), any(), any()))
            .thenAnswer(invocation -> {
                List<?> bulkBody = invocation.getArgument(1);
                long docCount = bulkBody.size();
                return Mono.just(new OpenSearchClient.BulkResponse(200, "OK", null,
                    String.format("{\"took\":1,\"errors\":false,\"items\":[%s]}", "{}".repeat((int)docCount))));
            });

        StepVerifier.create(documentReindexer.reindex("test-index", documentStream, mockContext))
            .expectNext(new WorkItemCursor(5))
            .thenRequest(5)
            .verifyComplete();

        // Verify that only one bulk request was sent
        verify(mockClient, times(1)).sendBulkRequest(eq("test-index"), any(), any());

        // Capture the bulk request to verify its contents
        @SuppressWarnings("unchecked")
        var bulkRequestCaptor = ArgumentCaptor.forClass(
            (Class<List<BulkDocSection>>)(Class<?>) List.class
        );
        verify(mockClient).sendBulkRequest(eq("test-index"), bulkRequestCaptor.capture(), any());

        var capturedBulkRequests = bulkRequestCaptor.getValue();
        assertEquals(numDocs, capturedBulkRequests.size(),
            "All documents should be in a single bulk request after transformation");
        assertTrue(BulkDocSection.convertToBulkRequestBody(capturedBulkRequests).contains(
                new ObjectMapper().writeValueAsString(replacedSourceDoc)));
    }

    @Test
    void reindex_shouldSendDocumentsLargerThanMaxBulkSize() {
        Flux<RfsLuceneDocument> documentStream = Flux.just(createLargeTestDocument(1, MAX_BYTES_PER_BULK_REQUEST * 3 / 2));

        when(mockClient.sendBulkRequest(eq("test-index"), any(), any()))
            .thenAnswer(invocation -> {
                List<?> bulkBody = invocation.getArgument(1);
                long docCount = bulkBody.size();
                return Mono.just(new OpenSearchClient.BulkResponse(200, "OK", null,
                    String.format("{\"took\":1,\"errors\":false,\"items\":[%s]}", "{}".repeat((int)docCount))));
            });

        StepVerifier.create(documentReindexer.reindex("test-index", documentStream, mockContext))
            .expectNext(new WorkItemCursor(1))
            .thenRequest(1)
            .verifyComplete();

        verify(mockClient, times(1)).sendBulkRequest(eq("test-index"), any(), any());

        @SuppressWarnings("unchecked")
        var bulkRequestCaptor = ArgumentCaptor.forClass((Class<List<BulkDocSection>>)(Class<?>) List.class);
        verify(mockClient).sendBulkRequest(eq("test-index"), bulkRequestCaptor.capture(), any());

        var capturedBulkRequests = bulkRequestCaptor.getValue();
        assertTrue(capturedBulkRequests.get(0).asBulkIndexString().getBytes(StandardCharsets.UTF_8).length > MAX_BYTES_PER_BULK_REQUEST, "Bulk request should be larger than max bulk size");
        assertEquals(1, capturedBulkRequests.size(), "Should contain 1 document");
    }

    @Test
    void reindex_shouldTrimAndRemoveNewlineFromSource() {
        Flux<RfsLuceneDocument> documentStream = Flux.just(createTestDocumentWithWhitespace(1));

        when(mockClient.sendBulkRequest(eq("test-index"), any(), any()))
            .thenAnswer(invocation -> {
                List<?> bulkBody = invocation.getArgument(1);
                long docCount = bulkBody.size();
                return Mono.just(new OpenSearchClient.BulkResponse(200, "OK", null,
                    String.format("{\"took\":1,\"errors\":false,\"items\":[%s]}", "{}".repeat((int)docCount))));
            });

        StepVerifier.create(documentReindexer.reindex("test-index", documentStream, mockContext))
            .expectNext(new WorkItemCursor(1))
            .thenRequest(1)
            .verifyComplete();

        verify(mockClient, times(1)).sendBulkRequest(eq("test-index"), any(), any());

        @SuppressWarnings("unchecked")
        var bulkRequestCaptor = ArgumentCaptor.forClass((Class<List<BulkDocSection>>)(Class<?>) List.class);
        verify(mockClient).sendBulkRequest(eq("test-index"), bulkRequestCaptor.capture(), any());

        var capturedBulkRequests = bulkRequestCaptor.getValue();
        assertEquals(1, capturedBulkRequests.size(), "Should contain 1 document");
        assertEquals("{\"index\":{\"_id\":\"1\",\"_index\":\"test-index\"}}\n{\"field\":\"value\"}", capturedBulkRequests.get(0).asBulkIndexString());    }

    @Test
    void reindex_shouldRespectMaxConcurrentRequests() {
        int numDocs = 100;
        int maxConcurrentRequests = 5;
        DocumentReindexer concurrentReindexer = new DocumentReindexer(mockClient, 1, MAX_BYTES_PER_BULK_REQUEST, maxConcurrentRequests, () -> null);

<<<<<<< HEAD
        Flux<RfsLuceneDocument> documentStream = Flux.range(1, numDocs).map(i -> createTestDocument(i));
=======
        Flux<RfsLuceneDocument> documentStream = Flux.range(1, numDocs)
            .map(i -> createTestDocument(String.valueOf(i)))
            .onBackpressureBuffer(); // Enable buffering when back pressure is applied due to the delay on bulk request
>>>>>>> dc5dced0

        AtomicInteger concurrentRequests = new AtomicInteger(0);
        AtomicInteger maxObservedConcurrency = new AtomicInteger(0);

        when(mockClient.sendBulkRequest(eq("test-index"), any(), any()))
            .thenAnswer(invocation -> {
                int current = concurrentRequests.incrementAndGet();
                maxObservedConcurrency.updateAndGet(max -> Math.max(max, current));
                return Mono.just(new OpenSearchClient.BulkResponse(200, "OK", null, "{\"took\":1,\"errors\":false,\"items\":[{}]}"))
                    .delayElement(Duration.ofMillis(100))
                    .doOnTerminate(concurrentRequests::decrementAndGet);
            });

        StepVerifier.create(concurrentReindexer.reindex("test-index", documentStream, mockContext))
            .expectNextCount(99)
            .expectNext(new WorkItemCursor(100))
            .thenRequest(100)
            .verifyComplete();

        verify(mockClient, times(numDocs)).sendBulkRequest(eq("test-index"), any(), any());
        assertTrue(maxObservedConcurrency.get() <= maxConcurrentRequests,
            "Max observed concurrency (" + maxObservedConcurrency.get() +
            ") should not exceed max concurrent requests (" + maxConcurrentRequests + ")");
    }

    @Test
    void reindex_shouldTransformDocuments() {
        // Define the transformation configuration
        final String CONFIG = "[" +
                "  {" +
                "    \"JsonTransformerForDocumentTypeRemovalProvider\":\"\"" +
                "  }" +
                "]";

        // Initialize the transformer using the provided configuration
        IJsonTransformer transformer = new TransformationLoader().getTransformerFactoryLoader(CONFIG);

        // Initialize DocumentReindexer with the transformer
        documentReindexer = new DocumentReindexer(mockClient, MAX_DOCS_PER_BULK, MAX_BYTES_PER_BULK_REQUEST, MAX_CONCURRENT_REQUESTS, () -> transformer);

        // Create a stream of documents, some requiring transformation and some not
        Flux<RfsLuceneDocument> documentStream = Flux.just(
                createTestDocumentWithType(1, "_type1"),
                createTestDocumentWithType(2, null),
                createTestDocumentWithType(3, "_type3")
        );

        // Mock the client to capture the bulk requests
        when(mockClient.sendBulkRequest(eq("test-index"), any(), any()))
                .thenAnswer(invocation -> {
                    List<?> bulkBody = invocation.getArgument(1);
                    return Mono.just(new OpenSearchClient.BulkResponse(200, "OK", null,
                            String.format("{\"took\":1,\"errors\":false,\"items\":[%s]}",
                                    "{}".repeat(bulkBody.size()))));
                });

        // Execute the reindexing process
        StepVerifier.create(documentReindexer.reindex("test-index", documentStream, mockContext))
            .expectNext(new WorkItemCursor(3))
            .thenRequest(1)
            .verifyComplete();

        // Capture the bulk requests sent to the mock client
        @SuppressWarnings("unchecked")
        var bulkRequestCaptor = ArgumentCaptor.forClass((Class<List<BulkDocSection>>)(Class<?>) List.class);
        verify(mockClient, times(1)).sendBulkRequest(eq("test-index"), bulkRequestCaptor.capture(), any());

        var capturedBulkRequests = bulkRequestCaptor.getValue();
        assertEquals(3, capturedBulkRequests.size(), "Should contain 3 transformed documents");

        // Verify that the transformation was applied correctly
        BulkDocSection transformedDoc1 = capturedBulkRequests.get(0);
        BulkDocSection transformedDoc2 = capturedBulkRequests.get(1);
        BulkDocSection transformedDoc3 = capturedBulkRequests.get(2);

        assertEquals("{\"index\":{\"_id\":\"1\",\"_index\":\"test-index\"}}\n{\"field\":\"value\"}", transformedDoc1.asBulkIndexString(),
                "Document 1 should have _type removed");
        assertEquals("{\"index\":{\"_id\":\"2\",\"_index\":\"test-index\"}}\n{\"field\":\"value\"}", transformedDoc2.asBulkIndexString(),
                "Document 2 should remain unchanged as _type is not defined");
        assertEquals("{\"index\":{\"_id\":\"3\",\"_index\":\"test-index\"}}\n{\"field\":\"value\"}", transformedDoc3.asBulkIndexString(),
                "Document 3 should have _type removed");
    }

    private RfsLuceneDocument createTestDocument(int id) {
        return new RfsLuceneDocument(id, String.valueOf(id), null, "{\"field\":\"value\"}", null);
    }

    private RfsLuceneDocument createTestDocumentWithWhitespace(int id) {
        return new RfsLuceneDocument(id, String.valueOf(id), null, " \r\n\t{\"field\"\n:\"value\"}\r\n\t ", null);
    }

    private RfsLuceneDocument createLargeTestDocument(int id, int size) {
        String largeField = "x".repeat(size);
        return new RfsLuceneDocument(id, String.valueOf(id), null, "{\"field\":\"" + largeField + "\"}", null);
    }

    /**
     * Helper method to create a test document with a specific _type.
     *
     * @param id The document ID.
     * @param type The _type of the document.
     * @return A new instance of RfsLuceneDocument with the specified _type.
     */
    private RfsLuceneDocument createTestDocumentWithType(int id, String type) {
        String source = "{\"field\":\"value\"}";
        return new RfsLuceneDocument(id, String.valueOf(id), type, source, null);
    }
}<|MERGE_RESOLUTION|>--- conflicted
+++ resolved
@@ -237,13 +237,7 @@
         int maxConcurrentRequests = 5;
         DocumentReindexer concurrentReindexer = new DocumentReindexer(mockClient, 1, MAX_BYTES_PER_BULK_REQUEST, maxConcurrentRequests, () -> null);
 
-<<<<<<< HEAD
         Flux<RfsLuceneDocument> documentStream = Flux.range(1, numDocs).map(i -> createTestDocument(i));
-=======
-        Flux<RfsLuceneDocument> documentStream = Flux.range(1, numDocs)
-            .map(i -> createTestDocument(String.valueOf(i)))
-            .onBackpressureBuffer(); // Enable buffering when back pressure is applied due to the delay on bulk request
->>>>>>> dc5dced0
 
         AtomicInteger concurrentRequests = new AtomicInteger(0);
         AtomicInteger maxObservedConcurrency = new AtomicInteger(0);
