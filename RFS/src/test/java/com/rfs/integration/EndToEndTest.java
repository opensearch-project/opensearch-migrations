--- conflicted
+++ resolved
@@ -143,18 +143,11 @@
         migrateFrom_ES_v7_X(null, null);
     }
 
-<<<<<<< HEAD
     private void migrateFrom_ES_v7_X(final SearchClusterContainer sourceCluster, final SearchClusterContainer targetCluster) {
-        // PSEUDO: Create 2 index templates on the cluster, see https://www.elastic.co/guide/en/elasticsearch/reference/7.17/index-templates.html
+        // PSEUDO: Create 2 index templates on the cluster, see 
+        // https://www.elastic.co/guide/en/elasticsearch/reference/7.17/index-templates.html
         //    - logs-*
         //    - data-rolling
-=======
-    private void migrateFrom_ES_v7_X(final SearchClusterContainer sourceCluster) {
-        // PSEUDO: Create 2 index templates on the cluster, see
-        // https://www.elastic.co/guide/en/elasticsearch/reference/7.17/index-templates.html
-        // - logs-*
-        // - data-rolling
->>>>>>> c131e8e6
         // PSEUDO: Create 5 indices on the cluster
         // - logs-01-2345
         // - logs-12-3456
