package com.rfs.cms;

<<<<<<< HEAD
import java.nio.charset.StandardCharsets;
import java.time.Duration;
import java.util.AbstractMap;
import java.util.Map;
import java.util.concurrent.atomic.AtomicInteger;
import java.util.function.Function;
=======
import java.io.ByteArrayInputStream;
import java.nio.charset.StandardCharsets;
>>>>>>> ba9b5405
import java.util.stream.Stream;

import lombok.AllArgsConstructor;
import lombok.Getter;
import lombok.extern.slf4j.Slf4j;
import org.junit.jupiter.api.Assertions;
import org.junit.jupiter.api.Test;
import org.junit.jupiter.params.ParameterizedTest;
import org.junit.jupiter.params.provider.Arguments;
import org.junit.jupiter.params.provider.MethodSource;

<<<<<<< HEAD
import com.rfs.cms.OpenSearchWorkCoordinator.DocumentModificationResult;
import org.testcontainers.shaded.com.fasterxml.jackson.core.JsonProcessingException;
import org.testcontainers.shaded.com.fasterxml.jackson.databind.ObjectMapper;

@Slf4j
class OpenSearchWorkCoodinatorTest {

    public static final String THROTTLE_RESULT_VALUE = "slow your roll, dude";

    @AllArgsConstructor
    public static class MockHttpClient implements AbstractedHttpClient {
        AbstractHttpResponse response;

        @Override
        public AbstractHttpResponse makeRequest(String method, String path, Map<String, String> headers, String payload) {
            return response;
        }
    }

    @AllArgsConstructor
    @Getter
    public static class TestResponse implements AbstractedHttpClient.AbstractHttpResponse {
        int statusCode;
        String statusText;
        byte[] payloadBytes;

        public TestResponse(int statusCode, String statusText, String payloadString) {
            this(statusCode, statusText, payloadString.getBytes(StandardCharsets.UTF_8));
        }

        @Override
        public Stream<Map.Entry<String, String>> getHeaders() {
            return Stream.of(new AbstractMap.SimpleEntry<>("Content-Type", "application/json"));
        }
    }

    static Stream<Arguments> provideGetResultTestArgs() {
        return Stream.of(
            Arguments.of(DocumentModificationResult.IGNORED,
                "{\"" + OpenSearchWorkCoordinator.RESULT_OPENSSEARCH_FIELD_NAME + "\": \"noop\"}"
            ),
            Arguments.of(DocumentModificationResult.CREATED,
                "{\"" + OpenSearchWorkCoordinator.RESULT_OPENSSEARCH_FIELD_NAME + "\": \"created\"}"
            ),
            Arguments.of(DocumentModificationResult.UPDATED,
                "{\"" + OpenSearchWorkCoordinator.RESULT_OPENSSEARCH_FIELD_NAME + "\": \""+ OpenSearchWorkCoordinator.UPDATED_COUNT_FIELD_NAME +"\"}"
=======
import org.opensearch.migrations.testutils.CloseableLogSetup;

import com.rfs.cms.OpenSearchWorkCoordinator.DocumentModificationResult;
import lombok.SneakyThrows;

import static org.hamcrest.CoreMatchers.containsString;
import static org.hamcrest.CoreMatchers.hasItem;
import static org.hamcrest.MatcherAssert.assertThat;
import static org.mockito.Mockito.mock;
import static org.mockito.Mockito.when;

class OpenSearchWorkCoodinatorTest {

    AbstractedHttpClient mockClient = mock(AbstractedHttpClient.class);

    static Stream<Arguments> provideGetResultTestArgs() {
        return Stream.of(
            // Noop
            Arguments.of(coordinatorResponseWithBody(200, "noop"), DocumentModificationResult.IGNORED),
            // Created
            Arguments.of(coordinatorResponseWithBody(200, "created"), DocumentModificationResult.CREATED),
            // Updated
            Arguments.of(
                coordinatorResponseWithBody(200, OpenSearchWorkCoordinator.UPDATED_COUNT_FIELD_NAME),
                DocumentModificationResult.UPDATED
>>>>>>> ba9b5405
            )
        );
    }

    @SneakyThrows
    private static AbstractedHttpClient.AbstractHttpResponse coordinatorResponseWithBody(int code, String fieldValue) {
        var response = mock(AbstractedHttpClient.AbstractHttpResponse.class);
        when(response.getStatusCode()).thenReturn(code);
        String payload = "{\""
            + OpenSearchWorkCoordinator.RESULT_OPENSSEARCH_FIELD_NAME
            + "\": \""
            + fieldValue
            + "\"}";
        var payloadBytes = payload.getBytes(StandardCharsets.UTF_8);
        when(response.getPayloadStream()).thenReturn(new ByteArrayInputStream(payloadBytes));
        when(response.getPayloadBytes()).thenReturn(payloadBytes);
        return response;
    }

    private static AbstractedHttpClient.AbstractHttpResponse coordinatorResponseFailure(int code, String statusText) {
        var response = mock(AbstractedHttpClient.AbstractHttpResponse.class);
        when(response.getStatusCode()).thenReturn(code);
        when(response.getStatusText()).thenReturn(statusText);
        return response;
    }

    @ParameterizedTest
    @MethodSource("provideGetResultTestArgs")
<<<<<<< HEAD
    public void testWhenGetResult(DocumentModificationResult expectedTesult, String responsePayload) throws Exception {
        var response = new TestResponse(200, "ok", responsePayload);
        try (var workCoordinator = new OpenSearchWorkCoordinator(new MockHttpClient(response), 2, "testWorker")) {
            var result = workCoordinator.getResult(response);
            Assertions.assertEquals(expectedTesult, result);
=======
    public void testWhenGetResult(
        AbstractedHttpClient.AbstractHttpResponse response,
        DocumentModificationResult expectedResult
    ) throws Exception {
        // Set up our test
        try (var workCoordinator = new OpenSearchWorkCoordinator(mockClient, 2, "testWorker")) {

            // Run the test
            var result = workCoordinator.getResult(response);

            // Verify the result
            Assertions.assertEquals(expectedResult, result);
>>>>>>> ba9b5405
        }
    }

    @Test
    public void testWhenGetResultAndConflictThenIgnored() throws Exception {
<<<<<<< HEAD
        var response = new TestResponse(409, "conflict", "");
        try (var workCoordinator = new OpenSearchWorkCoordinator(new MockHttpClient(response), 2, "testWorker")) {
            var result = workCoordinator.getResult(response);
            Assertions.assertEquals(DocumentModificationResult.IGNORED, result);
        }
    }

    private static TestResponse getThrottleResponse() throws JsonProcessingException {
        var resultJson = Map.of(OpenSearchWorkCoordinator.RESULT_OPENSSEARCH_FIELD_NAME, THROTTLE_RESULT_VALUE);
        return new TestResponse(429, "THROTTLED", new ObjectMapper().writeValueAsString(resultJson));
    }

    @Test
    public void testWhenGetResultAndErrorThenLogged() throws Exception {
        var response = getThrottleResponse();
        MockHttpClient client = new MockHttpClient(response);

        try (var workCoordinator = new OpenSearchWorkCoordinator(client, 2, "testWorker");
             var closeableLogSetup = new CloseableLogSetup(workCoordinator.getClass().getName()))
        {
            Assertions.assertThrows(IllegalArgumentException.class, () -> workCoordinator.getResult(response));
            log.atDebug().setMessage(()->"Logged events: " + closeableLogSetup.getLogEvents()).log();
            Assertions.assertTrue(closeableLogSetup.getLogEvents().stream().anyMatch(e -> e.contains(THROTTLE_RESULT_VALUE)));
=======
        // Run the test
        DocumentModificationResult result;
        try (var workCoordinator = new OpenSearchWorkCoordinator(mockClient, 2, "testWorker")) {
            result = workCoordinator.getResult(coordinatorResponseFailure(409, "conflict"));
>>>>>>> ba9b5405
        }
    }

<<<<<<< HEAD
    private static final AtomicInteger nonce = new AtomicInteger();

    static Stream<Arguments> makeConsumers() {
        return Stream.<Function<IWorkCoordinator, Exception>>of(
            wc -> Assertions.assertThrows(Exception.class,
                () -> wc.createUnassignedWorkItem("item" + nonce.incrementAndGet(), () -> null)),
            wc -> Assertions.assertThrows(Exception.class,
                () -> wc.createOrUpdateLeaseForWorkItem("item" + nonce.incrementAndGet(), Duration.ZERO, () -> null)))
            .map(Arguments::of);
    }

    @ParameterizedTest(name = "{index}")
    @MethodSource("makeConsumers")
    public void testWhenInvokedWithHttpErrorThenLogged(Function<IWorkCoordinator, Exception> worker) throws Exception {
        try (var workCoordinator = new OpenSearchWorkCoordinator(new MockHttpClient(getThrottleResponse()), 2, "t");
             var closeableLogSetup = new CloseableLogSetup(workCoordinator.getClass().getName()))
        {
            worker.apply(workCoordinator);
            log.atDebug().setMessage(() -> "Logged events: " + closeableLogSetup.getLogEvents()).log();
            var logEvents = closeableLogSetup.getLogEvents();
            Assertions.assertTrue(logEvents.stream().anyMatch(e -> e.contains(THROTTLE_RESULT_VALUE)));
=======
        // Verify the result
        Assertions.assertEquals(DocumentModificationResult.IGNORED, result);
    }

    @Test
    public void testWhenGetResultAndErrorThenLogged() throws Exception {
        // Run the test & verify
        try (
            var workCoordinator = new OpenSearchWorkCoordinator(mockClient, 2, "testWorker");
            var closeableLogSetup = new CloseableLogSetup(workCoordinator.getClass().getName())
        ) {
            Assertions.assertThrows(IllegalArgumentException.class, () -> {
                workCoordinator.getResult(coordinatorResponseWithBody(429, "slow your roll, dude"));
            });
            assertThat(closeableLogSetup.getLogEvents(), hasItem(containsString("slow your roll, dude")));
>>>>>>> ba9b5405
        }
    }
}<|MERGE_RESOLUTION|>--- conflicted
+++ resolved
@@ -1,29 +1,25 @@
 package com.rfs.cms;
 
-<<<<<<< HEAD
 import java.nio.charset.StandardCharsets;
 import java.time.Duration;
 import java.util.AbstractMap;
 import java.util.Map;
 import java.util.concurrent.atomic.AtomicInteger;
 import java.util.function.Function;
-=======
-import java.io.ByteArrayInputStream;
-import java.nio.charset.StandardCharsets;
->>>>>>> ba9b5405
 import java.util.stream.Stream;
 
-import lombok.AllArgsConstructor;
-import lombok.Getter;
-import lombok.extern.slf4j.Slf4j;
 import org.junit.jupiter.api.Assertions;
 import org.junit.jupiter.api.Test;
 import org.junit.jupiter.params.ParameterizedTest;
 import org.junit.jupiter.params.provider.Arguments;
 import org.junit.jupiter.params.provider.MethodSource;
 
-<<<<<<< HEAD
+import org.opensearch.migrations.testutils.CloseableLogSetup;
+
 import com.rfs.cms.OpenSearchWorkCoordinator.DocumentModificationResult;
+import lombok.AllArgsConstructor;
+import lombok.Getter;
+import lombok.extern.slf4j.Slf4j;
 import org.testcontainers.shaded.com.fasterxml.jackson.core.JsonProcessingException;
 import org.testcontainers.shaded.com.fasterxml.jackson.databind.ObjectMapper;
 
@@ -69,87 +65,22 @@
             ),
             Arguments.of(DocumentModificationResult.UPDATED,
                 "{\"" + OpenSearchWorkCoordinator.RESULT_OPENSSEARCH_FIELD_NAME + "\": \""+ OpenSearchWorkCoordinator.UPDATED_COUNT_FIELD_NAME +"\"}"
-=======
-import org.opensearch.migrations.testutils.CloseableLogSetup;
-
-import com.rfs.cms.OpenSearchWorkCoordinator.DocumentModificationResult;
-import lombok.SneakyThrows;
-
-import static org.hamcrest.CoreMatchers.containsString;
-import static org.hamcrest.CoreMatchers.hasItem;
-import static org.hamcrest.MatcherAssert.assertThat;
-import static org.mockito.Mockito.mock;
-import static org.mockito.Mockito.when;
-
-class OpenSearchWorkCoodinatorTest {
-
-    AbstractedHttpClient mockClient = mock(AbstractedHttpClient.class);
-
-    static Stream<Arguments> provideGetResultTestArgs() {
-        return Stream.of(
-            // Noop
-            Arguments.of(coordinatorResponseWithBody(200, "noop"), DocumentModificationResult.IGNORED),
-            // Created
-            Arguments.of(coordinatorResponseWithBody(200, "created"), DocumentModificationResult.CREATED),
-            // Updated
-            Arguments.of(
-                coordinatorResponseWithBody(200, OpenSearchWorkCoordinator.UPDATED_COUNT_FIELD_NAME),
-                DocumentModificationResult.UPDATED
->>>>>>> ba9b5405
             )
         );
     }
 
-    @SneakyThrows
-    private static AbstractedHttpClient.AbstractHttpResponse coordinatorResponseWithBody(int code, String fieldValue) {
-        var response = mock(AbstractedHttpClient.AbstractHttpResponse.class);
-        when(response.getStatusCode()).thenReturn(code);
-        String payload = "{\""
-            + OpenSearchWorkCoordinator.RESULT_OPENSSEARCH_FIELD_NAME
-            + "\": \""
-            + fieldValue
-            + "\"}";
-        var payloadBytes = payload.getBytes(StandardCharsets.UTF_8);
-        when(response.getPayloadStream()).thenReturn(new ByteArrayInputStream(payloadBytes));
-        when(response.getPayloadBytes()).thenReturn(payloadBytes);
-        return response;
-    }
-
-    private static AbstractedHttpClient.AbstractHttpResponse coordinatorResponseFailure(int code, String statusText) {
-        var response = mock(AbstractedHttpClient.AbstractHttpResponse.class);
-        when(response.getStatusCode()).thenReturn(code);
-        when(response.getStatusText()).thenReturn(statusText);
-        return response;
-    }
-
     @ParameterizedTest
     @MethodSource("provideGetResultTestArgs")
-<<<<<<< HEAD
     public void testWhenGetResult(DocumentModificationResult expectedTesult, String responsePayload) throws Exception {
         var response = new TestResponse(200, "ok", responsePayload);
         try (var workCoordinator = new OpenSearchWorkCoordinator(new MockHttpClient(response), 2, "testWorker")) {
             var result = workCoordinator.getResult(response);
             Assertions.assertEquals(expectedTesult, result);
-=======
-    public void testWhenGetResult(
-        AbstractedHttpClient.AbstractHttpResponse response,
-        DocumentModificationResult expectedResult
-    ) throws Exception {
-        // Set up our test
-        try (var workCoordinator = new OpenSearchWorkCoordinator(mockClient, 2, "testWorker")) {
-
-            // Run the test
-            var result = workCoordinator.getResult(response);
-
-            // Verify the result
-            Assertions.assertEquals(expectedResult, result);
->>>>>>> ba9b5405
         }
     }
 
     @Test
     public void testWhenGetResultAndConflictThenIgnored() throws Exception {
-<<<<<<< HEAD
         var response = new TestResponse(409, "conflict", "");
         try (var workCoordinator = new OpenSearchWorkCoordinator(new MockHttpClient(response), 2, "testWorker")) {
             var result = workCoordinator.getResult(response);
@@ -173,16 +104,9 @@
             Assertions.assertThrows(IllegalArgumentException.class, () -> workCoordinator.getResult(response));
             log.atDebug().setMessage(()->"Logged events: " + closeableLogSetup.getLogEvents()).log();
             Assertions.assertTrue(closeableLogSetup.getLogEvents().stream().anyMatch(e -> e.contains(THROTTLE_RESULT_VALUE)));
-=======
-        // Run the test
-        DocumentModificationResult result;
-        try (var workCoordinator = new OpenSearchWorkCoordinator(mockClient, 2, "testWorker")) {
-            result = workCoordinator.getResult(coordinatorResponseFailure(409, "conflict"));
->>>>>>> ba9b5405
         }
     }
 
-<<<<<<< HEAD
     private static final AtomicInteger nonce = new AtomicInteger();
 
     static Stream<Arguments> makeConsumers() {
@@ -204,23 +128,6 @@
             log.atDebug().setMessage(() -> "Logged events: " + closeableLogSetup.getLogEvents()).log();
             var logEvents = closeableLogSetup.getLogEvents();
             Assertions.assertTrue(logEvents.stream().anyMatch(e -> e.contains(THROTTLE_RESULT_VALUE)));
-=======
-        // Verify the result
-        Assertions.assertEquals(DocumentModificationResult.IGNORED, result);
-    }
-
-    @Test
-    public void testWhenGetResultAndErrorThenLogged() throws Exception {
-        // Run the test & verify
-        try (
-            var workCoordinator = new OpenSearchWorkCoordinator(mockClient, 2, "testWorker");
-            var closeableLogSetup = new CloseableLogSetup(workCoordinator.getClass().getName())
-        ) {
-            Assertions.assertThrows(IllegalArgumentException.class, () -> {
-                workCoordinator.getResult(coordinatorResponseWithBody(429, "slow your roll, dude"));
-            });
-            assertThat(closeableLogSetup.getLogEvents(), hasItem(containsString("slow your roll, dude")));
->>>>>>> ba9b5405
         }
     }
 }