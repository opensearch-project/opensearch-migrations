plugins {
    id 'application'
    id 'java'
    id 'jacoco'
    id 'io.freefair.lombok' version '8.6'
    id 'java-test-fixtures'
    id 'com.dorongold.task-tree' version '4.0.0'
}

java.sourceCompatibility = JavaVersion.VERSION_11
java.targetCompatibility = JavaVersion.VERSION_11


repositories {
    mavenCentral()
}

ext {
    awsSdkVersion = '2.25.16'
    dataset = findProperty('dataset') ?: 'skip_dataset'
}

dependencies {
    implementation project(":commonDependencyVersionConstraints")

    implementation project(':coreUtilities')

    implementation group: 'com.beust', name: 'jcommander'
    implementation group: 'com.fasterxml.jackson.core', name: 'jackson-databind'
    implementation group: 'com.fasterxml.jackson.core', name: 'jackson-annotations'
    implementation group: 'com.fasterxml.jackson.core', name: 'jackson-core'
    implementation group: 'com.fasterxml.jackson.dataformat', name: 'jackson-dataformat-smile'
    implementation group: 'io.netty', name: 'netty-codec-http'
    implementation group: 'org.apache.httpcomponents.client5', name: 'httpclient5'
    implementation group: 'org.apache.logging.log4j', name: 'log4j-api'
    implementation group: 'org.apache.logging.log4j', name: 'log4j-core'
    implementation group: 'org.apache.logging.log4j', name: 'log4j-slf4j2-impl'
    implementation group: 'org.apache.lucene', name: 'lucene-core'
    implementation group: 'org.apache.lucene', name: 'lucene-analyzers-common'
    implementation group: 'org.apache.lucene', name: 'lucene-backward-codecs'
    implementation group: 'software.amazon.awssdk', name: 's3'
    implementation group: 'software.amazon.awssdk', name: 's3-transfer-manager'
    implementation group: 'software.amazon.awssdk.crt', name: 'aws-crt'

    implementation platform('io.projectreactor:reactor-bom:2023.0.5') 
    implementation 'io.projectreactor.netty:reactor-netty-core' 
    implementation 'io.projectreactor.netty:reactor-netty-http'

    testImplementation testFixtures(project(path: ':RFS'))
    testImplementation group: 'io.projectreactor', name: 'reactor-test'
    testImplementation group: 'org.apache.logging.log4j', name: 'log4j-core'
    testImplementation group: 'org.apache.logging.log4j', name: 'log4j-slf4j2-impl'
    testImplementation group: 'org.junit.jupiter', name: 'junit-jupiter-api'
    testImplementation group: 'org.junit.jupiter', name: 'junit-jupiter-params'
    testImplementation group: 'org.mockito', name: 'mockito-core'
    testImplementation group: 'org.mockito', name: 'mockito-junit-jupiter'

    testRuntimeOnly group: 'org.junit.jupiter', name: 'junit-jupiter-engine'

    // Integration tests
    testImplementation group: 'org.opensearch', name: 'opensearch-testcontainers'
    testImplementation group: 'org.testcontainers', name: 'testcontainers'
    testImplementation group: 'org.hamcrest', name: 'hamcrest'

    testFixturesImplementation project(":commonDependencyVersionConstraints")
    testFixturesImplementation group: 'org.testcontainers', name: 'testcontainers'
}

application {
    mainClassName = 'com.rfs.RfsMigrateDocuments'
}

task runRfsWorker (type: JavaExec) {
    classpath = sourceSets.main.runtimeClasspath
    mainClass = 'com.rfs.RunRfsWorker'
}

task createSnapshot (type: JavaExec) {
    classpath = sourceSets.main.runtimeClasspath
    mainClass = 'com.rfs.RfsCreateSnapshot'
}

task migrateMetadata (type: JavaExec) {
    classpath = sourceSets.main.runtimeClasspath
    mainClass = 'com.rfs.RfsMigrateMetadata'
}

task migrateDocuments (type: JavaExec) {
    classpath = sourceSets.main.runtimeClasspath
    mainClass = 'com.rfs.RfsMigrateDocuments'
}

// Utility task to allow copying required libraries into a 'dependencies' folder for security scanning
tasks.register('copyDependencies', Sync) {
    duplicatesStrategy = DuplicatesStrategy.EXCLUDE

    from configurations.runtimeClasspath
    into "${buildDir}/dependencies"
}

jacocoTestReport {
    reports {
        xml.required = true
        xml.destination file("${buildDir}/reports/jacoco/test/jacocoTestReport.xml")
        html.required = true
        html.destination file("${buildDir}/reports/jacoco/test/html")
    }
}

<<<<<<< HEAD
=======
task copyDockerRuntimeJars (type: Sync) {
    duplicatesStrategy = DuplicatesStrategy.EXCLUDE
    description = 'Copy runtime JARs and app jar to docker build directory'

    // Define the destination directory
    def buildDir = project.file("./docker/build/runtimeJars")
    into buildDir

    // Add all the required runtime JARs to be copied
    from configurations.runtimeClasspath
    from tasks.named('jar')
    include '*.jar'
}

DockerServiceProps[] dockerServices = [
        new DockerServiceProps([projectName:"reindexFromSnapshot",
                                dockerImageName:"reindex_from_snapshot",
                                inputDir:"./docker",
                                taskDependencies:["copyDockerRuntimeJars"]]),
        new DockerServiceProps([projectName:"emptyElasticsearchSource_7_10",
                                dockerImageName:"empty_elasticsearch_source_7_10",
                                inputDir:"./docker/TestSource_ES_7_10"]),
        new DockerServiceProps([projectName:"emptyElasticsearchSource_7_17",
                                dockerImageName:"empty_elasticsearch_source_7_17",
                                inputDir:"./docker/TestSource_ES_7_17"]),
        new DockerServiceProps([projectName:"trafficGenerator",
                                dockerImageName:"osb_traffic_generator",
                                inputDir:"./docker/TrafficGenerator",
                                taskDependencies:[":TrafficCapture:dockerSolution:buildDockerImage_elasticsearchTestConsole"]]),
] as DockerServiceProps[]

for (dockerService in dockerServices) {
    task "buildDockerImage_${dockerService.projectName}" (type: DockerBuildImage) {
        def hash = CommonUtils.calculateDockerHash(project.fileTree("docker/${dockerService.projectName}"))
        for (dep in dockerService.taskDependencies) {
            dependsOn dep
        }
        inputDir = project.file(dockerService.inputDir)
        buildArgs = dockerService.buildArgs
        images.add("migrations/${dockerService.dockerImageName}:${hash}")
        images.add("migrations/${dockerService.dockerImageName}:${version}")
        images.add("migrations/${dockerService.dockerImageName}:latest")
    }
}

apply from: 'build-preloaded-source-image.gradle'

dockerCompose {
    useComposeFiles = ['docker/docker-compose.yml']
    projectName = 'rfs-compose'
}

// ../gradlew buildDockerImages
task buildDockerImages {
    for (dockerService in dockerServices) {
        dependsOn "buildDockerImage_${dockerService.projectName}"
    }
    dependsOn buildDockerImage_elasticsearchRFSSource
}

tasks.named("buildDockerImage_elasticsearchRFSSource") {
    dependsOn(':TrafficCapture:dockerSolution:buildDockerImage_elasticsearchTestConsole')
}
tasks.getByName('composeUp')
        .dependsOn(tasks.getByName('buildDockerImages'))

>>>>>>> 5413b912
test {
    useJUnitPlatform {
        excludeTags 'longTest'
    }

    testLogging {
        exceptionFormat = 'full'
        events "failed"
        showExceptions true
        showCauses true
        showStackTraces true
        showStandardStreams = true
    }
}

task slowTest(type: Test) {
    // include longTest
    jacoco {
        enabled = true
    }
}<|MERGE_RESOLUTION|>--- conflicted
+++ resolved
@@ -4,7 +4,6 @@
     id 'jacoco'
     id 'io.freefair.lombok' version '8.6'
     id 'java-test-fixtures'
-    id 'com.dorongold.task-tree' version '4.0.0'
 }
 
 java.sourceCompatibility = JavaVersion.VERSION_11
@@ -67,7 +66,7 @@
 }
 
 application {
-    mainClassName = 'com.rfs.RfsMigrateDocuments'
+    mainClassName = 'com.rfs.ReindexFromSnapshot'
 }
 
 task runRfsWorker (type: JavaExec) {
@@ -107,75 +106,6 @@
     }
 }
 
-<<<<<<< HEAD
-=======
-task copyDockerRuntimeJars (type: Sync) {
-    duplicatesStrategy = DuplicatesStrategy.EXCLUDE
-    description = 'Copy runtime JARs and app jar to docker build directory'
-
-    // Define the destination directory
-    def buildDir = project.file("./docker/build/runtimeJars")
-    into buildDir
-
-    // Add all the required runtime JARs to be copied
-    from configurations.runtimeClasspath
-    from tasks.named('jar')
-    include '*.jar'
-}
-
-DockerServiceProps[] dockerServices = [
-        new DockerServiceProps([projectName:"reindexFromSnapshot",
-                                dockerImageName:"reindex_from_snapshot",
-                                inputDir:"./docker",
-                                taskDependencies:["copyDockerRuntimeJars"]]),
-        new DockerServiceProps([projectName:"emptyElasticsearchSource_7_10",
-                                dockerImageName:"empty_elasticsearch_source_7_10",
-                                inputDir:"./docker/TestSource_ES_7_10"]),
-        new DockerServiceProps([projectName:"emptyElasticsearchSource_7_17",
-                                dockerImageName:"empty_elasticsearch_source_7_17",
-                                inputDir:"./docker/TestSource_ES_7_17"]),
-        new DockerServiceProps([projectName:"trafficGenerator",
-                                dockerImageName:"osb_traffic_generator",
-                                inputDir:"./docker/TrafficGenerator",
-                                taskDependencies:[":TrafficCapture:dockerSolution:buildDockerImage_elasticsearchTestConsole"]]),
-] as DockerServiceProps[]
-
-for (dockerService in dockerServices) {
-    task "buildDockerImage_${dockerService.projectName}" (type: DockerBuildImage) {
-        def hash = CommonUtils.calculateDockerHash(project.fileTree("docker/${dockerService.projectName}"))
-        for (dep in dockerService.taskDependencies) {
-            dependsOn dep
-        }
-        inputDir = project.file(dockerService.inputDir)
-        buildArgs = dockerService.buildArgs
-        images.add("migrations/${dockerService.dockerImageName}:${hash}")
-        images.add("migrations/${dockerService.dockerImageName}:${version}")
-        images.add("migrations/${dockerService.dockerImageName}:latest")
-    }
-}
-
-apply from: 'build-preloaded-source-image.gradle'
-
-dockerCompose {
-    useComposeFiles = ['docker/docker-compose.yml']
-    projectName = 'rfs-compose'
-}
-
-// ../gradlew buildDockerImages
-task buildDockerImages {
-    for (dockerService in dockerServices) {
-        dependsOn "buildDockerImage_${dockerService.projectName}"
-    }
-    dependsOn buildDockerImage_elasticsearchRFSSource
-}
-
-tasks.named("buildDockerImage_elasticsearchRFSSource") {
-    dependsOn(':TrafficCapture:dockerSolution:buildDockerImage_elasticsearchTestConsole')
-}
-tasks.getByName('composeUp')
-        .dependsOn(tasks.getByName('buildDockerImages'))
-
->>>>>>> 5413b912
 test {
     useJUnitPlatform {
         excludeTags 'longTest'
