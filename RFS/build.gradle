--- conflicted
+++ resolved
@@ -10,12 +10,6 @@
 ext {
     awsSdkVersion = '2.25.16'
     dataset = findProperty('dataset') ?: 'skip_dataset'
-<<<<<<< HEAD
-=======
-    luceneVersion6 = '6.6.6'
-    luceneVersion7 = '7.7.3'
-    luceneVersion9 = '9.11.1'
->>>>>>> 459a6ef2
 }
 
 configurations {
@@ -80,16 +74,11 @@
     implementation libs.log4j.core
     implementation libs.log4j.slf4j2.impl
 
-<<<<<<< HEAD
+    lucene6 libs.lucene.v6.core
+    lucene6 libs.lucene.v6.backward.codecs
+
     lucene7 libs.lucene.v7.core
     lucene7 libs.lucene.v7.backward.codecs
-=======
-    lucene6 "org.apache.lucene:lucene-core:${luceneVersion6}"
-    lucene6 "org.apache.lucene:lucene-backward-codecs:${luceneVersion6}"
-
-    lucene7 "org.apache.lucene:lucene-core:${luceneVersion7}"
-    lucene7 "org.apache.lucene:lucene-backward-codecs:${luceneVersion7}"
->>>>>>> 459a6ef2
 
     lucene9 libs.lucene.v9.core
     lucene9 libs.lucene.v9.analysis.common
