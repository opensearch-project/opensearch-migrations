--- conflicted
+++ resolved
@@ -66,20 +66,8 @@
             [registry."docker-registry:5000"]
               http = true
               insecure = true
-<<<<<<< HEAD
-          - name: Create source archive and build and publish to Maven
+      - name: Create source archive and build and publish to Maven
         # Preface Traffic Capture version with 0. to signal interface immaturity
-=======
-      - name: Create source archive
-        run: |
-          git archive --format=tar.gz \
-            -o opensearch-migrations-${{ steps.get_data.outputs.version_safe }}-source.tar.gz \
-            HEAD
-      - name: Build and Publish to Maven
-        if: ${{ !github.event.act }}
-        env:
-          OS_MIGRATIONS_GRADLE_SCAN_TOS_AGREE_AND_ENABLED: ''
->>>>>>> 1468e04e
         run: |
           wget https://github.com/opensearch-project/opensearch-migrations/archive/refs/tags/${{ steps.get_data.outputs.version }}.tar.gz -O artifacts.tar.gz
           ./gradlew publishMavenJavaPublicationToMavenRepository -Dbuild.snapshot=false -Dbuild.version=0.${{ steps.get_data.outputs.version }} && tar -C build -cvf traffic-capture-artifacts.tar.gz repository
@@ -126,10 +114,6 @@
         run: |
           ./deployment/migration-assistant-solution/package-artifacts.sh
       - name: Pull images from DockerHub for SBOM scanning
-<<<<<<< HEAD
-=======
-        if: ${{ !github.event.act }}
->>>>>>> 1468e04e
         run: |
           # Pull images that were just pushed to DockerHub
           docker pull opensearchstaging/opensearch-migrations-console:${{ steps.get_data.outputs.version }}
