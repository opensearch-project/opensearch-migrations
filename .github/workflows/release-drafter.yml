--- conflicted
+++ resolved
@@ -199,12 +199,7 @@
           generate_release_notes: true
           files: |
             deployment/migration-assistant-solution/build/temp/global-s3-assets/*.template
-<<<<<<< HEAD
-            artifacts.tar.gz
-            traffic-capture-artifacts.tar.gz
-            kiro-cli/build/kiro-assistant.tar.gz
-=======
             opensearch-migrations-source.tar.gz
             opensearch-migrations-build.tar.gz
->>>>>>> a3bfdf3b
+            kiro-cli/build/kiro-assistant.tar.gz
             **/*.spdx.json