--- conflicted
+++ resolved
@@ -33,12 +33,9 @@
     'out'
 ]
 
-<<<<<<< HEAD
-=======
 // Register copy version file task
 CommonUtils.copyVersionFileToDockerStaging(project, "frontend", "build/")
 
->>>>>>> e370df5e
 def backendApiProject = project(':console_link')
 tasks.register('syncBackendClientDefinition', Sync) {
     dependsOn backendApiProject.tasks.named('generateOpenApiSpec')
