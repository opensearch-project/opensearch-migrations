--- conflicted
+++ resolved
@@ -11,13 +11,10 @@
 import {
     BlockDeviceVolume,
     CloudFormationInit,
-<<<<<<< HEAD
     GatewayVpcEndpoint,
     GatewayVpcEndpointAwsService,
     IVpc,
-=======
     GenericLinuxImage,
->>>>>>> 2ed4fe43
     InitCommand,
     InitElement,
     InitFile,
@@ -25,17 +22,13 @@
     InstanceClass,
     InstanceSize,
     InstanceType,
-<<<<<<< HEAD
     InterfaceVpcEndpoint,
     InterfaceVpcEndpointAwsService,
-    MachineImage,
-=======
->>>>>>> 2ed4fe43
     Vpc
 } from "aws-cdk-lib/aws-ec2";
-import {InstanceProfile, ManagedPolicy, Role, ServicePrincipal} from "aws-cdk-lib/aws-iam";
 import {CfnDocument} from "aws-cdk-lib/aws-ssm";
 import {Application, AttributeGroup} from "@aws-cdk/aws-servicecatalogappregistry-alpha";
+import { InstanceProfile, ManagedPolicy, Role, ServicePrincipal } from 'aws-cdk-lib/aws-iam';
 
 export interface SolutionsInfrastructureStackProps extends StackProps {
     readonly solutionId: string;
