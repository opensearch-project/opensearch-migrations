import {App} from 'aws-cdk-lib';
import {Template} from 'aws-cdk-lib/assertions';
import {StackComposer} from "../lib/stack-composer";
import * as testDefaultValues from "./default-values-test.json";
import {OpensearchServiceDomainCdkStack} from "../lib/opensearch-service-domain-cdk-stack";
import {NetworkStack} from "../lib/network-stack";

test('Test primary context options are mapped with standard data type', () => {
    // The cdk.context.json and default-values.json files allow multiple data types
    const app = new App({
        context: {
            engineVersion: "OS_2.3",
            domainName: "test-os-domain",
            dataNodeType: "r6.large.search",
            dataNodeCount: 5,
            dedicatedManagerNodeType: "r6g.large.search",
            dedicatedManagerNodeCount: 3,
            warmNodeType: "ultrawarm1.medium.search",
            warmNodeCount: 2,
            accessPolicies: {
                "Version": "2012-10-17",
                "Statement": [{
                    "Effect": "Allow",
                    "Principal": {"AWS": "arn:aws:iam::123456789123:user/test-user"},
                    "Action": "es:ESHttp*",
                    "Resource": "arn:aws:es:us-east-1:123456789123:domain/cdk-os-service-domain/*"
                }]
            },
            fineGrainedManagerUserARN: "arn:aws:iam::123456789123:user/test-user",
            enforceHTTPS: true,
            tlsSecurityPolicy: "TLS_1_2",
            ebsEnabled: true,
            ebsIops: 4000,
            ebsVolumeSize: 15,
            ebsVolumeType: "GP3",
            encryptionAtRestEnabled: true,
            encryptionAtRestKmsKeyARN: "arn:aws:kms:us-east-1:123456789123:key/abc123de-4888-4fa7-a508-3811e2d49fc3",
            loggingAppLogEnabled: true,
            loggingAppLogGroupARN: "arn:aws:logs:us-east-1:123456789123:log-group:test-log-group:*",
            nodeToNodeEncryptionEnabled: true,
            vpcEnabled: true,
            vpcId: "vpc-123456789abcdefgh",
            vpcSubnetIds: ["subnet-123456789abcdefgh", "subnet-223456789abcdefgh"],
            vpcSecurityGroupIds: ["sg-123456789abcdefgh", "sg-223456789abcdefgh"],
            availabilityZoneCount: 3,
            domainRemovalPolicy: "DESTROY"
        }
    })

    const openSearchStacks = new StackComposer(app, {
        env: {account: "test-account", region: "us-east-1"}, stage: "unittest"
    })

    const domainStack = openSearchStacks.stacks.filter((s) => s instanceof OpensearchServiceDomainCdkStack)[0]
    const domainTemplate = Template.fromStack(domainStack)
    const networkStack = openSearchStacks.stacks.filter((s) => s instanceof NetworkStack)[0]
    const networkTemplate = Template.fromStack(networkStack)
    assertPrimaryDomainStackTemplate(domainTemplate)
    // When existing resources are provided the network stack creates no resources
    const resources = networkTemplate.toJSON().Resources;
    expect(resources === undefined)
})

test('Test primary context options are mapped with only string data type', () => {
    // CDK CLI commands pass all context values as strings
    const app = new App({
        context: {
            engineVersion: "OS_2.3",
            domainName: "test-os-domain",
            dataNodeType: "r6.large.search",
            dataNodeCount: "5",
            dedicatedManagerNodeType: "r6g.large.search",
            dedicatedManagerNodeCount: "3",
            warmNodeType: "ultrawarm1.medium.search",
            warmNodeCount: "2",
            accessPolicies: "{\"Version\":\"2012-10-17\",\"Statement\":[{\"Effect\":\"Allow\",\"Principal\":{\"AWS\":\"arn:aws:iam::123456789123:user/test-user\"},\"Action\":\"es:ESHttp*\",\"Resource\":\"arn:aws:es:us-east-1:123456789123:domain/cdk-os-service-domain/*\"}]}",
            fineGrainedManagerUserARN: "arn:aws:iam::123456789123:user/test-user",
            enforceHTTPS: "true",
            tlsSecurityPolicy: "TLS_1_2",
            ebsEnabled: "true",
            ebsIops: "4000",
            ebsVolumeSize: "15",
            ebsVolumeType: "GP3",
            encryptionAtRestEnabled: "true",
            encryptionAtRestKmsKeyARN: "arn:aws:kms:us-east-1:123456789123:key/abc123de-4888-4fa7-a508-3811e2d49fc3",
            loggingAppLogEnabled: "true",
            loggingAppLogGroupARN: "arn:aws:logs:us-east-1:123456789123:log-group:test-log-group:*",
            nodeToNodeEncryptionEnabled: "true",
            vpcEnabled: "true",
            vpcId: "vpc-123456789abcdefgh",
            vpcSubnetIds: "[\"subnet-123456789abcdefgh\", \"subnet-223456789abcdefgh\"]",
            vpcSecurityGroupIds: "[\"sg-123456789abcdefgh\", \"sg-223456789abcdefgh\"]",
            availabilityZoneCount: "3",
            domainRemovalPolicy: "DESTROY"
        }
    })

    const openSearchStacks = new StackComposer(app, {
        env: {account: "test-account", region: "us-east-1"}, stage: "unittest"
    })

    const domainStack = openSearchStacks.stacks.filter((s) => s instanceof OpensearchServiceDomainCdkStack)[0]
    const domainTemplate = Template.fromStack(domainStack)
    const networkStack = openSearchStacks.stacks.filter((s) => s instanceof NetworkStack)[0]
    const networkTemplate = Template.fromStack(networkStack)
    assertPrimaryDomainStackTemplate(domainTemplate)
    // When existing resources are provided the network stack creates no resources
    const resources = networkTemplate.toJSON().Resources;
    expect(resources === undefined)
})

test('Test alternate context options are mapped with standard data type', () => {
    // The cdk.context.json and default-values.json files allow multiple data types
    const app = new App({
        context: {
            useUnsignedBasicAuth: true,
            fineGrainedManagerUserName: "admin",
            fineGrainedManagerUserSecretManagerKeyARN: "arn:aws:secretsmanager:us-east-1:123456789123:secret:master-user-os-pass-123abc",
            // Fine-grained access requires enforceHTTPS, encryptionAtRest, and nodeToNodeEncryption to be enabled
            enforceHTTPS: true,
            encryptionAtRestEnabled: true,
            nodeToNodeEncryptionEnabled: true,
        }
    })

    const openSearchStacks = new StackComposer(app, {
        env: {account: "test-account", region: "us-east-1"}, stage: "unittest"
    })

    const domainStack = openSearchStacks.stacks.filter((s) => s instanceof OpensearchServiceDomainCdkStack)[0]
    const domainTemplate = Template.fromStack(domainStack)
    assertAlternateDomainStackTemplate(domainTemplate)
})

test('Test alternate context options are mapped with only string data type', () => {
    // CDK CLI commands pass all context values as strings
    const app = new App({
        context: {
            useUnsignedBasicAuth: "true",
            fineGrainedManagerUserName: "admin",
            fineGrainedManagerUserSecretManagerKeyARN: "arn:aws:secretsmanager:us-east-1:123456789123:secret:master-user-os-pass-123abc",
            // Fine-grained access requires enforceHTTPS, encryptionAtRest, and nodeToNodeEncryption to be enabled
            enforceHTTPS: "true",
            encryptionAtRestEnabled: "true",
            nodeToNodeEncryptionEnabled: "true",
        }
    })

    const openSearchStacks = new StackComposer(app, {
        env: {account: "test-account", region: "us-east-1"}, stage: "unittest"
    })

    const domainStack = openSearchStacks.stacks.filter((s) => s instanceof OpensearchServiceDomainCdkStack)[0]
    const domainTemplate = Template.fromStack(domainStack)
    assertAlternateDomainStackTemplate(domainTemplate)
})

test('Test openAccessPolicy setting creates access policy when enabled', () => {
    const app = new App({
        context: {
            openAccessPolicyEnabled: true
        }
    })

    const openSearchStacks = new StackComposer(app, {
<<<<<<< HEAD
        env: {account: "test-account", region: "us-east-1"}
=======
        env: {account: "test-account", region: "us-east-1"}, stage: "unittest"
>>>>>>> 48ff2ed0
    })

    const domainStack = openSearchStacks.stacks.filter((s) => s instanceof OpensearchServiceDomainCdkStack)[0]
    const domainTemplate = Template.fromStack(domainStack)
    // Check that openAccessPolicy is created
    domainTemplate.resourceCountIs("Custom::OpenSearchAccessPolicy", 1)

})

test('Test openAccessPolicy setting does not create access policy when disabled', () => {
    const app = new App({
        context: {
            openAccessPolicyEnabled: false
        }
    })

    const openSearchStacks = new StackComposer(app, {
<<<<<<< HEAD
        env: {account: "test-account", region: "us-east-1"}
=======
        env: {account: "test-account", region: "us-east-1"}, stage: "unittest"
>>>>>>> 48ff2ed0
    })

    const domainStack = openSearchStacks.stacks.filter((s) => s instanceof OpensearchServiceDomainCdkStack)[0]
    const domainTemplate = Template.fromStack(domainStack)
    // Check that openAccessPolicy is not created
    domainTemplate.resourceCountIs("Custom::OpenSearchAccessPolicy", 0)

})

test('Test openAccessPolicy setting is mapped with string data type', () => {
    const app = new App({
        context: {
            openAccessPolicyEnabled: "true"
        }
    })

    const openSearchStacks = new StackComposer(app, {
<<<<<<< HEAD
        env: {account: "test-account", region: "us-east-1"}
=======
        env: {account: "test-account", region: "us-east-1"}, stage: "unittest"
>>>>>>> 48ff2ed0
    })

    const domainStack = openSearchStacks.stacks.filter((s) => s instanceof OpensearchServiceDomainCdkStack)[0]
    const domainTemplate = Template.fromStack(domainStack)
    // Check that openAccessPolicy is created
    domainTemplate.resourceCountIs("Custom::OpenSearchAccessPolicy", 1)

})

test( 'Test default stack is created with default values when no context options are provided', () => {
    const app = new App({
        context: {}
    })

    const openSearchStacks = new StackComposer(app, {
        env: {account: "test-account", region: "us-east-1"}, stage: "unittest"
    })

    const defaultValues: { [x: string]: (string); } = testDefaultValues
    const domainStack = openSearchStacks.stacks.filter((s) => s instanceof OpensearchServiceDomainCdkStack)[0]
    const domainTemplate = Template.fromStack(domainStack)
    domainTemplate.resourceCountIs("AWS::OpenSearchService::Domain", 1)
    domainTemplate.hasResourceProperties("AWS::OpenSearchService::Domain", {
        DomainName: defaultValues["domainName"],
    })
})

test( 'Test default stack is created when empty context options are provided for non-required options', () => {
    const app = new App({
        context: {
            dataNodeType: "",
            dataNodeCount: "",
            dedicatedManagerNodeType: "",
            dedicatedManagerNodeCount: "",
            warmNodeType: "",
            warmNodeCount: "",
            accessPolicies: "",
            useUnsignedBasicAuth: "",
            fineGrainedManagerUserARN: "",
            fineGrainedManagerUserName: "",
            fineGrainedManagerUserSecretManagerKeyARN: "",
            enforceHTTPS: "",
            tlsSecurityPolicy: "",
            ebsEnabled: "",
            ebsIops: "",
            ebsVolumeSize: "",
            ebsVolumeType: "",
            encryptionAtRestEnabled: "",
            encryptionAtRestKmsKeyARN: "",
            loggingAppLogEnabled: "",
            loggingAppLogGroupARN: "",
            nodeToNodeEncryptionEnabled: "",
            vpcEnabled: "",
            vpcId: "",
            vpcSubnetIds: "",
            vpcSecurityGroupIds: "",
            availabilityZoneCount: "",
            openAccessPolicyEnabled: "",
            domainRemovalPolicy: ""
        }
    })

    const openSearchStacks = new StackComposer(app, {
        env: {account: "test-account", region: "us-east-1"}, stage: "unittest"
    })

    const domainStack = openSearchStacks.stacks.filter((s) => s instanceof OpensearchServiceDomainCdkStack)[0]
    const domainTemplate = Template.fromStack(domainStack)
    domainTemplate.resourceCountIs("AWS::OpenSearchService::Domain", 1)
})


/*
 * This function will make assertions on the primary config options, which contains the first set of options, all of
 * which should not interfere with resource properties of other settings in the set
 */
function assertPrimaryDomainStackTemplate(template: Template) {
    // Check that accessPolicies policy is created
    template.resourceCountIs("Custom::OpenSearchAccessPolicy", 1)
    template.resourceCountIs("AWS::OpenSearchService::Domain", 1)
    template.hasResourceProperties("AWS::OpenSearchService::Domain", {
        EngineVersion: "OpenSearch_2.3",
        DomainName: "test-os-domain",
        AdvancedSecurityOptions: {
            Enabled: true,
            MasterUserOptions: {
                MasterUserARN: "arn:aws:iam::123456789123:user/test-user"
            }
        },
        ClusterConfig: {
            DedicatedMasterCount: 3,
            DedicatedMasterEnabled: true,
            DedicatedMasterType: "r6g.large.search",
            InstanceCount: 5,
            InstanceType: "r6.large.search",
            WarmCount: 2,
            WarmType: "ultrawarm1.medium.search",
            ZoneAwarenessConfig: {
                AvailabilityZoneCount: 3
            },
            ZoneAwarenessEnabled: true
        },
        DomainEndpointOptions: {
            EnforceHTTPS: true,
            TLSSecurityPolicy: "Policy-Min-TLS-1-2-2019-07"
        },
        EBSOptions: {
            EBSEnabled: true,
            Iops: 4000,
            VolumeSize: 15,
            VolumeType: "gp3"
        },
        EncryptionAtRestOptions: {
            Enabled: true,
            KmsKeyId: "abc123de-4888-4fa7-a508-3811e2d49fc3"
        },
        LogPublishingOptions: {
            ES_APPLICATION_LOGS: {
                CloudWatchLogsLogGroupArn: "arn:aws:logs:us-east-1:123456789123:log-group:test-log-group:*",
                Enabled: true
            }
        },
        /*
        * Only checking that the VPCOptions object is added here as normally the provided vpcId will perform a lookup to
        * determine these options, but seems to be auto mocked here
        */
        VPCOptions: {},
        NodeToNodeEncryptionOptions: {
            Enabled: true
        }
    })
    // Check our removal policy has been added
    template.hasResource("AWS::OpenSearchService::Domain", {
        DeletionPolicy: "Delete",
        UpdateReplacePolicy: "Delete"
    })
}

/*
 * This function will make assertions on the alternate config options, which contains options that would have been
 * impacted by the primary set of config options, all options here should not interfere with resource properties of
 * other settings in this set
 */
function assertAlternateDomainStackTemplate(template: Template) {
    // Check that useUnsignedBasicAuth access policy is created
    template.resourceCountIs("Custom::OpenSearchAccessPolicy", 1)
    template.resourceCountIs("AWS::OpenSearchService::Domain", 1)
    template.hasResourceProperties("AWS::OpenSearchService::Domain", {
        AdvancedSecurityOptions: {
            Enabled: true,
            MasterUserOptions: {
                MasterUserName: "admin",
                MasterUserPassword: "{{resolve:secretsmanager:arn:aws:secretsmanager:us-east-1:123456789123:secret:master-user-os-pass-123abc:SecretString:::}}"
            }
        }
    })
}<|MERGE_RESOLUTION|>--- conflicted
+++ resolved
@@ -163,11 +163,7 @@
     })
 
     const openSearchStacks = new StackComposer(app, {
-<<<<<<< HEAD
-        env: {account: "test-account", region: "us-east-1"}
-=======
-        env: {account: "test-account", region: "us-east-1"}, stage: "unittest"
->>>>>>> 48ff2ed0
+        env: {account: "test-account", region: "us-east-1"}, stage: "unittest"
     })
 
     const domainStack = openSearchStacks.stacks.filter((s) => s instanceof OpensearchServiceDomainCdkStack)[0]
@@ -185,11 +181,7 @@
     })
 
     const openSearchStacks = new StackComposer(app, {
-<<<<<<< HEAD
-        env: {account: "test-account", region: "us-east-1"}
-=======
-        env: {account: "test-account", region: "us-east-1"}, stage: "unittest"
->>>>>>> 48ff2ed0
+        env: {account: "test-account", region: "us-east-1"}, stage: "unittest"
     })
 
     const domainStack = openSearchStacks.stacks.filter((s) => s instanceof OpensearchServiceDomainCdkStack)[0]
@@ -207,11 +199,7 @@
     })
 
     const openSearchStacks = new StackComposer(app, {
-<<<<<<< HEAD
-        env: {account: "test-account", region: "us-east-1"}
-=======
-        env: {account: "test-account", region: "us-east-1"}, stage: "unittest"
->>>>>>> 48ff2ed0
+        env: {account: "test-account", region: "us-east-1"}, stage: "unittest"
     })
 
     const domainStack = openSearchStacks.stacks.filter((s) => s instanceof OpensearchServiceDomainCdkStack)[0]
