import {Construct} from "constructs";
import {RemovalPolicy, Stack, StackProps} from "aws-cdk-lib";
import {OpenSearchDomainStack} from "./opensearch-domain-stack";
import {EngineVersion, TLSSecurityPolicy} from "aws-cdk-lib/aws-opensearchservice";
import * as defaultValuesJson from "../default-values.json"
import {NetworkStack} from "./network-stack";
import {MigrationAssistanceStack} from "./migration-assistance-stack";
import {FetchMigrationStack} from "./fetch-migration-stack";
import {MSKUtilityStack} from "./msk-utility-stack";
import {MigrationAnalyticsStack} from "./service-stacks/migration-analytics-stack";
import {MigrationConsoleStack} from "./service-stacks/migration-console-stack";
import {CaptureProxyESStack} from "./service-stacks/capture-proxy-es-stack";
import {TrafficReplayerStack} from "./service-stacks/traffic-replayer-stack";
import {CaptureProxyStack} from "./service-stacks/capture-proxy-stack";
import {ElasticsearchStack} from "./service-stacks/elasticsearch-stack";
import {KafkaBrokerStack} from "./service-stacks/kafka-broker-stack";
import {KafkaZookeeperStack} from "./service-stacks/kafka-zookeeper-stack";
import {Application} from "@aws-cdk/aws-servicecatalogappregistry-alpha";
import {OpenSearchContainerStack} from "./service-stacks/opensearch-container-stack";
import {determineStreamingSourceType, StreamingSourceType} from "./streaming-source-type";

export interface StackPropsExt extends StackProps {
    readonly stage: string,
    readonly defaultDeployId: string,
    readonly addOnMigrationDeployId?: string
}

export interface StackComposerProps extends StackProps {
    readonly migrationsAppRegistryARN?: string,
    readonly customReplayerUserAgent?: string
}

export class StackComposer {
    public stacks: Stack[] = [];

    private addStacksToAppRegistry(appRegistryAppARN: string, allStacks: Stack[]) {
        for (let stack of allStacks) {
            const appRegistryApp = Application.fromApplicationArn(stack, 'AppRegistryApplicationImport', appRegistryAppARN)
            appRegistryApp.associateApplicationWithStack(stack)
        }
    }

    private getContextForType(optionName: string, expectedType: string, defaultValues: { [x: string]: (any); }, contextJSON: { [x: string]: (any); }): any {
        const option = contextJSON[optionName]

        // If no context is provided (undefined or empty string) and a default value exists, use it
        if ((option === undefined || option === "") && defaultValues[optionName]) {
            return defaultValues[optionName]
        }

        // Filter out invalid or missing options by setting undefined (empty strings, null, undefined, NaN)
        if (option !== false && option !== 0 && !option) {
            return undefined
        }
        // Values provided by the CLI will always be represented as a string and need to be parsed
        if (typeof option === 'string') {
            if (expectedType === 'number') {
                return parseInt(option)
            }
            if (expectedType === 'boolean' || expectedType === 'object') {
                try {
                    return JSON.parse(option)
                } catch (e) {
                    if (e instanceof SyntaxError) {
                        console.error(`Unable to parse option: ${optionName} with expected type: ${expectedType}`)
                    }
                    throw e
                }
            }
        }
        // Values provided by the cdk.context.json should be of the desired type
        if (typeof option !== expectedType) {
            throw new Error(`Type provided by cdk.context.json for ${optionName} was ${typeof option} but expected ${expectedType}`)
        }
        return option
    }

    private getEngineVersion(engineVersionString: string) : EngineVersion {
        let version: EngineVersion
        if (engineVersionString && engineVersionString.startsWith("OS_")) {
            // Will accept a period delimited version string (i.e. 1.3) and return a proper EngineVersion
            version = EngineVersion.openSearch(engineVersionString.substring(3))
        } else if (engineVersionString && engineVersionString.startsWith("ES_")) {
            version = EngineVersion.elasticsearch(engineVersionString.substring(3))
        } else {
            throw new Error("Engine version is not present or does not match the expected format, i.e. OS_1.3 or ES_7.9")
        }
        return version
    }

    private addDependentStacks(primaryStack: Stack, dependantStacks: any[]) {
        for (let stack of dependantStacks) {
            if (stack) {
                primaryStack.addDependency(stack)
            }
        }
    }

    constructor(scope: Construct, props: StackComposerProps) {

        const defaultValues: { [x: string]: (any); } = defaultValuesJson
        const region = props.env?.region
        const defaultDeployId = 'default'

        const contextId = scope.node.tryGetContext("contextId")
        if (!contextId) {
            throw new Error("Required context field 'contextId' not provided")
        }
        let contextJSON = scope.node.tryGetContext(contextId)
        if (!contextJSON) {
            throw new Error(`No CDK context block found for contextId '${contextId}'`)
        }
<<<<<<< HEAD
        // For a context block to be provided as a string (as in the case of providing via command line) it will need to be properly escaped
        // to be captured. This requires JSON to parse twice, 1. Returns a normal JSON string with no escaping 2. Returns a JSON object for use
        if (typeof contextJSON === 'string') {
            contextJSON = JSON.parse(JSON.parse(contextJSON))
        }
=======
        console.log('Received following context block for deployment: ')
        console.log(contextJSON)
        console.log('End of context block.')
>>>>>>> 17d1555c
        const stage = this.getContextForType('stage', 'string', defaultValues, contextJSON)

        let version: EngineVersion

        const domainName = this.getContextForType('domainName', 'string', defaultValues, contextJSON)
        const dataNodeType = this.getContextForType('dataNodeType', 'string', defaultValues, contextJSON)
        const dataNodeCount = this.getContextForType('dataNodeCount', 'number', defaultValues, contextJSON)
        const dedicatedManagerNodeType = this.getContextForType('dedicatedManagerNodeType', 'string', defaultValues, contextJSON)
        const dedicatedManagerNodeCount = this.getContextForType('dedicatedManagerNodeCount', 'number', defaultValues, contextJSON)
        const warmNodeType = this.getContextForType('warmNodeType', 'string', defaultValues, contextJSON)
        const warmNodeCount = this.getContextForType('warmNodeCount', 'number', defaultValues, contextJSON)
        const useUnsignedBasicAuth = this.getContextForType('useUnsignedBasicAuth', 'boolean', defaultValues, contextJSON)
        const fineGrainedManagerUserARN = this.getContextForType('fineGrainedManagerUserARN', 'string', defaultValues, contextJSON)
        const fineGrainedManagerUserName = this.getContextForType('fineGrainedManagerUserName', 'string', defaultValues, contextJSON)
        const fineGrainedManagerUserSecretManagerKeyARN = this.getContextForType('fineGrainedManagerUserSecretManagerKeyARN', 'string', defaultValues, contextJSON)
        const enableDemoAdmin = this.getContextForType('enableDemoAdmin', 'boolean', defaultValues, contextJSON)
        const enforceHTTPS = this.getContextForType('enforceHTTPS', 'boolean', defaultValues, contextJSON)
        const ebsEnabled = this.getContextForType('ebsEnabled', 'boolean', defaultValues, contextJSON)
        const ebsIops = this.getContextForType('ebsIops', 'number', defaultValues, contextJSON)
        const ebsVolumeTypeName = this.getContextForType('ebsVolumeType', 'string', defaultValues, contextJSON)
        const ebsVolumeSize = this.getContextForType('ebsVolumeSize', 'number', defaultValues, contextJSON)
        const encryptionAtRestEnabled = this.getContextForType('encryptionAtRestEnabled', 'boolean', defaultValues, contextJSON)
        const encryptionAtRestKmsKeyARN = this.getContextForType("encryptionAtRestKmsKeyARN", 'string', defaultValues, contextJSON)
        const loggingAppLogEnabled = this.getContextForType('loggingAppLogEnabled', 'boolean', defaultValues, contextJSON)
        const loggingAppLogGroupARN = this.getContextForType('loggingAppLogGroupARN', 'string', defaultValues, contextJSON)
        const noneToNodeEncryptionEnabled = this.getContextForType('nodeToNodeEncryptionEnabled', 'boolean', defaultValues, contextJSON)
        const vpcId = this.getContextForType('vpcId', 'string', defaultValues, contextJSON)
        const vpcEnabled = this.getContextForType('vpcEnabled', 'boolean', defaultValues, contextJSON)
        const vpcSecurityGroupIds = this.getContextForType('vpcSecurityGroupIds', 'object', defaultValues, contextJSON)
        const vpcSubnetIds = this.getContextForType('vpcSubnetIds', 'object', defaultValues, contextJSON)
        const openAccessPolicyEnabled = this.getContextForType('openAccessPolicyEnabled', 'boolean', defaultValues, contextJSON)
        const accessPolicyJson = this.getContextForType('accessPolicies', 'object', defaultValues, contextJSON)
        const availabilityZoneCount = this.getContextForType('availabilityZoneCount', 'number', defaultValues, contextJSON)
        const migrationAssistanceEnabled = this.getContextForType('migrationAssistanceEnabled', 'boolean', defaultValues, contextJSON)
        const mskARN = this.getContextForType('mskARN', 'string', defaultValues, contextJSON)
        const mskEnablePublicEndpoints = this.getContextForType('mskEnablePublicEndpoints', 'boolean', defaultValues, contextJSON)
        const mskRestrictPublicAccessTo = this.getContextForType('mskRestrictPublicAccessTo', 'string', defaultValues, contextJSON)
        const mskRestrictPublicAccessType = this.getContextForType('mskRestrictPublicAccessType', 'string', defaultValues, contextJSON)
        const mskBrokerNodeCount = this.getContextForType('mskBrokerNodeCount', 'number', defaultValues, contextJSON)
        const addOnMigrationDeployId = this.getContextForType('addOnMigrationDeployId', 'string', defaultValues, contextJSON)
        const captureProxyESServiceEnabled = this.getContextForType('captureProxyESServiceEnabled', 'boolean', defaultValues, contextJSON)
        const migrationConsoleServiceEnabled = this.getContextForType('migrationConsoleServiceEnabled', 'boolean', defaultValues, contextJSON)
        const trafficReplayerServiceEnabled = this.getContextForType('trafficReplayerServiceEnabled', 'boolean', defaultValues, contextJSON)
        const trafficReplayerEnableClusterFGACAuth = this.getContextForType('trafficReplayerEnableClusterFGACAuth', 'boolean', defaultValues, contextJSON)
        const trafficReplayerGroupId = this.getContextForType('trafficReplayerGroupId', 'string', defaultValues, contextJSON)
        const trafficReplayerUserAgentSuffix = this.getContextForType('trafficReplayerUserAgentSuffix', 'string', defaultValues, contextJSON)
        const trafficReplayerExtraArgs = this.getContextForType('trafficReplayerExtraArgs', 'string', defaultValues, contextJSON)
        const captureProxyServiceEnabled = this.getContextForType('captureProxyServiceEnabled', 'boolean', defaultValues, contextJSON)
        const captureProxySourceEndpoint = this.getContextForType('captureProxySourceEndpoint', 'string', defaultValues, contextJSON)
        const elasticsearchServiceEnabled = this.getContextForType('elasticsearchServiceEnabled', 'boolean', defaultValues, contextJSON)
        const kafkaBrokerServiceEnabled = this.getContextForType('kafkaBrokerServiceEnabled', 'boolean', defaultValues, contextJSON)
        const kafkaZookeeperServiceEnabled = this.getContextForType('kafkaZookeeperServiceEnabled', 'boolean', defaultValues, contextJSON)
        const targetClusterEndpoint = this.getContextForType('targetClusterEndpoint', 'string', defaultValues, contextJSON)
        const fetchMigrationEnabled = this.getContextForType('fetchMigrationEnabled', 'boolean', defaultValues, contextJSON)
        const dpPipelineTemplatePath = this.getContextForType('dpPipelineTemplatePath', 'string', defaultValues, contextJSON)
        const sourceClusterEndpoint = this.getContextForType('sourceClusterEndpoint', 'string', defaultValues, contextJSON)
        const osContainerServiceEnabled = this.getContextForType('osContainerServiceEnabled', 'boolean', defaultValues, contextJSON)

        const migrationAnalyticsServiceEnabled = this.getContextForType('migrationAnalyticsServiceEnabled', 'boolean', defaultValues, contextJSON)
        const migrationAnalyticsBastionHostEnabled = this.getContextForType('migrationAnalyticsBastionEnabled', 'boolean', defaultValues, contextJSON)
        const analyticsDomainEngineVersion = this.getContextForType('analyticsDomainEngineVersion', 'string', defaultValues, contextJSON)
        const analyticsDomainDataNodeType = this.getContextForType('analyticsDomainDataNodeType', 'string', defaultValues, contextJSON)
        const analyticsDomainDataNodeCount = this.getContextForType('analyticsDomainDataNodeCount', 'number', defaultValues, contextJSON)
        const analyticsDomainDedicatedManagerNodeType = this.getContextForType('analyticsDomainDedicatedManagerNodeType', 'string', defaultValues, contextJSON)
        const analyticsDomainDedicatedManagerNodeCount = this.getContextForType('analyticsDomainDedicatedManagerNodeCount', 'number', defaultValues, contextJSON)
        const analyticsDomainWarmNodeType = this.getContextForType('analyticsDomainWarmNodeType', 'string', defaultValues, contextJSON)
        const analyticsDomainWarmNodeCount = this.getContextForType('analyticsDomainWarmNodeCount', 'number', defaultValues, contextJSON)
        const analyticsDomainEbsEnabled = this.getContextForType('analyticsDomainEbsEnabled', 'boolean', defaultValues, contextJSON)
        const analyticsDomainEbsIops = this.getContextForType('analyticsDomainEbsIops', 'number', defaultValues, contextJSON)
        const analyticsDomainEbsVolumeSize = this.getContextForType('analyticsDomainEbsVolumeSize', 'number', defaultValues, contextJSON)
        const analyticsDomainEbsVolumeTypeName = this.getContextForType('analyticsDomainEbsVolumeType', 'string', defaultValues, contextJSON)
        const analyticsDomainEncryptionAtRestKmsKeyARN = this.getContextForType("analyticsDomainEncryptionAtRestKmsKeyARN", 'string', defaultValues, contextJSON)
        const analyticsDomainLoggingAppLogEnabled = this.getContextForType('analyticsDomainLoggingAppLogEnabled', 'boolean', defaultValues, contextJSON)
        const analyticsDomainLoggingAppLogGroupARN = this.getContextForType('analyticsDomainLoggingAppLogGroupARN', 'string', defaultValues, contextJSON)

        if (!stage) {
            throw new Error("Required context field 'stage' is not present")
        }
        if (addOnMigrationDeployId && vpcId) {
            console.warn("Addon deployments will use the original deployment 'vpcId' regardless of passed 'vpcId' values")
        }
        if (!domainName) {
            throw new Error("Domain name is not present and is a required field")
        }
        let targetEndpoint
        if (targetClusterEndpoint && osContainerServiceEnabled) {
            throw new Error("The following options are mutually exclusive as only one target cluster can be specified for a given deployment: [targetClusterEndpoint, osContainerServiceEnabled]")
        } else if (targetClusterEndpoint || osContainerServiceEnabled) {
            targetEndpoint = targetClusterEndpoint ? targetClusterEndpoint : "https://opensearch:9200"
        }
        const streamingSourceType = determineStreamingSourceType(kafkaBrokerServiceEnabled)

        const engineVersion = this.getContextForType('engineVersion', 'string', defaultValues, contextJSON)
        version = this.getEngineVersion(engineVersion)

        const tlsSecurityPolicyName = this.getContextForType('tlsSecurityPolicy', 'string', defaultValues, contextJSON)
        const tlsSecurityPolicy: TLSSecurityPolicy|undefined = tlsSecurityPolicyName ? TLSSecurityPolicy[tlsSecurityPolicyName as keyof typeof TLSSecurityPolicy] : undefined
        if (tlsSecurityPolicyName && !tlsSecurityPolicy) {
            throw new Error("Provided tlsSecurityPolicy does not match a selectable option, for reference https://docs.aws.amazon.com/cdk/api/v2/docs/aws-cdk-lib.aws_opensearchservice.TLSSecurityPolicy.html")
        }

        const domainRemovalPolicyName = this.getContextForType('domainRemovalPolicy', 'string', defaultValues, contextJSON)
        const domainRemovalPolicy = domainRemovalPolicyName ? RemovalPolicy[domainRemovalPolicyName as keyof typeof RemovalPolicy] : undefined
        if (domainRemovalPolicyName && !domainRemovalPolicy) {
            throw new Error("Provided domainRemovalPolicy does not match a selectable option, for reference https://docs.aws.amazon.com/cdk/api/v2/docs/aws-cdk-lib.RemovalPolicy.html")
        }

        let trafficReplayerCustomUserAgent
        if (props.customReplayerUserAgent && trafficReplayerUserAgentSuffix) {
            trafficReplayerCustomUserAgent = `${props.customReplayerUserAgent};${trafficReplayerUserAgentSuffix}`
        }
        else {
            trafficReplayerCustomUserAgent = trafficReplayerUserAgentSuffix ? trafficReplayerUserAgentSuffix : props.customReplayerUserAgent
        }

        const deployId = addOnMigrationDeployId ? addOnMigrationDeployId : defaultDeployId

        // If enabled re-use existing VPC and/or associated resources or create new
        let networkStack: NetworkStack|undefined
        if (vpcEnabled || addOnMigrationDeployId) {
            networkStack = new NetworkStack(scope, `networkStack-${deployId}`, {
                vpcId: vpcId,
                availabilityZoneCount: availabilityZoneCount,
                targetClusterEndpoint: targetEndpoint,
                stackName: `OSMigrations-${stage}-${region}-${deployId}-NetworkInfra`,
                description: "This stack contains resources to create/manage networking for an OpenSearch Service domain",
                stage: stage,
                defaultDeployId: defaultDeployId,
                addOnMigrationDeployId: addOnMigrationDeployId,
                migrationAnalyticsEnabled: migrationAnalyticsServiceEnabled,
                ...props,
            })
            this.stacks.push(networkStack)
        }

        // There is an assumption here that for any deployment we will always have a target cluster, whether that be a
        // created Domain like below or an imported one
        let openSearchStack
        if (!targetEndpoint) {
            openSearchStack = new OpenSearchDomainStack(scope, `openSearchDomainStack-${deployId}`, {
                version: version,
                domainName: domainName,
                dataNodeInstanceType: dataNodeType,
                dataNodes: dataNodeCount,
                dedicatedManagerNodeType: dedicatedManagerNodeType,
                dedicatedManagerNodeCount: dedicatedManagerNodeCount,
                warmInstanceType: warmNodeType,
                warmNodes: warmNodeCount,
                accessPolicyJson: accessPolicyJson,
                openAccessPolicyEnabled: openAccessPolicyEnabled,
                useUnsignedBasicAuth: useUnsignedBasicAuth,
                fineGrainedManagerUserARN: fineGrainedManagerUserARN,
                fineGrainedManagerUserName: fineGrainedManagerUserName,
                fineGrainedManagerUserSecretManagerKeyARN: fineGrainedManagerUserSecretManagerKeyARN,
                enableDemoAdmin: enableDemoAdmin,
                enforceHTTPS: enforceHTTPS,
                tlsSecurityPolicy: tlsSecurityPolicy,
                ebsEnabled: ebsEnabled,
                ebsIops: ebsIops,
                ebsVolumeSize: ebsVolumeSize,
                ebsVolumeTypeName: ebsVolumeTypeName,
                encryptionAtRestEnabled: encryptionAtRestEnabled,
                encryptionAtRestKmsKeyARN: encryptionAtRestKmsKeyARN,
                appLogEnabled: loggingAppLogEnabled,
                appLogGroup: loggingAppLogGroupARN,
                nodeToNodeEncryptionEnabled: noneToNodeEncryptionEnabled,
                vpc: networkStack ? networkStack.vpc : undefined,
                vpcSubnetIds: vpcSubnetIds,
                vpcSecurityGroupIds: vpcSecurityGroupIds,
                availabilityZoneCount: availabilityZoneCount,
                domainRemovalPolicy: domainRemovalPolicy,
                stackName: `OSMigrations-${stage}-${region}-${deployId}-OpenSearchDomain`,
                description: "This stack contains resources to create/manage an OpenSearch Service domain",
                stage: stage,
                defaultDeployId: defaultDeployId,
                addOnMigrationDeployId: addOnMigrationDeployId,
                ...props,
            });
            this.addDependentStacks(openSearchStack, [networkStack])
            this.stacks.push(openSearchStack)
        }

        // Currently, placing a requirement on a VPC for a migration stack but this can be revisited
        let migrationStack
        let mskUtilityStack
        if (migrationAssistanceEnabled && networkStack && !addOnMigrationDeployId) {
            migrationStack = new MigrationAssistanceStack(scope, "migrationInfraStack", {
                vpc: networkStack.vpc,
                streamingSourceType: streamingSourceType,
                mskImportARN: mskARN,
                mskEnablePublicEndpoints: mskEnablePublicEndpoints,
                mskRestrictPublicAccessTo: mskRestrictPublicAccessTo,
                mskRestrictPublicAccessType: mskRestrictPublicAccessType,
                mskBrokerNodeCount: mskBrokerNodeCount,
                stackName: `OSMigrations-${stage}-${region}-MigrationInfra`,
                description: "This stack contains resources to assist migrating an OpenSearch Service domain",
                stage: stage,
                defaultDeployId: defaultDeployId,
                ...props,
            })
            this.addDependentStacks(migrationStack, [networkStack])
            this.stacks.push(migrationStack)

            if (streamingSourceType === StreamingSourceType.AWS_MSK) {
                mskUtilityStack = new MSKUtilityStack(scope, 'mskUtilityStack', {
                    vpc: networkStack.vpc,
                    mskEnablePublicEndpoints: mskEnablePublicEndpoints,
                    stackName: `OSMigrations-${stage}-${region}-MSKUtility`,
                    description: "This stack contains custom resources to add additional functionality to the MSK L1 construct",
                    stage: stage,
                    defaultDeployId: defaultDeployId,
                    ...props,
                })
                this.addDependentStacks(mskUtilityStack, [migrationStack])
                this.stacks.push(mskUtilityStack)
            }
        }

        let migrationAnalyticsStack;
        let analyticsDomainStack;
        if (migrationAnalyticsServiceEnabled && networkStack) {
            const analyticsDomainName = "migration-analytics-domain"
            analyticsDomainStack = new OpenSearchDomainStack(scope, `analyticsDomainStack`,
            {
                stackName: `OSMigrations-${stage}-${region}-AnalyticsDomain`,
                description: "This stack prepares the Migration Analytics OS Domain",
                domainAccessSecurityGroupParameter: "analyticsDomainSGId",
                endpointParameterName: "analyticsDomainEndpoint",
                version: this.getEngineVersion(analyticsDomainEngineVersion ?? engineVersion),  // If no analytics version is specified, use the same as the target cluster
                domainName: analyticsDomainName,
                vpc: networkStack.vpc,
                vpcSubnetIds: vpcSubnetIds,
                vpcSecurityGroupIds: vpcSecurityGroupIds,
                availabilityZoneCount: availabilityZoneCount,
                dataNodeInstanceType: analyticsDomainDataNodeType,
                dataNodes: analyticsDomainDataNodeCount ?? availabilityZoneCount,  // There's probably a better way to do this, but the node count must be >= the zone count, and possibly must be the same even/odd as zone count
                dedicatedManagerNodeType: analyticsDomainDedicatedManagerNodeType,
                dedicatedManagerNodeCount: analyticsDomainDedicatedManagerNodeCount,
                warmInstanceType: analyticsDomainWarmNodeType,
                warmNodes: analyticsDomainWarmNodeCount,
                enableDemoAdmin: false,
                enforceHTTPS: true,
                nodeToNodeEncryptionEnabled: true,
                encryptionAtRestEnabled: true,
                encryptionAtRestKmsKeyARN: analyticsDomainEncryptionAtRestKmsKeyARN,
                appLogEnabled: analyticsDomainLoggingAppLogEnabled,
                appLogGroup: analyticsDomainLoggingAppLogGroupARN,
                ebsEnabled: analyticsDomainEbsEnabled,
                ebsIops: analyticsDomainEbsIops,
                ebsVolumeSize: analyticsDomainEbsVolumeSize,
                ebsVolumeTypeName: analyticsDomainEbsVolumeTypeName,
                stage: stage,
                defaultDeployId: defaultDeployId,
                openAccessPolicyEnabled: true,
                ...props
            })
            this.addDependentStacks(analyticsDomainStack, [networkStack])
            this.stacks.push(analyticsDomainStack)

            migrationAnalyticsStack = new MigrationAnalyticsStack(scope, "migration-analytics", {
                stackName: `OSMigrations-${stage}-${region}-MigrationAnalytics`,
                description: "This stack contains the OpenTelemetry Collector and Bastion Host",
                bastionHostEnabled: migrationAnalyticsBastionHostEnabled,
                vpc:networkStack.vpc,
                stage: stage,
                defaultDeployId: defaultDeployId,
                ...props,
            })
            // The general analytics stack (otel collector) is dependent on the analytics cluster being deployed first
            this.addDependentStacks(migrationAnalyticsStack, [networkStack, analyticsDomainStack])
            this.stacks.push(migrationAnalyticsStack)
        }

        let osContainerStack
        if (osContainerServiceEnabled && networkStack && migrationStack) {
            osContainerStack = new OpenSearchContainerStack(scope, "opensearch-container", {
                vpc: networkStack.vpc,
                stackName: `OSMigrations-${stage}-${region}-OpenSearchContainer`,
                description: "This stack contains resources for the OpenSearch Container ECS service",
                stage: stage,
                defaultDeployId: defaultDeployId,
                ...props,
            })
            this.addDependentStacks(osContainerStack, [migrationStack])
            this.stacks.push(osContainerStack)
        }

        let kafkaZookeeperStack
        if (kafkaZookeeperServiceEnabled && networkStack && migrationStack) {
            kafkaZookeeperStack = new KafkaZookeeperStack(scope, "kafka-zookeeper", {
                vpc: networkStack.vpc,
                stackName: `OSMigrations-${stage}-${region}-KafkaZookeeper`,
                description: "This stack contains resources for the Kafka Zookeeper ECS service",
                stage: stage,
                defaultDeployId: defaultDeployId,
                ...props,
            })
            this.addDependentStacks(kafkaZookeeperStack, [migrationStack])
            this.stacks.push(kafkaZookeeperStack)
        }

        let kafkaBrokerStack
        if (kafkaBrokerServiceEnabled && networkStack && migrationStack) {
            kafkaBrokerStack = new KafkaBrokerStack(scope, "kafka-broker", {
                vpc: networkStack.vpc,
                stackName: `OSMigrations-${stage}-${region}-KafkaBroker`,
                description: "This stack contains resources for the Kafka Broker ECS service",
                stage: stage,
                defaultDeployId: defaultDeployId,
                ...props,
            })
            this.addDependentStacks(kafkaBrokerStack, [migrationStack, kafkaZookeeperStack])
            this.stacks.push(kafkaBrokerStack)
        }

        // Currently, placing a requirement on a VPC for a fetch migration stack but this can be revisited
        let fetchMigrationStack
        if (fetchMigrationEnabled && networkStack && migrationStack) {
            fetchMigrationStack = new FetchMigrationStack(scope, "fetchMigrationStack", {
                vpc: networkStack.vpc,
                dpPipelineTemplatePath: dpPipelineTemplatePath,
                sourceEndpoint: sourceClusterEndpoint,
                stackName: `OSMigrations-${stage}-${region}-FetchMigration`,
                description: "This stack contains resources to assist migrating historical data to an OpenSearch Service domain",
                stage: stage,
                defaultDeployId: defaultDeployId,
                ...props,
            })
            this.addDependentStacks(fetchMigrationStack, [migrationStack, openSearchStack, osContainerStack])
            this.stacks.push(fetchMigrationStack)
        }

        let captureProxyESStack
        if (captureProxyESServiceEnabled && networkStack && migrationStack) {
            captureProxyESStack = new CaptureProxyESStack(scope, "capture-proxy-es", {
                vpc: networkStack.vpc,
                analyticsServiceEnabled: migrationAnalyticsServiceEnabled,
                streamingSourceType: streamingSourceType,
                stackName: `OSMigrations-${stage}-${region}-CaptureProxyES`,
                description: "This stack contains resources for the Capture Proxy/Elasticsearch ECS service",
                stage: stage,
                defaultDeployId: defaultDeployId,
                ...props,
            })
            // The analytics stack dependency is necessary to ensure the otel collector is available (and can be found via service connect)
            this.addDependentStacks(captureProxyESStack, [migrationStack, mskUtilityStack, kafkaBrokerStack, migrationAnalyticsStack])
            this.stacks.push(captureProxyESStack)
        }

        let trafficReplayerStack
        if ((trafficReplayerServiceEnabled && networkStack && migrationStack) || (addOnMigrationDeployId && networkStack)) {
            trafficReplayerStack = new TrafficReplayerStack(scope, `traffic-replayer-${deployId}`, {
                vpc: networkStack.vpc,
                enableClusterFGACAuth: trafficReplayerEnableClusterFGACAuth,
                addOnMigrationDeployId: addOnMigrationDeployId,
                customKafkaGroupId: trafficReplayerGroupId,
                userAgentSuffix: trafficReplayerCustomUserAgent,
                extraArgs: trafficReplayerExtraArgs,
                analyticsServiceEnabled: migrationAnalyticsServiceEnabled,
                streamingSourceType: streamingSourceType,
                stackName: `OSMigrations-${stage}-${region}-${deployId}-TrafficReplayer`,
                description: "This stack contains resources for the Traffic Replayer ECS service",
                stage: stage,
                defaultDeployId: defaultDeployId,
                ...props,
            })
            // The analytics stack dependency is necessary to ensure the otel collector is available (and can be found via service connect)
            this.addDependentStacks(trafficReplayerStack, [networkStack, migrationStack, mskUtilityStack,
                kafkaBrokerStack, migrationAnalyticsStack, openSearchStack, osContainerStack])
            this.stacks.push(trafficReplayerStack)
        }

        let elasticsearchStack
        if (elasticsearchServiceEnabled && networkStack && migrationStack) {
            elasticsearchStack = new ElasticsearchStack(scope, "elasticsearch", {
                vpc: networkStack.vpc,
                stackName: `OSMigrations-${stage}-${region}-Elasticsearch`,
                description: "This stack contains resources for a testing mock Elasticsearch single node cluster ECS service",
                stage: stage,
                defaultDeployId: defaultDeployId,
                ...props,
            })
            this.addDependentStacks(elasticsearchStack, [migrationStack])
            this.stacks.push(elasticsearchStack)
        }

        let captureProxyStack
        if (captureProxyServiceEnabled && networkStack && migrationStack) {
            captureProxyStack = new CaptureProxyStack(scope, "capture-proxy", {
                vpc: networkStack.vpc,
                customSourceClusterEndpoint: captureProxySourceEndpoint,
                analyticsServiceEnabled: migrationAnalyticsServiceEnabled,
                streamingSourceType: streamingSourceType,
                stackName: `OSMigrations-${stage}-${region}-CaptureProxy`,
                description: "This stack contains resources for the Capture Proxy ECS service",
                stage: stage,
                defaultDeployId: defaultDeployId,
                ...props,
            })
            // The analytics stack dependency is necessary to ensure the otel collector is available (and can be found via service connect)
            this.addDependentStacks(captureProxyStack, [elasticsearchStack, migrationAnalyticsStack, migrationStack,
                kafkaBrokerStack, mskUtilityStack])
            this.stacks.push(captureProxyStack)
        }

        let migrationConsoleStack
        if (migrationConsoleServiceEnabled && networkStack && migrationStack) {
            migrationConsoleStack = new MigrationConsoleStack(scope, "migration-console", {
                vpc: networkStack.vpc,
                streamingSourceType: streamingSourceType,
                fetchMigrationEnabled: fetchMigrationEnabled,
                migrationAnalyticsEnabled: migrationAnalyticsServiceEnabled,
                stackName: `OSMigrations-${stage}-${region}-MigrationConsole`,
                description: "This stack contains resources for the Migration Console ECS service",
                stage: stage,
                defaultDeployId: defaultDeployId,
                ...props,
            })
            // To enable the Migration Console to make requests to other service endpoints with Service Connect,
            // it must be deployed after any Service Connect services
            this.addDependentStacks(migrationConsoleStack, [captureProxyESStack, captureProxyStack, elasticsearchStack,
                fetchMigrationStack, migrationAnalyticsStack, openSearchStack, osContainerStack, migrationStack, kafkaBrokerStack, mskUtilityStack])
            this.stacks.push(migrationConsoleStack)
        }

        if (props.migrationsAppRegistryARN) {
            this.addStacksToAppRegistry(props.migrationsAppRegistryARN, this.stacks)
        }
    }
}<|MERGE_RESOLUTION|>--- conflicted
+++ resolved
@@ -110,17 +110,14 @@
         if (!contextJSON) {
             throw new Error(`No CDK context block found for contextId '${contextId}'`)
         }
-<<<<<<< HEAD
+        console.log('Received following context block for deployment: ')
+        console.log(contextJSON)
+        console.log('End of context block.')
         // For a context block to be provided as a string (as in the case of providing via command line) it will need to be properly escaped
         // to be captured. This requires JSON to parse twice, 1. Returns a normal JSON string with no escaping 2. Returns a JSON object for use
         if (typeof contextJSON === 'string') {
             contextJSON = JSON.parse(JSON.parse(contextJSON))
         }
-=======
-        console.log('Received following context block for deployment: ')
-        console.log(contextJSON)
-        console.log('End of context block.')
->>>>>>> 17d1555c
         const stage = this.getContextForType('stage', 'string', defaultValues, contextJSON)
 
         let version: EngineVersion
