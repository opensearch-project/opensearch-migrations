--- conflicted
+++ resolved
@@ -169,11 +169,8 @@
         const captureProxyESServiceEnabled = this.getContextForType('captureProxyESServiceEnabled', 'boolean', defaultValues, contextJSON)
         const captureProxyESExtraArgs = this.getContextForType('captureProxyESExtraArgs', 'string', defaultValues, contextJSON)
         const migrationConsoleServiceEnabled = this.getContextForType('migrationConsoleServiceEnabled', 'boolean', defaultValues, contextJSON)
-<<<<<<< HEAD
+        const migrationConsoleEnableOSI = this.getContextForType('migrationConsoleEnableOSI', 'boolean', defaultValues, contextJSON)
         const migrationConsoleDjangoAPIEnabled = this.getContextForType('migrationConsoleDjangoAPIEnabled', 'boolean', defaultValues, contextJSON)
-=======
-        const migrationConsoleEnableOSI = this.getContextForType('migrationConsoleEnableOSI', 'boolean', defaultValues, contextJSON)
->>>>>>> a2b9fdc9
         const trafficReplayerServiceEnabled = this.getContextForType('trafficReplayerServiceEnabled', 'boolean', defaultValues, contextJSON)
         const trafficReplayerEnableClusterFGACAuth = this.getContextForType('trafficReplayerEnableClusterFGACAuth', 'boolean', defaultValues, contextJSON)
         const trafficReplayerMaxUptime = this.getContextForType('trafficReplayerMaxUptime', 'string', defaultValues, contextJSON);
@@ -505,13 +502,9 @@
                 vpc: networkStack.vpc,
                 streamingSourceType: streamingSourceType,
                 fetchMigrationEnabled: fetchMigrationEnabled,
-<<<<<<< HEAD
-                migrationAnalyticsEnabled: migrationAnalyticsServiceEnabled,
-                enableDjangoAPI: migrationConsoleDjangoAPIEnabled,
-=======
                 otelCollectorEnabled: otelCollectorEnabled,
                 migrationConsoleEnableOSI: migrationConsoleEnableOSI,
->>>>>>> a2b9fdc9
+                enableDjangoAPI: migrationConsoleDjangoAPIEnabled,
                 stackName: `OSMigrations-${stage}-${region}-MigrationConsole`,
                 description: "This stack contains resources for the Migration Console ECS service",
                 stage: stage,
