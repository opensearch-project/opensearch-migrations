import {Construct} from "constructs";
import {Duration, Stack, StackProps} from "aws-cdk-lib";
import {readFileSync} from 'fs';
import {OpenSearchDomainStack} from "./opensearch-domain-stack";
import {EngineVersion, TLSSecurityPolicy} from "aws-cdk-lib/aws-opensearchservice";
import * as defaultValuesJson from "../default-values.json"
import {NetworkStack} from "./network-stack";
import {MigrationAssistanceStack} from "./migration-assistance-stack";
import {FetchMigrationStack} from "./fetch-migration-stack";
import {MigrationConsoleStack} from "./service-stacks/migration-console-stack";
import {CaptureProxyESStack} from "./service-stacks/capture-proxy-es-stack";
import {TrafficReplayerStack} from "./service-stacks/traffic-replayer-stack";
import {CaptureProxyStack} from "./service-stacks/capture-proxy-stack";
import {ElasticsearchStack} from "./service-stacks/elasticsearch-stack";
import {KafkaStack} from "./service-stacks/kafka-stack";
import {Application} from "@aws-cdk/aws-servicecatalogappregistry-alpha";
import {OpenSearchContainerStack} from "./service-stacks/opensearch-container-stack";
import {determineStreamingSourceType, StreamingSourceType} from "./streaming-source-type";
import {MigrationSSMParameter, parseRemovalPolicy, validateFargateCpuArch, parseClusterDefinition, ClusterNoAuth, ClusterAuth} from "./common-utilities";
import {ReindexFromSnapshotStack} from "./service-stacks/reindex-from-snapshot-stack";
<<<<<<< HEAD
import {ClientOptions, ClusterBasicAuth, ServicesYaml} from "./migration-services-yaml";
=======
import {ClusterYaml, ServicesYaml} from "./migration-services-yaml";
>>>>>>> efb9ceb0

export interface StackPropsExt extends StackProps {
    readonly stage: string,
    readonly defaultDeployId: string,
    readonly addOnMigrationDeployId?: string
}

export interface StackComposerProps extends StackProps {
    readonly migrationsSolutionVersion: string,
    readonly migrationsAppRegistryARN?: string,
    readonly migrationsUserAgent?: string
}

export class StackComposer {
    public stacks: Stack[] = [];

    private addStacksToAppRegistry(appRegistryAppARN: string, allStacks: Stack[]) {
        for (let stack of allStacks) {
            const appRegistryApp = Application.fromApplicationArn(stack, 'AppRegistryApplicationImport', appRegistryAppARN)
            appRegistryApp.associateApplicationWithStack(stack)
        }
    }

    private getContextForType(optionName: string, expectedType: string, defaultValues: { [x: string]: (any); }, contextJSON: { [x: string]: (any); }): any {
        const option = contextJSON[optionName]

        // If no context is provided (undefined or empty string) and a default value exists, use it
        if ((option === undefined || option === "") && defaultValues[optionName]) {
            return defaultValues[optionName]
        }

        // Filter out invalid or missing options by setting undefined (empty strings, null, undefined, NaN)
        if (option !== false && option !== 0 && !option) {
            return undefined
        }
        // Values provided by the CLI will always be represented as a string and need to be parsed
        if (typeof option === 'string') {
            if (expectedType === 'number') {
                return parseInt(option)
            }
            if (expectedType === 'boolean' || expectedType === 'object') {
                try {
                    return JSON.parse(option)
                } catch (e) {
                    if (e instanceof SyntaxError) {
                        console.error(`Unable to parse option: ${optionName} with expected type: ${expectedType}`)
                    }
                    throw e
                }
            }
        }
        // Values provided by the cdk.context.json should be of the desired type
        if (typeof option !== expectedType) {
            throw new Error(`Type provided by cdk.context.json for ${optionName} was ${typeof option} but expected ${expectedType}`)
        }
        return option
    }

    private getEngineVersion(engineVersionString: string) : EngineVersion {
        let version: EngineVersion
        if (engineVersionString && engineVersionString.startsWith("OS_")) {
            // Will accept a period delimited version string (i.e. 1.3) and return a proper EngineVersion
            version = EngineVersion.openSearch(engineVersionString.substring(3))
        } else if (engineVersionString && engineVersionString.startsWith("ES_")) {
            version = EngineVersion.elasticsearch(engineVersionString.substring(3))
        } else {
            throw new Error(`Engine version (${engineVersionString}) is not present or does not match the expected format, i.e. OS_1.3 or ES_7.9`)
        }
        return version
    }

    private addDependentStacks(primaryStack: Stack, dependantStacks: any[]) {
        for (let stack of dependantStacks) {
            if (stack) {
                primaryStack.addDependency(stack)
            }
        }
    }

    private parseContextBlock(scope: Construct, contextId: string) {
        const contextFile = scope.node.tryGetContext("contextFile")
        if (contextFile) {
            const fileString = readFileSync(contextFile, 'utf-8');
            let fileJSON
            try {
                fileJSON = JSON.parse(fileString)
            } catch (error) {
                throw new Error(`Unable to parse context file ${contextFile} into JSON with following error: ${error}`);
            }
            const contextBlock = fileJSON[contextId]
            if (!contextBlock) {
                throw new Error(`No CDK context block found for contextId '${contextId}' in file ${contextFile}`)
            }
            return contextBlock
        }

        let contextJSON = scope.node.tryGetContext(contextId)
        if (!contextJSON) {
            throw new Error(`No CDK context block found for contextId '${contextId}'`)
        }
        // For a context block to be provided as a string (as in the case of providing via command line) it will need to be properly escaped
        // to be captured. This requires JSON to parse twice, 1. Returns a normal JSON string with no escaping 2. Returns a JSON object for use
        if (typeof contextJSON === 'string') {
            contextJSON = JSON.parse(JSON.parse(contextJSON))
        }
        return contextJSON
    }

    constructor(scope: Construct, props: StackComposerProps) {

        const defaultValues: { [x: string]: (any); } = defaultValuesJson
        const region = props.env?.region
        const defaultDeployId = 'default'

        const contextId = scope.node.tryGetContext("contextId")
        if (!contextId) {
            throw new Error("Required context field 'contextId' not provided")
        }
        const contextJSON = this.parseContextBlock(scope, contextId)
        console.log('Received following context block for deployment: ')
        console.log(contextJSON)
        console.log('End of context block.')

        const stage = this.getContextForType('stage', 'string', defaultValues, contextJSON)

        const domainName = this.getContextForType('domainName', 'string', defaultValues, contextJSON)
        const engineVersion = this.getContextForType('engineVersion', 'string', defaultValues, contextJSON)
        const domainAZCount = this.getContextForType('domainAZCount', 'number', defaultValues, contextJSON)
        const dataNodeType = this.getContextForType('dataNodeType', 'string', defaultValues, contextJSON)
        const dataNodeCount = this.getContextForType('dataNodeCount', 'number', defaultValues, contextJSON)
        const dedicatedManagerNodeType = this.getContextForType('dedicatedManagerNodeType', 'string', defaultValues, contextJSON)
        const dedicatedManagerNodeCount = this.getContextForType('dedicatedManagerNodeCount', 'number', defaultValues, contextJSON)
        const warmNodeType = this.getContextForType('warmNodeType', 'string', defaultValues, contextJSON)
        const warmNodeCount = this.getContextForType('warmNodeCount', 'number', defaultValues, contextJSON)
        const useUnsignedBasicAuth = this.getContextForType('useUnsignedBasicAuth', 'boolean', defaultValues, contextJSON)
        const fineGrainedManagerUserARN = this.getContextForType('fineGrainedManagerUserARN', 'string', defaultValues, contextJSON)
        const fineGrainedManagerUserName = this.getContextForType('fineGrainedManagerUserName', 'string', defaultValues, contextJSON)
        const fineGrainedManagerUserSecretManagerKeyARN = this.getContextForType('fineGrainedManagerUserSecretManagerKeyARN', 'string', defaultValues, contextJSON)
        const enableDemoAdmin = this.getContextForType('enableDemoAdmin', 'boolean', defaultValues, contextJSON)
        const enforceHTTPS = this.getContextForType('enforceHTTPS', 'boolean', defaultValues, contextJSON)
        const ebsEnabled = this.getContextForType('ebsEnabled', 'boolean', defaultValues, contextJSON)
        const ebsIops = this.getContextForType('ebsIops', 'number', defaultValues, contextJSON)
        const ebsVolumeTypeName = this.getContextForType('ebsVolumeType', 'string', defaultValues, contextJSON)
        const ebsVolumeSize = this.getContextForType('ebsVolumeSize', 'number', defaultValues, contextJSON)
        const encryptionAtRestEnabled = this.getContextForType('encryptionAtRestEnabled', 'boolean', defaultValues, contextJSON)
        const encryptionAtRestKmsKeyARN = this.getContextForType("encryptionAtRestKmsKeyARN", 'string', defaultValues, contextJSON)
        const loggingAppLogEnabled = this.getContextForType('loggingAppLogEnabled', 'boolean', defaultValues, contextJSON)
        const loggingAppLogGroupARN = this.getContextForType('loggingAppLogGroupARN', 'string', defaultValues, contextJSON)
        const noneToNodeEncryptionEnabled = this.getContextForType('nodeToNodeEncryptionEnabled', 'boolean', defaultValues, contextJSON)
        const vpcId = this.getContextForType('vpcId', 'string', defaultValues, contextJSON)
        const vpcEnabled = this.getContextForType('vpcEnabled', 'boolean', defaultValues, contextJSON)
        const vpcSecurityGroupIds = this.getContextForType('vpcSecurityGroupIds', 'object', defaultValues, contextJSON)
        const vpcSubnetIds = this.getContextForType('vpcSubnetIds', 'object', defaultValues, contextJSON)
        const vpcAZCount = this.getContextForType('vpcAZCount', 'number', defaultValues, contextJSON)
        const openAccessPolicyEnabled = this.getContextForType('openAccessPolicyEnabled', 'boolean', defaultValues, contextJSON)
        const accessPolicyJson = this.getContextForType('accessPolicies', 'object', defaultValues, contextJSON)
        const migrationAssistanceEnabled = this.getContextForType('migrationAssistanceEnabled', 'boolean', defaultValues, contextJSON)
        const mskARN = this.getContextForType('mskARN', 'string', defaultValues, contextJSON)
        const mskBrokersPerAZCount = this.getContextForType('mskBrokersPerAZCount', 'number', defaultValues, contextJSON)
        const mskSubnetIds = this.getContextForType('mskSubnetIds', 'object', defaultValues, contextJSON)
        const mskAZCount = this.getContextForType('mskAZCount', 'number', defaultValues, contextJSON)
        const replayerOutputEFSRemovalPolicy = this.getContextForType('replayerOutputEFSRemovalPolicy', 'string', defaultValues, contextJSON)
        const artifactBucketRemovalPolicy = this.getContextForType('artifactBucketRemovalPolicy', 'string', defaultValues, contextJSON)
        const addOnMigrationDeployId = this.getContextForType('addOnMigrationDeployId', 'string', defaultValues, contextJSON)
        const defaultFargateCpuArch = this.getContextForType('defaultFargateCpuArch', 'string', defaultValues, contextJSON)
        const captureProxyESServiceEnabled = this.getContextForType('captureProxyESServiceEnabled', 'boolean', defaultValues, contextJSON)
        const captureProxyESExtraArgs = this.getContextForType('captureProxyESExtraArgs', 'string', defaultValues, contextJSON)
        const migrationConsoleServiceEnabled = this.getContextForType('migrationConsoleServiceEnabled', 'boolean', defaultValues, contextJSON)
        const migrationConsoleEnableOSI = this.getContextForType('migrationConsoleEnableOSI', 'boolean', defaultValues, contextJSON)
        const migrationAPIEnabled = this.getContextForType('migrationAPIEnabled', 'boolean', defaultValues, contextJSON)
        const migrationAPIAllowedHosts = this.getContextForType('migrationAPIAllowedHosts', 'string', defaultValues, contextJSON)
        const trafficReplayerServiceEnabled = this.getContextForType('trafficReplayerServiceEnabled', 'boolean', defaultValues, contextJSON)
        const trafficReplayerEnableClusterFGACAuth = this.getContextForType('trafficReplayerEnableClusterFGACAuth', 'boolean', defaultValues, contextJSON)
        const trafficReplayerMaxUptime = this.getContextForType('trafficReplayerMaxUptime', 'string', defaultValues, contextJSON);
        const trafficReplayerGroupId = this.getContextForType('trafficReplayerGroupId', 'string', defaultValues, contextJSON)
        const trafficReplayerUserAgentSuffix = this.getContextForType('trafficReplayerUserAgentSuffix', 'string', defaultValues, contextJSON)
        const trafficReplayerExtraArgs = this.getContextForType('trafficReplayerExtraArgs', 'string', defaultValues, contextJSON)
        const captureProxyServiceEnabled = this.getContextForType('captureProxyServiceEnabled', 'boolean', defaultValues, contextJSON)
        const targetClusterProxyServiceEnabled = this.getContextForType('targetClusterProxyServiceEnabled', 'boolean', defaultValues, contextJSON)
        const captureProxyExtraArgs = this.getContextForType('captureProxyExtraArgs', 'string', defaultValues, contextJSON)
        const elasticsearchServiceEnabled = this.getContextForType('elasticsearchServiceEnabled', 'boolean', defaultValues, contextJSON)
        const kafkaBrokerServiceEnabled = this.getContextForType('kafkaBrokerServiceEnabled', 'boolean', defaultValues, contextJSON)
        const fetchMigrationEnabled = this.getContextForType('fetchMigrationEnabled', 'boolean', defaultValues, contextJSON)
        const dpPipelineTemplatePath = this.getContextForType('dpPipelineTemplatePath', 'string', defaultValues, contextJSON)
        const osContainerServiceEnabled = this.getContextForType('osContainerServiceEnabled', 'boolean', defaultValues, contextJSON)
        const otelCollectorEnabled = this.getContextForType('otelCollectorEnabled', 'boolean', defaultValues, contextJSON)
        const reindexFromSnapshotServiceEnabled = this.getContextForType('reindexFromSnapshotServiceEnabled', 'boolean', defaultValues, contextJSON)
        const reindexFromSnapshotExtraArgs = this.getContextForType('reindexFromSnapshotExtraArgs', 'string', defaultValues, contextJSON)
        const albAcmCertArn = this.getContextForType('albAcmCertArn', 'string', defaultValues, contextJSON);

        // We're in a transition state from an older model with limited, individually defined fields and heading towards objects
        // that fully define the source and target cluster configurations. For the time being, we're supporting both.
        const sourceClusterDisabledField = this.getContextForType('sourceClusterDisabled', 'boolean', defaultValues, contextJSON)
        const sourceClusterEndpointField = this.getContextForType('sourceClusterEndpoint', 'string', defaultValues, contextJSON)
        let sourceClusterDefinition = this.getContextForType('sourceCluster', 'object', defaultValues, contextJSON)
        
        if (!sourceClusterDefinition && (sourceClusterEndpointField || sourceClusterDisabledField)) {
            console.warn("`sourceClusterDisabled` and `sourceClusterEndpoint` are being deprecated in favor of a `sourceCluster` object.")
            console.warn("Please update your CDK context block to use the `sourceCluster` object.")
            sourceClusterDefinition = {
                "disabled": sourceClusterDisabledField,
                "endpoint": sourceClusterEndpointField,
                "auth": {"type": "none"}
            }
        }
        const sourceClusterDisabled = sourceClusterDefinition?.disabled ? true : false
        const sourceCluster = (sourceClusterDefinition && !sourceClusterDisabled) ? parseClusterDefinition(sourceClusterDefinition) : undefined
        const sourceClusterEndpoint = sourceCluster?.endpoint

        const targetClusterEndpointField = this.getContextForType('targetClusterEndpoint', 'string', defaultValues, contextJSON)
        let targetClusterDefinition = this.getContextForType('targetCluster', 'object', defaultValues, contextJSON)
        const usePreexistingTargetCluster = !!(targetClusterEndpointField || targetClusterDefinition)
        if (!targetClusterDefinition && usePreexistingTargetCluster) {
            console.warn("`targetClusterEndpoint` is being deprecated in favor of a `targetCluster` object.")
            console.warn("Please update your CDK context block to use the `targetCluster` object.")
            let auth: any = {"type": "none"}
            if (fineGrainedManagerUserName || fineGrainedManagerUserSecretManagerKeyARN) {
                console.warn(`Use of ${fineGrainedManagerUserName} and ${fineGrainedManagerUserSecretManagerKeyARN} with a preexisting target cluster
                    will be deprecated in favor of using a \`targetCluster\` object. Please update your CDK context block.`)
                auth = {
                    "type": "basic",
                    "username": fineGrainedManagerUserName,
                    "passwordFromSecretArn": fineGrainedManagerUserSecretManagerKeyARN
                }
            }
            targetClusterDefinition = {"endpoint": targetClusterEndpointField, "auth": auth}
        }
        const targetCluster = usePreexistingTargetCluster ? parseClusterDefinition(targetClusterDefinition) : undefined

        // Ensure that target cluster username and password are not defined in multiple places
        if (targetCluster && (fineGrainedManagerUserName || fineGrainedManagerUserSecretManagerKeyARN)) {
            throw new Error("The `fineGrainedManagerUserName` and `fineGrainedManagerUserSecretManagerKeyARN` can only be used when a domain is being " +
                "provisioned by this tooling, which is contraindicated by `targetCluster` being provided.")
        }

        // Ensure that target version is not defined in multiple places, but `engineVersion` is set as a default value, so this is
        // a warning instead of an error.
        if (usePreexistingTargetCluster && engineVersion) {
            console.warn("The `engineVersion` value will be ignored because it's only used when a domain is being provisioned by this tooling" +
                "and in this case, `targetCluster` was provided to define an existing target cluster."
            )
        }
        
        const targetClusterAuth = targetCluster?.auth
        const targetVersion = this.getEngineVersion(targetCluster?.version || engineVersion)

        const requiredFields: { [key: string]: any; } = {"stage":stage, "domainName":domainName}
        for (let key in requiredFields) {
            if (!requiredFields[key]) {
                throw new Error(`Required CDK context field ${key} is not present`)
            }
        }
        if (addOnMigrationDeployId && vpcId) {
            console.warn("Addon deployments will use the original deployment 'vpcId' regardless of passed 'vpcId' values")
        }
        let preexistingOrContainerTargetEndpoint
        if (targetCluster && osContainerServiceEnabled) {
            throw new Error("The following options are mutually exclusive as only one target cluster can be specified for a given deployment: [targetCluster, osContainerServiceEnabled]")
        } else if (targetCluster || osContainerServiceEnabled) {
            preexistingOrContainerTargetEndpoint = targetCluster?.endpoint || "https://opensearch:9200"
        }

        const fargateCpuArch = validateFargateCpuArch(defaultFargateCpuArch)

        let streamingSourceType
        if (captureProxyServiceEnabled || captureProxyESServiceEnabled || trafficReplayerServiceEnabled || kafkaBrokerServiceEnabled) {
            streamingSourceType = determineStreamingSourceType(kafkaBrokerServiceEnabled)
        } else {
            console.log("MSK is not enabled and will not be deployed.")
            streamingSourceType = StreamingSourceType.DISABLED
        }

        const tlsSecurityPolicyName = this.getContextForType('tlsSecurityPolicy', 'string', defaultValues, contextJSON)
        const tlsSecurityPolicy: TLSSecurityPolicy|undefined = tlsSecurityPolicyName ? TLSSecurityPolicy[tlsSecurityPolicyName as keyof typeof TLSSecurityPolicy] : undefined
        if (tlsSecurityPolicyName && !tlsSecurityPolicy) {
            throw new Error("Provided tlsSecurityPolicy does not match a selectable option, for reference https://docs.aws.amazon.com/cdk/api/v2/docs/aws-cdk-lib.aws_opensearchservice.TLSSecurityPolicy.html")
        }

        const domainRemovalPolicyName = this.getContextForType('domainRemovalPolicy', 'string', defaultValues, contextJSON)
        const domainRemovalPolicy = parseRemovalPolicy("domainRemovalPolicy", domainRemovalPolicyName)

        let trafficReplayerCustomUserAgent
        if (props.migrationsUserAgent && trafficReplayerUserAgentSuffix) {
            trafficReplayerCustomUserAgent = `${props.migrationsUserAgent};${trafficReplayerUserAgentSuffix}`
        }
        else {
            trafficReplayerCustomUserAgent = trafficReplayerUserAgentSuffix ? trafficReplayerUserAgentSuffix : props.migrationsUserAgent
        }

        if (sourceClusterDisabled && (sourceCluster || captureProxyESServiceEnabled || elasticsearchServiceEnabled || captureProxyServiceEnabled)) {
            throw new Error("A source cluster must be specified by one of: [sourceCluster, captureProxyESServiceEnabled, elasticsearchServiceEnabled, captureProxyServiceEnabled]");
        }

        const deployId = addOnMigrationDeployId ? addOnMigrationDeployId : defaultDeployId

        // If enabled re-use existing VPC and/or associated resources or create new
        let networkStack: NetworkStack|undefined
        if (vpcEnabled || addOnMigrationDeployId) {
            networkStack = new NetworkStack(scope, `networkStack-${deployId}`, {
                vpcId: vpcId,
                vpcAZCount: vpcAZCount,
                targetClusterEndpoint: preexistingOrContainerTargetEndpoint,
                stackName: `OSMigrations-${stage}-${region}-${deployId}-NetworkInfra`,
                description: "This stack contains resources to create/manage networking for an OpenSearch Service domain",
                stage: stage,
                defaultDeployId: defaultDeployId,
                addOnMigrationDeployId: addOnMigrationDeployId,
                albAcmCertArn: albAcmCertArn,
                elasticsearchServiceEnabled,
                captureProxyESServiceEnabled,
                captureProxyServiceEnabled,
                targetClusterProxyServiceEnabled,
                migrationAPIEnabled,
                sourceClusterDisabled,
                sourceClusterEndpoint,
                targetClusterUsername: targetCluster ? targetClusterAuth?.basicAuth?.username : fineGrainedManagerUserName,
                targetClusterPasswordSecretArn: targetCluster ? targetClusterAuth?.basicAuth?.password_from_secret_arn : fineGrainedManagerUserSecretManagerKeyARN,
                env: props.env
            })
            this.stacks.push(networkStack)
        }
        let servicesYaml = new ServicesYaml();

        if (props.migrationsUserAgent) {
            servicesYaml.client_options = new ClientOptions()
            servicesYaml.client_options.user_agent_extra = props.migrationsUserAgent
        }

        // There is an assumption here that for any deployment we will always have a target cluster, whether that be a
        // created Domain like below or an imported one
        let openSearchStack
        if (!preexistingOrContainerTargetEndpoint) {
            openSearchStack = new OpenSearchDomainStack(scope, `openSearchDomainStack-${deployId}`, {
                version: targetVersion,
                domainName: domainName,
                dataNodeInstanceType: dataNodeType,
                dataNodes: dataNodeCount,
                dedicatedManagerNodeType: dedicatedManagerNodeType,
                dedicatedManagerNodeCount: dedicatedManagerNodeCount,
                warmInstanceType: warmNodeType,
                warmNodes: warmNodeCount,
                accessPolicyJson: accessPolicyJson,
                openAccessPolicyEnabled: openAccessPolicyEnabled,
                useUnsignedBasicAuth: useUnsignedBasicAuth,
                fineGrainedManagerUserARN: fineGrainedManagerUserARN,
                fineGrainedManagerUserName: fineGrainedManagerUserName,
                fineGrainedManagerUserSecretManagerKeyARN: fineGrainedManagerUserSecretManagerKeyARN,
                enableDemoAdmin: enableDemoAdmin,
                enforceHTTPS: enforceHTTPS,
                tlsSecurityPolicy: tlsSecurityPolicy,
                ebsEnabled: ebsEnabled,
                ebsIops: ebsIops,
                ebsVolumeSize: ebsVolumeSize,
                ebsVolumeTypeName: ebsVolumeTypeName,
                encryptionAtRestEnabled: encryptionAtRestEnabled,
                encryptionAtRestKmsKeyARN: encryptionAtRestKmsKeyARN,
                appLogEnabled: loggingAppLogEnabled,
                appLogGroup: loggingAppLogGroupARN,
                nodeToNodeEncryptionEnabled: noneToNodeEncryptionEnabled,
                vpc: networkStack ? networkStack.vpc : undefined,
                vpcSubnetIds: vpcSubnetIds,
                vpcSecurityGroupIds: vpcSecurityGroupIds,
                domainAZCount: domainAZCount,
                domainRemovalPolicy: domainRemovalPolicy,
                stackName: `OSMigrations-${stage}-${region}-${deployId}-OpenSearchDomain`,
                description: "This stack contains resources to create/manage an OpenSearch Service domain",
                stage: stage,
                defaultDeployId: defaultDeployId,
                addOnMigrationDeployId: addOnMigrationDeployId,
                env: props.env
            });
            this.addDependentStacks(openSearchStack, [networkStack])
            this.stacks.push(openSearchStack)
            servicesYaml.target_cluster = openSearchStack.targetClusterYaml;
        } else {
            if (targetCluster) {
                servicesYaml.target_cluster = targetCluster
            }
        }

        let migrationStack
        if (migrationAssistanceEnabled && networkStack && !addOnMigrationDeployId) {
            migrationStack = new MigrationAssistanceStack(scope, "migrationInfraStack", {
                vpc: networkStack.vpc,
                streamingSourceType: streamingSourceType,
                mskImportARN: mskARN,
                mskBrokersPerAZCount: mskBrokersPerAZCount,
                mskSubnetIds: mskSubnetIds,
                mskAZCount: mskAZCount,
                replayerOutputEFSRemovalPolicy: replayerOutputEFSRemovalPolicy,
                artifactBucketRemovalPolicy: artifactBucketRemovalPolicy,
                stackName: `OSMigrations-${stage}-${region}-MigrationInfra`,
                description: "This stack contains resources to assist migrating an OpenSearch Service domain",
                stage: stage,
                defaultDeployId: defaultDeployId,
                env: props.env
            })
            this.addDependentStacks(migrationStack, [networkStack])
            this.stacks.push(migrationStack)
            servicesYaml.kafka = migrationStack.kafkaYaml;
        }

        let osContainerStack
        if (osContainerServiceEnabled && networkStack && migrationStack) {
            osContainerStack = new OpenSearchContainerStack(scope, `opensearch-container-${deployId}`, {
                vpc: networkStack.vpc,
                stackName: `OSMigrations-${stage}-${region}-${deployId}-OpenSearchContainer`,
                description: "This stack contains resources for the OpenSearch Container ECS service",
                stage: stage,
                defaultDeployId: defaultDeployId,
                fargateCpuArch: fargateCpuArch,
                addOnMigrationDeployId: addOnMigrationDeployId,
                enableDemoAdmin: true,
                env: props.env
            })
            this.addDependentStacks(osContainerStack, [migrationStack])
            this.stacks.push(osContainerStack)
            servicesYaml.target_cluster = new ClusterYaml({
                endpoint: preexistingOrContainerTargetEndpoint || "",
                auth: new ClusterAuth({noAuth: new ClusterNoAuth()})
            })
        }

        let kafkaBrokerStack
        if (kafkaBrokerServiceEnabled && networkStack && migrationStack) {
            kafkaBrokerStack = new KafkaStack(scope, "kafka", {
                vpc: networkStack.vpc,
                stackName: `OSMigrations-${stage}-${region}-KafkaBroker`,
                description: "This stack contains resources for the Kafka Broker ECS service",
                stage: stage,
                defaultDeployId: defaultDeployId,
                fargateCpuArch: fargateCpuArch,
                env: props.env
            })
            this.addDependentStacks(kafkaBrokerStack, [migrationStack])
            this.stacks.push(kafkaBrokerStack)
            servicesYaml.kafka = kafkaBrokerStack.kafkaYaml;
        }

        let fetchMigrationStack
        if (fetchMigrationEnabled && networkStack && migrationStack && !sourceClusterDisabled) {
            fetchMigrationStack = new FetchMigrationStack(scope, "fetchMigrationStack", {
                vpc: networkStack.vpc,
                dpPipelineTemplatePath: dpPipelineTemplatePath,
                stackName: `OSMigrations-${stage}-${region}-FetchMigration`,
                description: "This stack contains resources to assist migrating historical data to an OpenSearch Service domain",
                stage: stage,
                defaultDeployId: defaultDeployId,
                fargateCpuArch: fargateCpuArch,
                env: props.env
            })
            this.addDependentStacks(fetchMigrationStack, [migrationStack, openSearchStack, osContainerStack])
            this.stacks.push(fetchMigrationStack)
        }

        let reindexFromSnapshotStack
        if (reindexFromSnapshotServiceEnabled && networkStack && migrationStack) {
            reindexFromSnapshotStack = new ReindexFromSnapshotStack(scope, "reindexFromSnapshotStack", {
                vpc: networkStack.vpc,
                extraArgs: reindexFromSnapshotExtraArgs,
                clusterAuthDetails: servicesYaml.target_cluster?.auth,
                stackName: `OSMigrations-${stage}-${region}-ReindexFromSnapshot`,
                description: "This stack contains resources to assist migrating historical data, via Reindex from Snapshot, to a target cluster",
                stage: stage,
                otelCollectorEnabled: otelCollectorEnabled,
                defaultDeployId: defaultDeployId,
                fargateCpuArch: fargateCpuArch,
                env: props.env
            })
            this.addDependentStacks(reindexFromSnapshotStack, [migrationStack, openSearchStack, osContainerStack])
            this.stacks.push(reindexFromSnapshotStack)
            servicesYaml.backfill = reindexFromSnapshotStack.rfsBackfillYaml;
            servicesYaml.snapshot = reindexFromSnapshotStack.rfsSnapshotYaml;

        }

        let captureProxyESStack
        if (captureProxyESServiceEnabled && networkStack && migrationStack) {
            captureProxyESStack = new CaptureProxyESStack(scope, "capture-proxy-es", {
                vpc: networkStack.vpc,
                otelCollectorEnabled: otelCollectorEnabled,
                streamingSourceType: streamingSourceType,
                extraArgs: captureProxyESExtraArgs,
                stackName: `OSMigrations-${stage}-${region}-CaptureProxyES`,
                description: "This stack contains resources for the Capture Proxy/Elasticsearch ECS service",
                stage: stage,
                defaultDeployId: defaultDeployId,
                fargateCpuArch: fargateCpuArch,
                targetGroups: [networkStack.albSourceProxyTG, networkStack.albSourceClusterTG],
                env: props.env
            })
            this.addDependentStacks(captureProxyESStack, [migrationStack, kafkaBrokerStack])
            this.stacks.push(captureProxyESStack)
        }

        let trafficReplayerStack
        if ((trafficReplayerServiceEnabled && networkStack && migrationStack) || (addOnMigrationDeployId && networkStack)) {
            trafficReplayerStack = new TrafficReplayerStack(scope, `traffic-replayer-${deployId}`, {
                vpc: networkStack.vpc,
                clusterAuthDetails: servicesYaml.target_cluster.auth,
                addOnMigrationDeployId: addOnMigrationDeployId,
                customKafkaGroupId: trafficReplayerGroupId,
                userAgentSuffix: trafficReplayerCustomUserAgent,
                extraArgs: trafficReplayerExtraArgs,
                otelCollectorEnabled: otelCollectorEnabled,
                streamingSourceType: streamingSourceType,
                stackName: `OSMigrations-${stage}-${region}-${deployId}-TrafficReplayer`,
                description: "This stack contains resources for the Traffic Replayer ECS service",
                stage: stage,
                defaultDeployId: defaultDeployId,
                fargateCpuArch: fargateCpuArch,
                maxUptime: trafficReplayerMaxUptime ? Duration.parse(trafficReplayerMaxUptime) : undefined,
                env: props.env
            })
            this.addDependentStacks(trafficReplayerStack, [networkStack, migrationStack,kafkaBrokerStack,
                openSearchStack, osContainerStack])
            this.stacks.push(trafficReplayerStack)
            servicesYaml.replayer = trafficReplayerStack.replayerYaml;
        }

        let elasticsearchStack
        if (elasticsearchServiceEnabled && networkStack && migrationStack) {
            elasticsearchStack = new ElasticsearchStack(scope, "elasticsearch", {
                vpc: networkStack.vpc,
                stackName: `OSMigrations-${stage}-${region}-Elasticsearch`,
                description: "This stack contains resources for a testing mock Elasticsearch single node cluster ECS service",
                stage: stage,
                defaultDeployId: defaultDeployId,
                fargateCpuArch: fargateCpuArch,
                targetGroups: [networkStack.albSourceClusterTG],
                env: props.env
            })
            this.addDependentStacks(elasticsearchStack, [migrationStack])
            this.stacks.push(elasticsearchStack)
        }

        let captureProxyStack
        if (captureProxyServiceEnabled && networkStack && migrationStack) {
            captureProxyStack = new CaptureProxyStack(scope, "capture-proxy", {
                vpc: networkStack.vpc,
                destinationConfig: {
                    endpointMigrationSSMParameter: MigrationSSMParameter.SOURCE_CLUSTER_ENDPOINT,
                },
                otelCollectorEnabled: otelCollectorEnabled,
                streamingSourceType: streamingSourceType,
                extraArgs: captureProxyExtraArgs,
                stackName: `OSMigrations-${stage}-${region}-CaptureProxy`,
                description: "This stack contains resources for the Capture Proxy ECS service",
                stage: stage,
                defaultDeployId: defaultDeployId,
                fargateCpuArch: fargateCpuArch,
                targetGroups: [networkStack.albSourceProxyTG],
                env: props.env
            })
            this.addDependentStacks(captureProxyStack, [elasticsearchStack, migrationStack,
                kafkaBrokerStack])
            this.stacks.push(captureProxyStack)
        }

        let targetClusterProxyStack
        if (targetClusterProxyServiceEnabled && networkStack && migrationStack) {
            targetClusterProxyStack = new CaptureProxyStack(scope, "target-cluster-proxy", {
                serviceName: "target-cluster-proxy",
                vpc: networkStack.vpc,
                destinationConfig: {
                    endpointMigrationSSMParameter: MigrationSSMParameter.OS_CLUSTER_ENDPOINT,
                    securityGroupMigrationSSMParameter: MigrationSSMParameter.OS_ACCESS_SECURITY_GROUP_ID,
                },
                otelCollectorEnabled: false,
                streamingSourceType: StreamingSourceType.DISABLED,
                extraArgs: "--noCapture",
                stackName: `OSMigrations-${stage}-${region}-TargetClusterProxy`,
                description: "This stack contains resources for the Target Cluster Proxy ECS service",
                stage: stage,
                defaultDeployId: defaultDeployId,
                fargateCpuArch: fargateCpuArch,
                targetGroups: [networkStack.albTargetProxyTG],
                env: props.env,
            })
            this.addDependentStacks(targetClusterProxyStack, [migrationStack])
            this.stacks.push(targetClusterProxyStack)
        }

        let migrationConsoleStack
        if (migrationConsoleServiceEnabled && networkStack && migrationStack) {
            migrationConsoleStack = new MigrationConsoleStack(scope, "migration-console", {
                migrationsSolutionVersion: props.migrationsSolutionVersion,
                vpc: networkStack.vpc,
                streamingSourceType: streamingSourceType,
                fetchMigrationEnabled: fetchMigrationEnabled,
                migrationConsoleEnableOSI: migrationConsoleEnableOSI,
                migrationAPIEnabled: migrationAPIEnabled,
                servicesYaml: servicesYaml,
                migrationAPIAllowedHosts: migrationAPIAllowedHosts,
                sourceCluster,
                stackName: `OSMigrations-${stage}-${region}-MigrationConsole`,
                description: "This stack contains resources for the Migration Console ECS service",
                stage: stage,
                defaultDeployId: defaultDeployId,
                fargateCpuArch: fargateCpuArch,
                otelCollectorEnabled,
                env: props.env
            })
            // To enable the Migration Console to make requests to other service endpoints with services,
            // it must be deployed after any connected services
            this.addDependentStacks(migrationConsoleStack, [captureProxyESStack, captureProxyStack, elasticsearchStack,
                fetchMigrationStack, openSearchStack, osContainerStack, migrationStack, kafkaBrokerStack])
            this.stacks.push(migrationConsoleStack)
        }

        if (props.migrationsAppRegistryARN) {
            this.addStacksToAppRegistry(props.migrationsAppRegistryARN, this.stacks)
        }
    }
}<|MERGE_RESOLUTION|>--- conflicted
+++ resolved
@@ -16,13 +16,9 @@
 import {Application} from "@aws-cdk/aws-servicecatalogappregistry-alpha";
 import {OpenSearchContainerStack} from "./service-stacks/opensearch-container-stack";
 import {determineStreamingSourceType, StreamingSourceType} from "./streaming-source-type";
-import {MigrationSSMParameter, parseRemovalPolicy, validateFargateCpuArch, parseClusterDefinition, ClusterNoAuth, ClusterAuth} from "./common-utilities";
+import {MigrationSSMParameter, parseRemovalPolicy, validateFargateCpuArch} from "./common-utilities";
 import {ReindexFromSnapshotStack} from "./service-stacks/reindex-from-snapshot-stack";
-<<<<<<< HEAD
-import {ClientOptions, ClusterBasicAuth, ServicesYaml} from "./migration-services-yaml";
-=======
-import {ClusterYaml, ServicesYaml} from "./migration-services-yaml";
->>>>>>> efb9ceb0
+import {ClientOptions, ClusterYaml, ServicesYaml} from "./migration-services-yaml";
 
 export interface StackPropsExt extends StackProps {
     readonly stage: string,
@@ -218,7 +214,7 @@
         const sourceClusterDisabledField = this.getContextForType('sourceClusterDisabled', 'boolean', defaultValues, contextJSON)
         const sourceClusterEndpointField = this.getContextForType('sourceClusterEndpoint', 'string', defaultValues, contextJSON)
         let sourceClusterDefinition = this.getContextForType('sourceCluster', 'object', defaultValues, contextJSON)
-        
+
         if (!sourceClusterDefinition && (sourceClusterEndpointField || sourceClusterDisabledField)) {
             console.warn("`sourceClusterDisabled` and `sourceClusterEndpoint` are being deprecated in favor of a `sourceCluster` object.")
             console.warn("Please update your CDK context block to use the `sourceCluster` object.")
@@ -265,7 +261,7 @@
                 "and in this case, `targetCluster` was provided to define an existing target cluster."
             )
         }
-        
+
         const targetClusterAuth = targetCluster?.auth
         const targetVersion = this.getEngineVersion(targetCluster?.version || engineVersion)
 
