--- conflicted
+++ resolved
@@ -329,60 +329,12 @@
             }
         }
 
-<<<<<<< HEAD
         let otelCollectorStack;
         if (otelCollectorEnabled && networkStack) {
             otelCollectorStack = new OtelCollectorStack(scope, "otel-collector", {
                 stackName: `OSMigrations-${stage}-${region}-OtelCollector`,
                 description: "This stack contains the OpenTelemetry Collector",
-=======
-        let migrationAnalyticsStack;
-        let analyticsDomainStack;
-        if (migrationAnalyticsServiceEnabled && networkStack) {
-            const analyticsDomainName = `mig-analytics-${stage}`
-            analyticsDomainStack = new OpenSearchDomainStack(scope, `analyticsDomainStack`,
-            {
-                stackName: `OSMigrations-${stage}-${region}-AnalyticsDomain`,
-                description: "This stack prepares the Migration Analytics OS Domain",
-                domainAccessSecurityGroupParameter: "analyticsDomainSGId",
-                endpointParameterName: "analyticsDomainEndpoint",
-                version: this.getEngineVersion(analyticsDomainEngineVersion ?? engineVersion),  // If no analytics version is specified, use the same as the target cluster
-                domainName: analyticsDomainName,
-                vpc: networkStack.vpc,
-                vpcSubnetIds: vpcSubnetIds,
-                vpcSecurityGroupIds: vpcSecurityGroupIds,
-                availabilityZoneCount: availabilityZoneCount,
-                dataNodeInstanceType: analyticsDomainDataNodeType,
-                dataNodes: analyticsDomainDataNodeCount ?? availabilityZoneCount,  // There's probably a better way to do this, but the node count must be >= the zone count, and possibly must be the same even/odd as zone count
-                dedicatedManagerNodeType: analyticsDomainDedicatedManagerNodeType,
-                dedicatedManagerNodeCount: analyticsDomainDedicatedManagerNodeCount,
-                warmInstanceType: analyticsDomainWarmNodeType,
-                warmNodes: analyticsDomainWarmNodeCount,
-                enableDemoAdmin: false,
-                enforceHTTPS: true,
-                nodeToNodeEncryptionEnabled: true,
-                encryptionAtRestEnabled: true,
-                encryptionAtRestKmsKeyARN: analyticsDomainEncryptionAtRestKmsKeyARN,
-                appLogEnabled: analyticsDomainLoggingAppLogEnabled,
-                appLogGroup: analyticsDomainLoggingAppLogGroupARN,
-                ebsEnabled: analyticsDomainEbsEnabled,
-                ebsIops: analyticsDomainEbsIops,
-                ebsVolumeSize: analyticsDomainEbsVolumeSize,
-                ebsVolumeTypeName: analyticsDomainEbsVolumeTypeName,
-                stage: stage,
-                defaultDeployId: defaultDeployId,
-                openAccessPolicyEnabled: true,
-                ...props
-            })
-            this.addDependentStacks(analyticsDomainStack, [networkStack])
-            this.stacks.push(analyticsDomainStack)
-
-            migrationAnalyticsStack = new MigrationAnalyticsStack(scope, "migration-analytics", {
-                stackName: `OSMigrations-${stage}-${region}-MigrationAnalytics`,
-                description: "This stack contains the OpenTelemetry Collector and Bastion Host",
-                fargateCpuArch: fargateCpuArch,
-                bastionHostEnabled: migrationAnalyticsBastionHostEnabled,
->>>>>>> 79877400
+                fargateCpuArch: fargateCpuArch,
                 vpc:networkStack.vpc,
                 stage: stage,
                 defaultDeployId: defaultDeployId,
