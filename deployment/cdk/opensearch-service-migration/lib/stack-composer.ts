--- conflicted
+++ resolved
@@ -209,15 +209,12 @@
         const reindexFromSnapshotExtraArgs = this.getContextForType('reindexFromSnapshotExtraArgs', 'string', defaultValues, contextJSON)
         const albAcmCertArn = this.getContextForType('albAcmCertArn', 'string', defaultValues, contextJSON);
 
-<<<<<<< HEAD
-        const requiredFields: { [key: string]: any; } = {"stage":stage}
-=======
         // We're in a transition state from an older model with limited, individually defined fields and heading towards objects
         // that fully define the source and target cluster configurations. For the time being, we're supporting both.
         const sourceClusterDisabledField = this.getContextForType('sourceClusterDisabled', 'boolean', defaultValues, contextJSON)
         const sourceClusterEndpointField = this.getContextForType('sourceClusterEndpoint', 'string', defaultValues, contextJSON)
         let sourceClusterDefinition = this.getContextForType('sourceCluster', 'object', defaultValues, contextJSON)
-        
+
         if (!sourceClusterDefinition && (sourceClusterEndpointField || sourceClusterDisabledField)) {
             console.warn("`sourceClusterDisabled` and `sourceClusterEndpoint` are being deprecated in favor of a `sourceCluster` object.")
             console.warn("Please update your CDK context block to use the `sourceCluster` object.")
@@ -264,12 +261,11 @@
                 "and in this case, `targetCluster` was provided to define an existing target cluster."
             )
         }
-        
+
         const targetClusterAuth = targetCluster?.auth
         const targetVersion = this.getEngineVersion(targetCluster?.version || engineVersion)
 
-        const requiredFields: { [key: string]: any; } = {"stage":stage, "domainName":domainName}
->>>>>>> f7d6fb6f
+        const requiredFields: { [key: string]: any; } = {"stage":stage}
         for (let key in requiredFields) {
             if (!requiredFields[key]) {
                 throw new Error(`Required CDK context field ${key} is not present`)
@@ -278,23 +274,15 @@
         if (addOnMigrationDeployId && vpcId) {
             console.warn("Addon deployments will use the original deployment 'vpcId' regardless of passed 'vpcId' values")
         }
-<<<<<<< HEAD
         if (stage.length > 15) {
             throw new Error(`Maximum allowed stage name length is 15 characters but received ${stage}`)
         }
         const clusterDomainName = domainName ? domainName : `os-cluster-${stage}`
-        let targetEndpoint
-        if (targetClusterEndpoint && osContainerServiceEnabled) {
-            throw new Error("The following options are mutually exclusive as only one target cluster can be specified for a given deployment: [targetClusterEndpoint, osContainerServiceEnabled]")
-        } else if (targetClusterEndpoint || osContainerServiceEnabled) {
-            targetEndpoint = targetClusterEndpoint ? targetClusterEndpoint : "https://opensearch:9200"
-=======
         let preexistingOrContainerTargetEndpoint
         if (targetCluster && osContainerServiceEnabled) {
             throw new Error("The following options are mutually exclusive as only one target cluster can be specified for a given deployment: [targetCluster, osContainerServiceEnabled]")
         } else if (targetCluster || osContainerServiceEnabled) {
             preexistingOrContainerTargetEndpoint = targetCluster?.endpoint || "https://opensearch:9200"
->>>>>>> f7d6fb6f
         }
 
         const fargateCpuArch = validateFargateCpuArch(defaultFargateCpuArch)
@@ -363,13 +351,8 @@
         let openSearchStack
         if (!preexistingOrContainerTargetEndpoint) {
             openSearchStack = new OpenSearchDomainStack(scope, `openSearchDomainStack-${deployId}`, {
-<<<<<<< HEAD
-                version: version,
+                version: targetVersion,
                 domainName: clusterDomainName,
-=======
-                version: targetVersion,
-                domainName: domainName,
->>>>>>> f7d6fb6f
                 dataNodeInstanceType: dataNodeType,
                 dataNodes: dataNodeCount,
                 dedicatedManagerNodeType: dedicatedManagerNodeType,
