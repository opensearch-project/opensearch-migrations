import {Construct} from "constructs";
import {Duration, Stack, StackProps} from "aws-cdk-lib";
import {readFileSync} from 'fs';
import {OpenSearchDomainStack} from "./opensearch-domain-stack";
import {EngineVersion, TLSSecurityPolicy} from "aws-cdk-lib/aws-opensearchservice";
import * as defaultValuesJson from "../default-values.json"
import {NetworkStack} from "./network-stack";
import {MigrationAssistanceStack} from "./migration-assistance-stack";
import {MigrationConsoleStack} from "./service-stacks/migration-console-stack";
import {CaptureProxyESStack} from "./service-stacks/capture-proxy-es-stack";
import {TrafficReplayerStack} from "./service-stacks/traffic-replayer-stack";
import {CaptureProxyStack} from "./service-stacks/capture-proxy-stack";
import {ElasticsearchStack} from "./service-stacks/elasticsearch-stack";
import {KafkaStack} from "./service-stacks/kafka-stack";
import {Application} from "@aws-cdk/aws-servicecatalogappregistry-alpha";
import {OpenSearchContainerStack} from "./service-stacks/opensearch-container-stack";
import {determineStreamingSourceType, StreamingSourceType} from "./streaming-source-type";
import {
    ClusterAuth,
    ClusterNoAuth,
    MigrationSSMParameter,
    parseClusterDefinition,
    parseRemovalPolicy, parseSnapshotDefinition,
    validateFargateCpuArch
} from "./common-utilities";
import {ReindexFromSnapshotStack} from "./service-stacks/reindex-from-snapshot-stack";
import {ClientOptions, ClusterYaml, ServicesYaml, SnapshotYaml} from "./migration-services-yaml";
import { CdkLogger } from "./cdk-logger";

export interface StackPropsExt extends StackProps {
    readonly stage: string,
    readonly defaultDeployId: string,
    readonly addOnMigrationDeployId?: string
}

export interface StackComposerProps extends StackProps {
    readonly migrationsSolutionVersion: string,
    readonly migrationsAppRegistryARN?: string,
    readonly migrationsUserAgent?: string
}

export class StackComposer {
    public stacks: Stack[] = [];

    private addStacksToAppRegistry(appRegistryAppARN: string, allStacks: Stack[]) {
        for (const stack of allStacks) {
            const appRegistryApp = Application.fromApplicationArn(stack, 'AppRegistryApplicationImport', appRegistryAppARN)
            appRegistryApp.associateApplicationWithStack(stack)
        }
    }

    // eslint-disable-next-line @typescript-eslint/no-explicit-any
    private getContextForType(optionName: string, expectedType: string, defaultValues: Record<string, any>, contextJSON: Record<string, any>): any {
        const option = contextJSON[optionName]

        // If no context is provided (undefined or empty string) and a default value exists, use it
        if ((option === undefined || option === "") && defaultValues[optionName]) {
            return defaultValues[optionName]
        }

        // Filter out invalid or missing options by setting undefined (empty strings, null, undefined, NaN)
        if (option !== false && option !== 0 && !option) {
            return undefined
        }
        // Values provided by the CLI will always be represented as a string and need to be parsed
        if (typeof option === 'string') {
            if (expectedType === 'number') {
                return parseInt(option)
            }
            if (expectedType === 'boolean' || expectedType === 'object') {
                try {
                    return JSON.parse(option)
                } catch (e) {
                    if (e instanceof SyntaxError) {
                        CdkLogger.error(`Unable to parse option: ${optionName} with expected type: ${expectedType}`)
                    }
                    throw e
                }
            }
        }
        // Values provided by the cdk.context.json should be of the desired type
        if (typeof option !== expectedType) {
            throw new Error(`Type provided by cdk.context.json for ${optionName} was ${typeof option} but expected ${expectedType}`)
        }
        return option
    }

    private getEngineVersion(engineVersionString: string) : EngineVersion {
        let version: EngineVersion
        if (engineVersionString?.startsWith("OS_")) {
            // Will accept a period delimited version string (i.e. 1.3) and return a proper EngineVersion
            version = EngineVersion.openSearch(engineVersionString.substring(3))
        } else if (engineVersionString?.startsWith("ES_")) {
            version = EngineVersion.elasticsearch(engineVersionString.substring(3))
        } else {
            throw new Error(`Engine version (${engineVersionString}) is not present or does not match the expected format, i.e. OS_1.3 or ES_7.9`)
        }
        return version
    }

    private addDependentStacks(primaryStack: Stack, dependantStacks: (Stack|undefined)[]) {
        for (const stack of dependantStacks) {
            if (stack) {
                primaryStack.addDependency(stack)
            }
        }
    }

    private parseContextBlock(scope: Construct, contextId: string) {
        const contextFile = scope.node.tryGetContext("contextFile")
        if (contextFile) {
            const fileString = readFileSync(contextFile, 'utf-8');
            let fileJSON
            try {
                fileJSON = JSON.parse(fileString)
            } catch (error) {
                throw new Error(`Unable to parse context file ${contextFile} into JSON with following error: ${error}`);
            }
            const contextBlock = fileJSON[contextId]
            if (!contextBlock) {
                throw new Error(`No CDK context block found for contextId '${contextId}' in file ${contextFile}`)
            }
            return contextBlock
        }

        let contextJSON = scope.node.tryGetContext(contextId)
        if (!contextJSON) {
            throw new Error(`No CDK context block found for contextId '${contextId}'`)
        }
        // For a context block to be provided as a string (as in the case of providing via command line) it will need to be properly escaped
        // to be captured. This requires JSON to parse twice, 1. Returns a normal JSON string with no escaping 2. Returns a JSON object for use
        if (typeof contextJSON === 'string') {
            contextJSON = JSON.parse(JSON.parse(contextJSON))
        }
        return contextJSON
    }

    constructor(scope: Construct, props: StackComposerProps) {

        // eslint-disable-next-line @typescript-eslint/no-explicit-any
        const defaultValues: Record<string, any> = defaultValuesJson
        if (!props.env?.region) {
            throw new Error('Missing at least one of required fields [region] in props.env. ' +
                'Has AWS been configured for this environment?');
        }
        const region = props.env.region
        const defaultDeployId = 'default'

        const contextId = scope.node.tryGetContext("contextId")
        if (!contextId) {
            throw new Error("Required context field 'contextId' not provided")
        }
        const contextJSON = this.parseContextBlock(scope, contextId)
        CdkLogger.info(`Context block for '${contextId}':\n---\n${JSON.stringify(contextJSON, null, 3)}\n---`);

        const stage = this.getContextForType('stage', 'string', defaultValues, contextJSON)

        const domainName = this.getContextForType('domainName', 'string', defaultValues, contextJSON)
        const engineVersion = this.getContextForType('engineVersion', 'string', defaultValues, contextJSON)
        const dataNodeType = this.getContextForType('dataNodeType', 'string', defaultValues, contextJSON)
        const dataNodeCount = this.getContextForType('dataNodeCount', 'number', defaultValues, contextJSON)
        const dedicatedManagerNodeType = this.getContextForType('dedicatedManagerNodeType', 'string', defaultValues, contextJSON)
        const dedicatedManagerNodeCount = this.getContextForType('dedicatedManagerNodeCount', 'number', defaultValues, contextJSON)
        const warmNodeType = this.getContextForType('warmNodeType', 'string', defaultValues, contextJSON)
        const warmNodeCount = this.getContextForType('warmNodeCount', 'number', defaultValues, contextJSON)
        const useUnsignedBasicAuth = this.getContextForType('useUnsignedBasicAuth', 'boolean', defaultValues, contextJSON)
        const fineGrainedManagerUserARN = this.getContextForType('fineGrainedManagerUserARN', 'string', defaultValues, contextJSON)
        const fineGrainedManagerUserName = this.getContextForType('fineGrainedManagerUserName', 'string', defaultValues, contextJSON)
        const fineGrainedManagerUserSecretManagerKeyARN = this.getContextForType('fineGrainedManagerUserSecretManagerKeyARN', 'string', defaultValues, contextJSON)
        const enableDemoAdmin = this.getContextForType('enableDemoAdmin', 'boolean', defaultValues, contextJSON)
        const enforceHTTPS = this.getContextForType('enforceHTTPS', 'boolean', defaultValues, contextJSON)
        const ebsEnabled = this.getContextForType('ebsEnabled', 'boolean', defaultValues, contextJSON)
        const ebsIops = this.getContextForType('ebsIops', 'number', defaultValues, contextJSON)
        const ebsVolumeTypeName = this.getContextForType('ebsVolumeType', 'string', defaultValues, contextJSON)
        const ebsVolumeSize = this.getContextForType('ebsVolumeSize', 'number', defaultValues, contextJSON)
        const encryptionAtRestEnabled = this.getContextForType('encryptionAtRestEnabled', 'boolean', defaultValues, contextJSON)
        const encryptionAtRestKmsKeyARN = this.getContextForType("encryptionAtRestKmsKeyARN", 'string', defaultValues, contextJSON)
        const loggingAppLogEnabled = this.getContextForType('loggingAppLogEnabled', 'boolean', defaultValues, contextJSON)
        const loggingAppLogGroupARN = this.getContextForType('loggingAppLogGroupARN', 'string', defaultValues, contextJSON)
        const noneToNodeEncryptionEnabled = this.getContextForType('nodeToNodeEncryptionEnabled', 'boolean', defaultValues, contextJSON)
        const vpcId = this.getContextForType('vpcId', 'string', defaultValues, contextJSON)
        const vpcEnabled = this.getContextForType('vpcEnabled', 'boolean', defaultValues, contextJSON)
        const vpcSecurityGroupIds = this.getContextForType('vpcSecurityGroupIds', 'object', defaultValues, contextJSON)
        const vpcSubnetIds = this.getContextForType('vpcSubnetIds', 'object', defaultValues, contextJSON)
        const vpcAZCount = this.getContextForType('vpcAZCount', 'number', defaultValues, contextJSON)
        const openAccessPolicyEnabled = this.getContextForType('openAccessPolicyEnabled', 'boolean', defaultValues, contextJSON)
        const accessPolicyJson = this.getContextForType('accessPolicies', 'object', defaultValues, contextJSON)
        const migrationAssistanceEnabled = this.getContextForType('migrationAssistanceEnabled', 'boolean', defaultValues, contextJSON)
        const mskARN = this.getContextForType('mskARN', 'string', defaultValues, contextJSON)
        const mskBrokersPerAZCount = this.getContextForType('mskBrokersPerAZCount', 'number', defaultValues, contextJSON)
        const replayerOutputEFSRemovalPolicy = this.getContextForType('replayerOutputEFSRemovalPolicy', 'string', defaultValues, contextJSON)
        const artifactBucketRemovalPolicy = this.getContextForType('artifactBucketRemovalPolicy', 'string', defaultValues, contextJSON)
        const addOnMigrationDeployId = this.getContextForType('addOnMigrationDeployId', 'string', defaultValues, contextJSON)
        const defaultFargateCpuArch = this.getContextForType('defaultFargateCpuArch', 'string', defaultValues, contextJSON)
        const captureProxyESServiceEnabled = this.getContextForType('captureProxyESServiceEnabled', 'boolean', defaultValues, contextJSON)
        const captureProxyESExtraArgs = this.getContextForType('captureProxyESExtraArgs', 'string', defaultValues, contextJSON)
        const migrationConsoleServiceEnabled = this.getContextForType('migrationConsoleServiceEnabled', 'boolean', defaultValues, contextJSON)
        const migrationConsoleEnableOSI = this.getContextForType('migrationConsoleEnableOSI', 'boolean', defaultValues, contextJSON)
        const migrationAPIEnabled = this.getContextForType('migrationAPIEnabled', 'boolean', defaultValues, contextJSON)
        const migrationAPIAllowedHosts = this.getContextForType('migrationAPIAllowedHosts', 'string', defaultValues, contextJSON)
        const trafficReplayerServiceEnabled = this.getContextForType('trafficReplayerServiceEnabled', 'boolean', defaultValues, contextJSON)
        const trafficReplayerMaxUptime = this.getContextForType('trafficReplayerMaxUptime', 'string', defaultValues, contextJSON);
        const trafficReplayerGroupId = this.getContextForType('trafficReplayerGroupId', 'string', defaultValues, contextJSON)
        const trafficReplayerUserAgentSuffix = this.getContextForType('trafficReplayerUserAgentSuffix', 'string', defaultValues, contextJSON)
        const trafficReplayerExtraArgs = this.getContextForType('trafficReplayerExtraArgs', 'string', defaultValues, contextJSON)
        const captureProxyServiceEnabled = this.getContextForType('captureProxyServiceEnabled', 'boolean', defaultValues, contextJSON)
        const targetClusterProxyServiceEnabled = this.getContextForType('targetClusterProxyServiceEnabled', 'boolean', defaultValues, contextJSON)
        const captureProxyExtraArgs = this.getContextForType('captureProxyExtraArgs', 'string', defaultValues, contextJSON)
        const elasticsearchServiceEnabled = this.getContextForType('elasticsearchServiceEnabled', 'boolean', defaultValues, contextJSON)
        const kafkaBrokerServiceEnabled = this.getContextForType('kafkaBrokerServiceEnabled', 'boolean', defaultValues, contextJSON)
        const osContainerServiceEnabled = this.getContextForType('osContainerServiceEnabled', 'boolean', defaultValues, contextJSON)
        const otelCollectorEnabled = this.getContextForType('otelCollectorEnabled', 'boolean', defaultValues, contextJSON)
        const reindexFromSnapshotServiceEnabled = this.getContextForType('reindexFromSnapshotServiceEnabled', 'boolean', defaultValues, contextJSON)
        const reindexFromSnapshotExtraArgs = this.getContextForType('reindexFromSnapshotExtraArgs', 'string', defaultValues, contextJSON)
        const reindexFromSnapshotMaxShardSizeGiB = this.getContextForType('reindexFromSnapshotMaxShardSizeGiB', 'number', defaultValues, contextJSON)
        const reindexFromSnapshotWorkerSize = this.getContextForType('reindexFromSnapshotWorkerSize', 'string', defaultValues, contextJSON)
        const albAcmCertArn = this.getContextForType('albAcmCertArn', 'string', defaultValues, contextJSON);
        let managedServiceSourceSnapshotEnabled = this.getContextForType('managedServiceSourceSnapshotEnabled', 'boolean', defaultValues, contextJSON)

        // We're in a transition state from an older model with limited, individually defined fields and heading towards objects
        // that fully define the source and target cluster configurations. For the time being, we're supporting both.
        const sourceClusterDisabledField = this.getContextForType('sourceClusterDisabled', 'boolean', defaultValues, contextJSON)
        const sourceClusterEndpointField = this.getContextForType('sourceClusterEndpoint', 'string', defaultValues, contextJSON)
        let sourceClusterDefinition = this.getContextForType('sourceCluster', 'object', defaultValues, contextJSON)

        if (!sourceClusterDefinition && (sourceClusterEndpointField || sourceClusterDisabledField)) {
            CdkLogger.warn("`sourceClusterDisabled` and `sourceClusterEndpoint` are being deprecated in favor of a `sourceCluster` object.")
            CdkLogger.warn("Please update your CDK context block to use the `sourceCluster` object.")
            CdkLogger.warn("Defaulting to source cluster version: ES_7.10")
            sourceClusterDefinition = {
                "disabled": sourceClusterDisabledField,
                "endpoint": sourceClusterEndpointField,
                "auth": {"type": "none"},
                "version": "ES_7.10"
            }
        }
        const sourceClusterDisabled = !!sourceClusterDefinition?.disabled
        const sourceCluster = (sourceClusterDefinition && !sourceClusterDisabled) ? parseClusterDefinition(sourceClusterDefinition) : undefined
        if (sourceCluster) {
            if (!sourceCluster.version) {
                throw new Error("The `sourceCluster` object requires a `version` field.")
            }
        }
        const sourceClusterEndpoint = sourceCluster?.endpoint

        const targetClusterEndpointField = this.getContextForType('targetClusterEndpoint', 'string', defaultValues, contextJSON)
        let targetClusterDefinition = this.getContextForType('targetCluster', 'object', defaultValues, contextJSON)
        const usePreexistingTargetCluster = !!(targetClusterEndpointField || targetClusterDefinition)
        if (!targetClusterDefinition && usePreexistingTargetCluster) {
            CdkLogger.warn("`targetClusterEndpoint` is being deprecated in favor of a `targetCluster` object.")
            CdkLogger.warn("Please update your CDK context block to use the `targetCluster` object.")
            // eslint-disable-next-line @typescript-eslint/no-explicit-any
            let auth: any = {"type": "none"}
            if (fineGrainedManagerUserName || fineGrainedManagerUserSecretManagerKeyARN) {
                CdkLogger.warn(`Use of ${fineGrainedManagerUserName} and ${fineGrainedManagerUserSecretManagerKeyARN} with a preexisting target cluster
                    will be deprecated in favor of using a \`targetCluster\` object. Please update your CDK context block.`)
                auth = {
                    "type": "basic",
                    "username": fineGrainedManagerUserName,
                    "passwordFromSecretArn": fineGrainedManagerUserSecretManagerKeyARN
                }
            }
            targetClusterDefinition = {"endpoint": targetClusterEndpointField, "auth": auth}
        }
        const targetCluster = usePreexistingTargetCluster ? parseClusterDefinition(targetClusterDefinition) : undefined

        if (managedServiceSourceSnapshotEnabled && !sourceCluster?.auth.sigv4) {
            throw new Error("A managed service source snapshot is only compatible with sigv4 authentication. If you would like to proceed" +
                " please disable `managedServiceSourceSnapshotEnabled` and provide your own snapshot of the source cluster.")
        } else if (sourceCluster?.auth.sigv4 && managedServiceSourceSnapshotEnabled == null) {
            managedServiceSourceSnapshotEnabled = true;
            CdkLogger.info("`managedServiceSourceSnapshotEnabled` is not set with source cluster set with sigv4 auth, defaulting to true.")
        } else if (!sourceCluster && targetCluster?.auth.sigv4 && managedServiceSourceSnapshotEnabled == null) {
            // If no source cluster is defined but target cluster uses SigV4 auth, enable snapshot role creation
            managedServiceSourceSnapshotEnabled = true;
            CdkLogger.info("`managedServiceSourceSnapshotEnabled` is not set with no source cluster but target cluster set with sigv4 auth, defaulting to true.")
        }
        
        // Ensure that target cluster username and password are not defined in multiple places
        if (targetCluster && (fineGrainedManagerUserName || fineGrainedManagerUserSecretManagerKeyARN)) {
            throw new Error("The `fineGrainedManagerUserName` and `fineGrainedManagerUserSecretManagerKeyARN` can only be used when a domain is being " +
                "provisioned by this tooling, which is contraindicated by `targetCluster` being provided.")
        }

        // Ensure that target version is not defined in multiple places, but `engineVersion` is set as a default value, so this is
        // a warning instead of an error.
        if (usePreexistingTargetCluster && engineVersion) {
            CdkLogger.warn("The `engineVersion` value will be ignored because it's only used when a domain is being provisioned by this tooling" +
                "and in this case, `targetCluster` was provided to define an existing target cluster."
            )
        }

        const targetClusterAuth = targetCluster?.auth
        const engineVersionValue = engineVersion ? this.getEngineVersion(engineVersion) : this.getEngineVersion('OS_2.15')

        if (reindexFromSnapshotWorkerSize !== "default" && reindexFromSnapshotWorkerSize !== "maximum") {
            throw new Error("Invalid value for reindexFromSnapshotWorkerSize, must be either 'default' or 'maximum'")
        }

        // eslint-disable-next-line @typescript-eslint/no-explicit-any
        const requiredFields: Record<string, any> = {"stage":stage}
        for (const key in requiredFields) {
            if (!requiredFields[key]) {
                throw new Error(`Required CDK context field ${key} is not present`)
            }
        }
        if (addOnMigrationDeployId && vpcId) {
            CdkLogger.warn("Add-on deployments will use the original deployment 'vpcId' regardless of passed 'vpcId' values")
        }
        if (stage.length > 15) {
            throw new Error(`Maximum allowed stage name length is 15 characters but received ${stage}`)
        }
        const clusterDomainName = domainName ?? `os-cluster-${stage}`
        let preexistingOrContainerTargetEndpoint
        if (targetCluster && osContainerServiceEnabled) {
            throw new Error("The following options are mutually exclusive as only one target cluster can be specified for a given deployment: [targetCluster, osContainerServiceEnabled]")
        } else if (targetCluster || osContainerServiceEnabled) {
            preexistingOrContainerTargetEndpoint = targetCluster?.endpoint ?? "https://opensearch:9200"
        }

        const fargateCpuArch = validateFargateCpuArch(defaultFargateCpuArch)

        let streamingSourceType
        if (captureProxyServiceEnabled || captureProxyESServiceEnabled || trafficReplayerServiceEnabled || kafkaBrokerServiceEnabled) {
            streamingSourceType = determineStreamingSourceType(kafkaBrokerServiceEnabled)
        } else {
            streamingSourceType = StreamingSourceType.DISABLED
        }

        const tlsSecurityPolicyName = this.getContextForType('tlsSecurityPolicy', 'string', defaultValues, contextJSON)
        const tlsSecurityPolicy: TLSSecurityPolicy|undefined = tlsSecurityPolicyName ? TLSSecurityPolicy[tlsSecurityPolicyName as keyof typeof TLSSecurityPolicy] : undefined
        if (tlsSecurityPolicyName && !tlsSecurityPolicy) {
            throw new Error("Provided tlsSecurityPolicy does not match a selectable option, for reference https://docs.aws.amazon.com/cdk/api/v2/docs/aws-cdk-lib.aws_opensearchservice.TLSSecurityPolicy.html")
        }

        const domainRemovalPolicyName = this.getContextForType('domainRemovalPolicy', 'string', defaultValues, contextJSON)
        const domainRemovalPolicy = parseRemovalPolicy("domainRemovalPolicy", domainRemovalPolicyName)

        let trafficReplayerCustomUserAgent
        if (props.migrationsUserAgent && trafficReplayerUserAgentSuffix) {
            trafficReplayerCustomUserAgent = `${props.migrationsUserAgent};${trafficReplayerUserAgentSuffix}`
        }
        else {
            trafficReplayerCustomUserAgent = trafficReplayerUserAgentSuffix ?? props.migrationsUserAgent
        }

        if (sourceClusterDisabled && (sourceCluster || captureProxyESServiceEnabled || elasticsearchServiceEnabled || captureProxyServiceEnabled)) {
            throw new Error("A source cluster must be specified by one of: [sourceCluster, captureProxyESServiceEnabled, elasticsearchServiceEnabled, captureProxyServiceEnabled]");
        }

        const deployId = addOnMigrationDeployId ?? defaultDeployId

        // If enabled re-use existing VPC and/or associated resources or create new
        let networkStack: NetworkStack|undefined
        if (vpcEnabled || addOnMigrationDeployId) {
            networkStack = new NetworkStack(scope, `networkStack-${deployId}`, {
                vpcId: vpcId,
                vpcSubnetIds: vpcSubnetIds,
                vpcAZCount: vpcAZCount,
                streamingSourceType: streamingSourceType,
                targetClusterEndpoint: preexistingOrContainerTargetEndpoint,
                stackName: `OSMigrations-${stage}-${region}-${deployId}-NetworkInfra`,
                description: "This stack contains resources to create/manage networking for an OpenSearch Service domain",
                stage: stage,
                defaultDeployId: defaultDeployId,
                addOnMigrationDeployId: addOnMigrationDeployId,
                albAcmCertArn: albAcmCertArn,
                elasticsearchServiceEnabled,
                captureProxyESServiceEnabled,
                captureProxyServiceEnabled,
                targetClusterProxyServiceEnabled,
                migrationAPIEnabled,
                sourceClusterDisabled,
                sourceClusterEndpoint,
                targetClusterUsername: targetCluster ? targetClusterAuth?.basicAuth?.username : fineGrainedManagerUserName,
                targetClusterPasswordSecretArn: targetCluster ? targetClusterAuth?.basicAuth?.password_from_secret_arn : fineGrainedManagerUserSecretManagerKeyARN,
                env: props.env,
            })
            this.stacks.push(networkStack)
        }
        const servicesYaml = new ServicesYaml();

        if (props.migrationsUserAgent) {
            servicesYaml.client_options = new ClientOptions()
            servicesYaml.client_options.user_agent_extra = props.migrationsUserAgent
        }

        const existingSnapshotDefinition = this.getContextForType('snapshot', 'object', defaultValues, contextJSON)
        let snapshotYaml
        if (existingSnapshotDefinition) {
            if(!sourceCluster?.version) {
                throw new Error("The `sourceCluster` object must be provided with a `version` field when using an external snapshot to ensure proper parsing of " +
                    "the snapshot based on cluster version. See options.md for more details.")
            }
            snapshotYaml = parseSnapshotDefinition(existingSnapshotDefinition)
        } else {
            snapshotYaml = new SnapshotYaml();
            snapshotYaml.snapshot_name = "rfs-snapshot"
        }
        servicesYaml.snapshot = snapshotYaml

        let openSearchStack
        if (!preexistingOrContainerTargetEndpoint) {
            openSearchStack = new OpenSearchDomainStack(scope, `openSearchDomainStack-${deployId}`, {
                version: engineVersionValue,
                domainName: clusterDomainName,
                dataNodeInstanceType: dataNodeType,
                dataNodes: dataNodeCount,
                dedicatedManagerNodeType: dedicatedManagerNodeType,
                dedicatedManagerNodeCount: dedicatedManagerNodeCount,
                warmInstanceType: warmNodeType,
                warmNodes: warmNodeCount,
                accessPolicyJson: accessPolicyJson,
                openAccessPolicyEnabled: openAccessPolicyEnabled,
                useUnsignedBasicAuth: useUnsignedBasicAuth,
                fineGrainedManagerUserARN: fineGrainedManagerUserARN,
                fineGrainedManagerUserName: fineGrainedManagerUserName,
                fineGrainedManagerUserSecretManagerKeyARN: fineGrainedManagerUserSecretManagerKeyARN,
                enableDemoAdmin: enableDemoAdmin,
                enforceHTTPS: enforceHTTPS,
                tlsSecurityPolicy: tlsSecurityPolicy,
                ebsEnabled: ebsEnabled,
                ebsIops: ebsIops,
                ebsVolumeSize: ebsVolumeSize,
                ebsVolumeTypeName: ebsVolumeTypeName,
                encryptionAtRestEnabled: encryptionAtRestEnabled,
                encryptionAtRestKmsKeyARN: encryptionAtRestKmsKeyARN,
                appLogEnabled: loggingAppLogEnabled,
                appLogGroup: loggingAppLogGroupARN,
                nodeToNodeEncryptionEnabled: noneToNodeEncryptionEnabled,
                vpcDetails: networkStack ? networkStack.vpcDetails : undefined,
                vpcSecurityGroupIds: vpcSecurityGroupIds,
<<<<<<< HEAD
                vpcAZCount: vpcAZCount,
=======
>>>>>>> f74452f4
                domainRemovalPolicy: domainRemovalPolicy,
                stackName: `OSMigrations-${stage}-${region}-${deployId}-OpenSearchDomain`,
                description: "This stack contains resources to create/manage an OpenSearch Service domain",
                stage: stage,
                defaultDeployId: defaultDeployId,
                addOnMigrationDeployId: addOnMigrationDeployId,
                env: props.env
            });
            this.addDependentStacks(openSearchStack, [networkStack])
            this.stacks.push(openSearchStack)
            servicesYaml.target_cluster = openSearchStack.targetClusterYaml;
        } else if (targetCluster) {
            servicesYaml.target_cluster = targetCluster
        }

        let migrationStack
        if (migrationAssistanceEnabled && networkStack && !addOnMigrationDeployId) {
            migrationStack = new MigrationAssistanceStack(scope, "migrationInfraStack", {
                vpcDetails: networkStack.vpcDetails,
                streamingSourceType: streamingSourceType,
                mskImportARN: mskARN,
                mskBrokersPerAZCount: mskBrokersPerAZCount,
                replayerOutputEFSRemovalPolicy: replayerOutputEFSRemovalPolicy,
                artifactBucketRemovalPolicy: artifactBucketRemovalPolicy,
                stackName: `OSMigrations-${stage}-${region}-MigrationInfra`,
                description: "This stack contains resources to assist migrating an OpenSearch Service domain",
                stage: stage,
                defaultDeployId: defaultDeployId,
                env: props.env
            })
            this.addDependentStacks(migrationStack, [networkStack])
            this.stacks.push(migrationStack)
            servicesYaml.kafka = migrationStack.kafkaYaml;
            if (!existingSnapshotDefinition) {
                snapshotYaml.s3 = {
                    repo_uri: `s3://${migrationStack.artifactBucketName}/rfs-snapshot-repo`,
                    aws_region: region
                };
            }
        }

        let osContainerStack
        if (osContainerServiceEnabled && networkStack && migrationStack) {
            osContainerStack = new OpenSearchContainerStack(scope, `opensearch-container-${deployId}`, {
                vpcDetails: networkStack.vpcDetails,
                stackName: `OSMigrations-${stage}-${region}-${deployId}-OpenSearchContainer`,
                description: "This stack contains resources for the OpenSearch Container ECS service",
                stage: stage,
                defaultDeployId: defaultDeployId,
                fargateCpuArch: fargateCpuArch,
                addOnMigrationDeployId: addOnMigrationDeployId,
                enableDemoAdmin: true,
                env: props.env
            })
            this.addDependentStacks(osContainerStack, [migrationStack])
            this.stacks.push(osContainerStack)
            servicesYaml.target_cluster = new ClusterYaml({
                endpoint: preexistingOrContainerTargetEndpoint ?? "",
                auth: new ClusterAuth({noAuth: new ClusterNoAuth()})
            })
        }

        let kafkaBrokerStack
        if (kafkaBrokerServiceEnabled && networkStack && migrationStack) {
            kafkaBrokerStack = new KafkaStack(scope, "kafka", {
                vpcDetails: networkStack.vpcDetails,
                stackName: `OSMigrations-${stage}-${region}-KafkaBroker`,
                description: "This stack contains resources for the Kafka Broker ECS service",
                stage: stage,
                defaultDeployId: defaultDeployId,
                fargateCpuArch: fargateCpuArch,
                env: props.env
            })
            this.addDependentStacks(kafkaBrokerStack, [migrationStack])
            this.stacks.push(kafkaBrokerStack)
            servicesYaml.kafka = kafkaBrokerStack.kafkaYaml;
        }

        let reindexFromSnapshotStack
        if (reindexFromSnapshotServiceEnabled && networkStack && migrationStack) {
            reindexFromSnapshotStack = new ReindexFromSnapshotStack(scope, "reindexFromSnapshotStack", {
                vpcDetails: networkStack.vpcDetails,
                extraArgs: reindexFromSnapshotExtraArgs,
                clusterAuthDetails: servicesYaml.target_cluster?.auth,
                sourceClusterVersion: sourceCluster?.version,
                stackName: `OSMigrations-${stage}-${region}-ReindexFromSnapshot`,
                description: "This stack contains resources to assist migrating historical data, via Reindex from Snapshot, to a target cluster",
                stage: stage,
                otelCollectorEnabled: otelCollectorEnabled,
                defaultDeployId: defaultDeployId,
                fargateCpuArch: fargateCpuArch,
                env: props.env,
                maxShardSizeGiB: reindexFromSnapshotMaxShardSizeGiB,
                reindexFromSnapshotWorkerSize,
                snapshotYaml: servicesYaml.snapshot
            })
            this.addDependentStacks(reindexFromSnapshotStack, [migrationStack, openSearchStack, osContainerStack])
            this.stacks.push(reindexFromSnapshotStack)
            servicesYaml.backfill = reindexFromSnapshotStack.rfsBackfillYaml;
        }

        let captureProxyESStack
        if (captureProxyESServiceEnabled && networkStack && migrationStack) {
            captureProxyESStack = new CaptureProxyESStack(scope, "capture-proxy-es", {
                vpcDetails: networkStack.vpcDetails,
                otelCollectorEnabled: otelCollectorEnabled,
                streamingSourceType: streamingSourceType,
                extraArgs: captureProxyESExtraArgs,
                stackName: `OSMigrations-${stage}-${region}-CaptureProxyES`,
                description: "This stack contains resources for the Capture Proxy/Elasticsearch ECS service",
                stage: stage,
                defaultDeployId: defaultDeployId,
                fargateCpuArch: fargateCpuArch,
                targetGroups: [networkStack.albSourceProxyTG, networkStack.albSourceClusterTG],
                env: props.env
            })
            this.addDependentStacks(captureProxyESStack, [migrationStack, kafkaBrokerStack])
            this.stacks.push(captureProxyESStack)
        }

        let trafficReplayerStack
        if ((trafficReplayerServiceEnabled && networkStack && migrationStack) || (addOnMigrationDeployId && networkStack)) {
            trafficReplayerStack = new TrafficReplayerStack(scope, `traffic-replayer-${deployId}`, {
                vpcDetails: networkStack.vpcDetails,
                clusterAuthDetails: servicesYaml.target_cluster.auth,
                addOnMigrationDeployId: addOnMigrationDeployId,
                customKafkaGroupId: trafficReplayerGroupId,
                userAgentSuffix: trafficReplayerCustomUserAgent,
                extraArgs: trafficReplayerExtraArgs,
                otelCollectorEnabled: otelCollectorEnabled,
                streamingSourceType: streamingSourceType,
                stackName: `OSMigrations-${stage}-${region}-${deployId}-TrafficReplayer`,
                description: "This stack contains resources for the Traffic Replayer ECS service",
                stage: stage,
                defaultDeployId: defaultDeployId,
                fargateCpuArch: fargateCpuArch,
                maxUptime: trafficReplayerMaxUptime ? Duration.parse(trafficReplayerMaxUptime) : undefined,
                env: props.env
            })
            this.addDependentStacks(trafficReplayerStack, [networkStack, migrationStack,kafkaBrokerStack,
                openSearchStack, osContainerStack])
            this.stacks.push(trafficReplayerStack)
            servicesYaml.replayer = trafficReplayerStack.replayerYaml;
        }

        let elasticsearchStack
        if (elasticsearchServiceEnabled && networkStack && migrationStack) {
            elasticsearchStack = new ElasticsearchStack(scope, "elasticsearch", {
                vpcDetails: networkStack.vpcDetails,
                stackName: `OSMigrations-${stage}-${region}-Elasticsearch`,
                description: "This stack contains resources for a testing mock Elasticsearch single node cluster ECS service",
                stage: stage,
                defaultDeployId: defaultDeployId,
                fargateCpuArch: fargateCpuArch,
                targetGroups: [networkStack.albSourceClusterTG],
                env: props.env
            })
            this.addDependentStacks(elasticsearchStack, [migrationStack])
            this.stacks.push(elasticsearchStack)
        }

        let captureProxyStack
        if (captureProxyServiceEnabled && networkStack && migrationStack) {
            captureProxyStack = new CaptureProxyStack(scope, "capture-proxy", {
                vpcDetails: networkStack.vpcDetails,
                destinationConfig: {
                    endpointMigrationSSMParameter: MigrationSSMParameter.SOURCE_CLUSTER_ENDPOINT,
                },
                otelCollectorEnabled: otelCollectorEnabled,
                streamingSourceType: streamingSourceType,
                extraArgs: captureProxyExtraArgs,
                stackName: `OSMigrations-${stage}-${region}-CaptureProxy`,
                description: "This stack contains resources for the Capture Proxy ECS service",
                stage: stage,
                defaultDeployId: defaultDeployId,
                fargateCpuArch: fargateCpuArch,
                targetGroups: [networkStack.albSourceProxyTG],
                env: props.env
            })
            this.addDependentStacks(captureProxyStack, [elasticsearchStack, migrationStack,
                kafkaBrokerStack])
            this.stacks.push(captureProxyStack)
        }

        let targetClusterProxyStack
        if (targetClusterProxyServiceEnabled && networkStack && migrationStack) {
            targetClusterProxyStack = new CaptureProxyStack(scope, "target-cluster-proxy", {
                serviceName: "target-cluster-proxy",
                vpcDetails: networkStack.vpcDetails,
                destinationConfig: {
                    endpointMigrationSSMParameter: MigrationSSMParameter.OS_CLUSTER_ENDPOINT,
                    securityGroupMigrationSSMParameter: MigrationSSMParameter.OS_ACCESS_SECURITY_GROUP_ID,
                },
                otelCollectorEnabled: false,
                streamingSourceType: StreamingSourceType.DISABLED,
                extraArgs: "--noCapture",
                stackName: `OSMigrations-${stage}-${region}-TargetClusterProxy`,
                description: "This stack contains resources for the Target Cluster Proxy ECS service",
                stage: stage,
                defaultDeployId: defaultDeployId,
                fargateCpuArch: fargateCpuArch,
                targetGroups: [networkStack.albTargetProxyTG],
                env: props.env,
            })
            this.addDependentStacks(targetClusterProxyStack, [migrationStack])
            this.stacks.push(targetClusterProxyStack)
        }

        let migrationConsoleStack
        if (migrationConsoleServiceEnabled && networkStack && migrationStack) {
            migrationConsoleStack = new MigrationConsoleStack(scope, "migration-console", {
                migrationsSolutionVersion: props.migrationsSolutionVersion,
                vpcDetails: networkStack.vpcDetails,
                streamingSourceType: streamingSourceType,
                migrationConsoleEnableOSI: migrationConsoleEnableOSI,
                migrationAPIEnabled: migrationAPIEnabled,
                servicesYaml: servicesYaml,
                migrationAPIAllowedHosts: migrationAPIAllowedHosts,
                sourceCluster,
                stackName: `OSMigrations-${stage}-${region}-MigrationConsole`,
                description: "This stack contains resources for the Migration Console ECS service",
                stage: stage,
                defaultDeployId: defaultDeployId,
                fargateCpuArch: fargateCpuArch,
                otelCollectorEnabled,
                managedServiceSourceSnapshotEnabled,
                env: props.env
            })
            // To enable the Migration Console to make requests to other service endpoints with services,
            // it must be deployed after any connected services
            this.addDependentStacks(migrationConsoleStack, [captureProxyESStack, captureProxyStack, elasticsearchStack,
                openSearchStack, osContainerStack, migrationStack, kafkaBrokerStack])
            this.stacks.push(migrationConsoleStack)
        }

        if (props.migrationsAppRegistryARN) {
            this.addStacksToAppRegistry(props.migrationsAppRegistryARN, this.stacks)
        }
    }
}<|MERGE_RESOLUTION|>--- conflicted
+++ resolved
@@ -430,10 +430,6 @@
                 nodeToNodeEncryptionEnabled: noneToNodeEncryptionEnabled,
                 vpcDetails: networkStack ? networkStack.vpcDetails : undefined,
                 vpcSecurityGroupIds: vpcSecurityGroupIds,
-<<<<<<< HEAD
-                vpcAZCount: vpcAZCount,
-=======
->>>>>>> f74452f4
                 domainRemovalPolicy: domainRemovalPolicy,
                 stackName: `OSMigrations-${stage}-${region}-${deployId}-OpenSearchDomain`,
                 description: "This stack contains resources to create/manage an OpenSearch Service domain",
