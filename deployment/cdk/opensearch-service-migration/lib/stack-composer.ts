import {Construct} from "constructs";
import {Duration, Stack, StackProps} from "aws-cdk-lib";
import {readFileSync} from 'fs';
import {OpenSearchDomainStack} from "./opensearch-domain-stack";
import {EngineVersion, TLSSecurityPolicy} from "aws-cdk-lib/aws-opensearchservice";
import * as defaultValuesJson from "../default-values.json"
import {NetworkStack} from "./network-stack";
import {MigrationAssistanceStack} from "./migration-assistance-stack";
import {MigrationConsoleStack} from "./service-stacks/migration-console-stack";
import {TrafficReplayerStack} from "./service-stacks/traffic-replayer-stack";
import {CaptureProxyStack} from "./service-stacks/capture-proxy-stack";
import {ElasticsearchStack} from "./service-stacks/elasticsearch-stack";
import {KafkaStack} from "./service-stacks/kafka-stack";
import {Application} from "@aws-cdk/aws-servicecatalogappregistry-alpha";
import {determineStreamingSourceType, StreamingSourceType} from "./streaming-source-type";
import {
    MAX_STAGE_NAME_LENGTH,
    MigrationSSMParameter,
    parseRemovalPolicy,
    parseSnapshotDefinition,
    validateFargateCpuArch
} from "./common-utilities";
import {ReindexFromSnapshotStack} from "./service-stacks/reindex-from-snapshot-stack";
import {ClientOptions, ServicesYaml, SnapshotYaml} from "./migration-services-yaml";
import {CdkLogger} from "./cdk-logger";

export interface StackPropsExt extends StackProps {
    readonly stage: string,
    readonly defaultDeployId: string,
    readonly addOnMigrationDeployId?: string
}

export interface StackComposerProps extends StackProps {
    readonly migrationsSolutionVersion: string,
    readonly migrationsAppRegistryARN?: string,
    readonly migrationsUserAgent?: string
}

export class StackComposer {
    public stacks: Stack[] = [];

    private addStacksToAppRegistry(appRegistryAppARN: string, allStacks: Stack[]) {
        for (const stack of allStacks) {
            const appRegistryApp = Application.fromApplicationArn(stack, 'AppRegistryApplicationImport', appRegistryAppARN)
            appRegistryApp.associateApplicationWithStack(stack)
        }
    }

    // eslint-disable-next-line @typescript-eslint/no-explicit-any
    private getContextForType(optionName: string, expectedType: string, defaultValues: Record<string, any>, contextJSON: Record<string, any>): any {
        const option = contextJSON[optionName]

        // If no context is provided (undefined or empty string) and a default value exists, use it
        if ((option === undefined || option === "") && defaultValues[optionName]) {
            return defaultValues[optionName]
        }

        // Filter out invalid or missing options by setting undefined (empty strings, null, undefined, NaN)
        if (option !== false && option !== 0 && !option) {
            return undefined
        }
        // Values provided by the CLI will always be represented as a string and need to be parsed
        if (typeof option === 'string') {
            if (expectedType === 'number') {
                return parseInt(option)
            }
            if (expectedType === 'boolean' || expectedType === 'object') {
                try {
                    return JSON.parse(option)
                } catch (e) {
                    if (e instanceof SyntaxError) {
                        CdkLogger.error(`Unable to parse option: ${optionName} with expected type: ${expectedType}`)
                    }
                    throw e
                }
            }
        }
        // Values provided by the cdk.context.json should be of the desired type
        if (typeof option !== expectedType) {
            throw new Error(`Type provided by cdk.context.json for ${optionName} was ${typeof option} but expected ${expectedType}`)
        }
        return option
    }

    private getEngineVersion(engineVersionString: string) : EngineVersion {
        let version: EngineVersion
        if (engineVersionString?.startsWith("OS_")) {
            // Will accept a period delimited version string (i.e. 1.3) and return a proper EngineVersion
            version = EngineVersion.openSearch(engineVersionString.substring(3))
        } else if (engineVersionString?.startsWith("ES_")) {
            version = EngineVersion.elasticsearch(engineVersionString.substring(3))
        } else {
            throw new Error(`Engine version (${engineVersionString}) is not present or does not match the expected format, i.e. OS_1.3 or ES_7.9`)
        }
        return version
    }

    private addDependentStacks(primaryStack: Stack, dependantStacks: (Stack|undefined)[]) {
        for (const stack of dependantStacks) {
            if (stack) {
                primaryStack.addDependency(stack)
            }
        }
    }

    private parseContextBlock(scope: Construct, contextId: string) {
        const contextFile = scope.node.tryGetContext("contextFile")
        if (contextFile) {
            const fileString = readFileSync(contextFile, 'utf-8');
            let fileJSON
            try {
                fileJSON = JSON.parse(fileString)
            } catch (error) {
                throw new Error(`Unable to parse context file ${contextFile} into JSON with following error: ${error}`);
            }
            const contextBlock = fileJSON[contextId]
            if (!contextBlock) {
                throw new Error(`No CDK context block found for contextId '${contextId}' in file ${contextFile}`)
            }
            return contextBlock
        }

        let contextJSON = scope.node.tryGetContext(contextId)
        if (!contextJSON) {
            throw new Error(`No CDK context block found for contextId '${contextId}'`)
        }
        // For a context block to be provided as a string (as in the case of providing via command line) it will need to be properly escaped
        // to be captured. This requires JSON to parse twice, 1. Returns a normal JSON string with no escaping 2. Returns a JSON object for use
        if (typeof contextJSON === 'string') {
            contextJSON = JSON.parse(JSON.parse(contextJSON))
        }
        return contextJSON
    }

    constructor(scope: Construct, props: StackComposerProps) {

        // eslint-disable-next-line @typescript-eslint/no-explicit-any
        const defaultValues: Record<string, any> = defaultValuesJson
        if (!props.env?.region) {
            throw new Error('Missing at least one of required fields [region] in props.env. ' +
                'Has AWS been configured for this environment?');
        }
        const region = props.env.region
        const defaultDeployId = 'default'

        const contextId = scope.node.tryGetContext("contextId")
        if (!contextId) {
            throw new Error("Required context field 'contextId' not provided")
        }
        const contextJSON = this.parseContextBlock(scope, contextId)
        CdkLogger.info(`Context block for '${contextId}':\n---\n${JSON.stringify(contextJSON, null, 3)}\n---`);

        const stage = this.getContextForType('stage', 'string', defaultValues, contextJSON)

        const domainName = this.getContextForType('domainName', 'string', defaultValues, contextJSON)
        const engineVersion = this.getContextForType('engineVersion', 'string', defaultValues, contextJSON)
        const dataNodeType = this.getContextForType('dataNodeType', 'string', defaultValues, contextJSON)
        const dataNodeCount = this.getContextForType('dataNodeCount', 'number', defaultValues, contextJSON)
        const dedicatedManagerNodeType = this.getContextForType('dedicatedManagerNodeType', 'string', defaultValues, contextJSON)
        const dedicatedManagerNodeCount = this.getContextForType('dedicatedManagerNodeCount', 'number', defaultValues, contextJSON)
        const warmNodeType = this.getContextForType('warmNodeType', 'string', defaultValues, contextJSON)
        const warmNodeCount = this.getContextForType('warmNodeCount', 'number', defaultValues, contextJSON)
        const useUnsignedBasicAuth = this.getContextForType('useUnsignedBasicAuth', 'boolean', defaultValues, contextJSON)
        const fineGrainedManagerUserARN = this.getContextForType('fineGrainedManagerUserARN', 'string', defaultValues, contextJSON)
        const fineGrainedManagerUserSecretARN = this.getContextForType('fineGrainedManagerUserSecretARN', 'string', defaultValues, contextJSON)
        const enableDemoAdmin = this.getContextForType('enableDemoAdmin', 'boolean', defaultValues, contextJSON)
        const enforceHTTPS = this.getContextForType('enforceHTTPS', 'boolean', defaultValues, contextJSON)
        const ebsEnabled = this.getContextForType('ebsEnabled', 'boolean', defaultValues, contextJSON)
        const ebsIops = this.getContextForType('ebsIops', 'number', defaultValues, contextJSON)
        const ebsVolumeTypeName = this.getContextForType('ebsVolumeType', 'string', defaultValues, contextJSON)
        const ebsVolumeSize = this.getContextForType('ebsVolumeSize', 'number', defaultValues, contextJSON)
        const encryptionAtRestEnabled = this.getContextForType('encryptionAtRestEnabled', 'boolean', defaultValues, contextJSON)
        const encryptionAtRestKmsKeyARN = this.getContextForType("encryptionAtRestKmsKeyARN", 'string', defaultValues, contextJSON)
        const loggingAppLogEnabled = this.getContextForType('loggingAppLogEnabled', 'boolean', defaultValues, contextJSON)
        const loggingAppLogGroupARN = this.getContextForType('loggingAppLogGroupARN', 'string', defaultValues, contextJSON)
        const noneToNodeEncryptionEnabled = this.getContextForType('nodeToNodeEncryptionEnabled', 'boolean', defaultValues, contextJSON)
        const vpcId = this.getContextForType('vpcId', 'string', defaultValues, contextJSON)
        const vpcEnabled = this.getContextForType('vpcEnabled', 'boolean', defaultValues, contextJSON)
        const vpcSecurityGroupIds = this.getContextForType('vpcSecurityGroupIds', 'object', defaultValues, contextJSON)
        const vpcSubnetIds = this.getContextForType('vpcSubnetIds', 'object', defaultValues, contextJSON)
        const vpcAZCount = this.getContextForType('vpcAZCount', 'number', defaultValues, contextJSON)
        const openAccessPolicyEnabled = this.getContextForType('openAccessPolicyEnabled', 'boolean', defaultValues, contextJSON)
        const accessPolicyJson = this.getContextForType('accessPolicies', 'object', defaultValues, contextJSON)
        const migrationAssistanceEnabled = this.getContextForType('migrationAssistanceEnabled', 'boolean', defaultValues, contextJSON)
        const mskARN = this.getContextForType('mskARN', 'string', defaultValues, contextJSON)
        const mskBrokersPerAZCount = this.getContextForType('mskBrokersPerAZCount', 'number', defaultValues, contextJSON)
        const replayerOutputEFSRemovalPolicy = this.getContextForType('replayerOutputEFSRemovalPolicy', 'string', defaultValues, contextJSON)
        const artifactBucketRemovalPolicy = this.getContextForType('artifactBucketRemovalPolicy', 'string', defaultValues, contextJSON)
        const addOnMigrationDeployId = this.getContextForType('addOnMigrationDeployId', 'string', defaultValues, contextJSON)
        const defaultFargateCpuArch = this.getContextForType('defaultFargateCpuArch', 'string', defaultValues, contextJSON)
        const migrationConsoleServiceEnabled = this.getContextForType('migrationConsoleServiceEnabled', 'boolean', defaultValues, contextJSON)
        const trafficReplayerServiceEnabled = this.getContextForType('trafficReplayerServiceEnabled', 'boolean', defaultValues, contextJSON)
        const trafficReplayerMaxUptime = this.getContextForType('trafficReplayerMaxUptime', 'string', defaultValues, contextJSON);
        const trafficReplayerGroupId = this.getContextForType('trafficReplayerGroupId', 'string', defaultValues, contextJSON)
        const trafficReplayerUserAgentSuffix = this.getContextForType('trafficReplayerUserAgentSuffix', 'string', defaultValues, contextJSON)
        const trafficReplayerExtraArgs = this.getContextForType('trafficReplayerExtraArgs', 'string', defaultValues, contextJSON)
        const captureProxyServiceEnabled = this.getContextForType('captureProxyServiceEnabled', 'boolean', defaultValues, contextJSON)
        const captureProxyDesiredCount = this.getContextForType('captureProxyDesiredCount', 'number', defaultValues, contextJSON)
        const targetClusterProxyServiceEnabled = this.getContextForType('targetClusterProxyServiceEnabled', 'boolean', defaultValues, contextJSON)
        const targetClusterProxyDesiredCount = this.getContextForType('targetClusterProxyDesiredCount', 'number', defaultValues, contextJSON)
        const captureProxyExtraArgs = this.getContextForType('captureProxyExtraArgs', 'string', defaultValues, contextJSON)
        const elasticsearchServiceEnabled = this.getContextForType('elasticsearchServiceEnabled', 'boolean', defaultValues, contextJSON)
        const kafkaBrokerServiceEnabled = this.getContextForType('kafkaBrokerServiceEnabled', 'boolean', defaultValues, contextJSON)
        const otelCollectorEnabled = this.getContextForType('otelCollectorEnabled', 'boolean', defaultValues, contextJSON)
        const reindexFromSnapshotServiceEnabled = this.getContextForType('reindexFromSnapshotServiceEnabled', 'boolean', defaultValues, contextJSON)
        const reindexFromSnapshotExtraArgs = this.getContextForType('reindexFromSnapshotExtraArgs', 'string', defaultValues, contextJSON)
        const reindexFromSnapshotMaxShardSizeGiB = this.getContextForType('reindexFromSnapshotMaxShardSizeGiB', 'number', defaultValues, contextJSON)
        const reindexFromSnapshotWorkerSize = this.getContextForType('reindexFromSnapshotWorkerSize', 'string', defaultValues, contextJSON)
        const albAcmCertArn = this.getContextForType('albAcmCertArn', 'string', defaultValues, contextJSON);
        const managedServiceSourceSnapshotEnabled = this.getContextForType('managedServiceSourceSnapshotEnabled', 'boolean', defaultValues, contextJSON)

        const deployId = addOnMigrationDeployId ?? defaultDeployId
        // We're in a transition state from an older model with limited, individually defined fields and heading towards objects
        // that fully define the source and target cluster configurations. For the time being, we're supporting both.
        const sourceClusterDisabledField = this.getContextForType('sourceClusterDisabled', 'boolean', defaultValues, contextJSON)
        const sourceClusterEndpointField = this.getContextForType('sourceClusterEndpoint', 'string', defaultValues, contextJSON)
        let sourceClusterDefinition = this.getContextForType('sourceCluster', 'object', defaultValues, contextJSON)

        if (!sourceClusterDefinition && sourceClusterEndpointField) {
            CdkLogger.warn("The `sourceClusterEndpoint` option is being deprecated in favor of a `endpoint` field in the `sourceCluster` object.")
            CdkLogger.warn("Please update your CDK context block to use the `sourceCluster` object.")
            CdkLogger.warn("Defaulting to source cluster version: ES_7.10")
            sourceClusterDefinition = {
                "endpoint": sourceClusterEndpointField,
                "auth": {"type": "none"},
                "version": "ES_7.10"
            }
        }
        const sourceClusterDisabled = (sourceClusterDefinition?.disabled ?? sourceClusterDisabledField)
        if (sourceClusterDisabled) {
            if (sourceClusterDisabledField) {
                CdkLogger.warn("The `sourceClusterDisabled` field is being deprecated in favor of a `disabled: true` field in the `sourceCluster` object.")
            }
            sourceClusterDefinition = undefined
        }

        const targetClusterEndpointField = this.getContextForType('targetClusterEndpoint', 'string', defaultValues, contextJSON)
        let targetClusterDefinition = this.getContextForType('targetCluster', 'object', defaultValues, contextJSON)
        const usePreexistingTargetCluster = !!(targetClusterEndpointField ?? targetClusterDefinition)
        if (!targetClusterDefinition && usePreexistingTargetCluster) {
            CdkLogger.warn("`targetClusterEndpoint` is being deprecated in favor of a `targetCluster` object.")
            CdkLogger.warn("Please update your CDK context block to use the `targetCluster` object.")
            // eslint-disable-next-line @typescript-eslint/no-explicit-any
            let auth: any = {"type": "none"}
            if (fineGrainedManagerUserSecretARN) {
                CdkLogger.warn(`Use of ${fineGrainedManagerUserSecretARN} with a preexisting target cluster
                    will be deprecated in favor of using a \`targetCluster\` object. Please update your CDK context block.`)
                auth = {
                    "type": "basic",
                    "userSecretArn": fineGrainedManagerUserSecretARN
                }
            }
            targetClusterDefinition = {"endpoint": targetClusterEndpointField, "auth": auth}
        }

        // Ensure that target cluster username and password are not defined in multiple places
        if (targetClusterDefinition && fineGrainedManagerUserSecretARN) {
            throw new Error("The `fineGrainedManagerUserSecretARN` option can only be used when a domain is being " +
                "provisioned by this tooling, which is contraindicated by `targetCluster` being provided.")
        }

        // Ensure that target version is not defined in multiple places, but `engineVersion` is set as a default value, so this is
        // a warning instead of an error.
        if (usePreexistingTargetCluster && engineVersion) {
            CdkLogger.warn("The `engineVersion` value will be ignored because it's only used when a domain is being provisioned by this tooling" +
                " and in this case, `targetCluster` was provided to define an existing target cluster."
            )
        }

        const engineVersionValue = engineVersion ? this.getEngineVersion(engineVersion) : this.getEngineVersion('OS_2.15')

        if (reindexFromSnapshotWorkerSize !== "default" && reindexFromSnapshotWorkerSize !== "maximum") {
            throw new Error("Invalid value for reindexFromSnapshotWorkerSize, must be either 'default' or 'maximum'")
        }

        // eslint-disable-next-line @typescript-eslint/no-explicit-any
        const requiredFields: Record<string, any> = {"stage":stage}
        for (const key in requiredFields) {
            if (!requiredFields[key]) {
                throw new Error(`Required CDK context field ${key} is not present`)
            }
        }
        if (addOnMigrationDeployId && vpcId) {
            CdkLogger.warn("Add-on deployments will use the original deployment 'vpcId' regardless of passed 'vpcId' values")
        }
        if (stage.length > MAX_STAGE_NAME_LENGTH) {
            throw new Error(`Maximum allowed stage name length is ${MAX_STAGE_NAME_LENGTH} characters but received ${stage}`)
        }
        const clusterDomainName = domainName ?? `os-cluster-${stage}`

        const fargateCpuArch = validateFargateCpuArch(defaultFargateCpuArch)

        const streamingSourceType = determineStreamingSourceType(
            captureProxyServiceEnabled,
            trafficReplayerServiceEnabled,
            kafkaBrokerServiceEnabled
        );

        const tlsSecurityPolicyName = this.getContextForType('tlsSecurityPolicy', 'string', defaultValues, contextJSON)
        const tlsSecurityPolicy: TLSSecurityPolicy|undefined = tlsSecurityPolicyName ? TLSSecurityPolicy[tlsSecurityPolicyName as keyof typeof TLSSecurityPolicy] : undefined
        if (tlsSecurityPolicyName && !tlsSecurityPolicy) {
            throw new Error("Provided tlsSecurityPolicy does not match a selectable option, for reference https://docs.aws.amazon.com/cdk/api/v2/docs/aws-cdk-lib.aws_opensearchservice.TLSSecurityPolicy.html")
        }

        const domainRemovalPolicyName = this.getContextForType('domainRemovalPolicy', 'string', defaultValues, contextJSON)
        const domainRemovalPolicy = parseRemovalPolicy("domainRemovalPolicy", domainRemovalPolicyName)

        let trafficReplayerCustomUserAgent
        if (props.migrationsUserAgent && trafficReplayerUserAgentSuffix) {
            trafficReplayerCustomUserAgent = `${props.migrationsUserAgent};${trafficReplayerUserAgentSuffix}`
        }
        else {
            trafficReplayerCustomUserAgent = trafficReplayerUserAgentSuffix ?? props.migrationsUserAgent
        }

        if (!sourceClusterDisabled && (!sourceClusterDefinition && !elasticsearchServiceEnabled && !captureProxyServiceEnabled)) {
            throw new Error("A source cluster must be specified by one of: [sourceCluster, elasticsearchServiceEnabled, captureProxyServiceEnabled] or disabled by " +
                "specifying `disabled: true` in the `sourceCluster` object ");
        }

        // If enabled re-use existing VPC and/or associated resources or create new
        let networkStack: NetworkStack|undefined
        if (vpcEnabled || addOnMigrationDeployId) {
            networkStack = new NetworkStack(scope, `networkStack-${deployId}`, {
                vpcId: vpcId,
                vpcSubnetIds: vpcSubnetIds,
                vpcAZCount: vpcAZCount,
                streamingSourceType: streamingSourceType,
                stackName: `OSMigrations-${stage}-${region}-${deployId}-NetworkInfra`,
                description: "This stack contains resources to create/manage networking for an OpenSearch Service domain",
                stage: stage,
                defaultDeployId: defaultDeployId,
                addOnMigrationDeployId: addOnMigrationDeployId,
                albAcmCertArn: albAcmCertArn,
                elasticsearchServiceEnabled,
                captureProxyServiceEnabled,
                targetClusterProxyServiceEnabled,
                sourceClusterDisabled,
                sourceClusterDefinition,
                targetClusterDefinition,
                managedServiceSourceSnapshotEnabled,
                env: props.env,
            })
            this.stacks.push(networkStack)
        }
        const servicesYaml = new ServicesYaml()
        servicesYaml.source_cluster = networkStack?.sourceClusterYaml
        if (networkStack?.targetClusterYaml) {
            servicesYaml.target_cluster = networkStack.targetClusterYaml
        }
        if (props.migrationsUserAgent) {
            servicesYaml.client_options = new ClientOptions()
            servicesYaml.client_options.user_agent_extra = props.migrationsUserAgent
        }
        const existingSnapshotDefinition = this.getContextForType('snapshot', 'object', defaultValues, contextJSON)
        let snapshotYaml
        if (existingSnapshotDefinition) {
            if(!servicesYaml.source_cluster?.version) {
                throw new Error("The `sourceCluster` object must be provided with a `version` field when using an external snapshot to ensure proper parsing of " +
                    "the snapshot based on cluster version. See options.md for more details.")
            }
            snapshotYaml = parseSnapshotDefinition(existingSnapshotDefinition)
        } else {
            snapshotYaml = new SnapshotYaml();
            snapshotYaml.snapshot_name = "rfs-snapshot"
            snapshotYaml.snapshot_repo_name = "migration_assistant_repo"
        }
        servicesYaml.snapshot = snapshotYaml

        let openSearchStack
        if (!targetClusterDefinition) {
            openSearchStack = new OpenSearchDomainStack(scope, `openSearchDomainStack-${deployId}`, {
                version: engineVersionValue,
                domainName: clusterDomainName,
                dataNodeInstanceType: dataNodeType,
                dataNodes: dataNodeCount,
                dedicatedManagerNodeType: dedicatedManagerNodeType,
                dedicatedManagerNodeCount: dedicatedManagerNodeCount,
                warmInstanceType: warmNodeType,
                warmNodes: warmNodeCount,
                accessPolicyJson: accessPolicyJson,
                openAccessPolicyEnabled: openAccessPolicyEnabled,
                useUnsignedBasicAuth: useUnsignedBasicAuth,
                fineGrainedManagerUserARN: fineGrainedManagerUserARN,
                fineGrainedManagerUserSecretARN: fineGrainedManagerUserSecretARN,
                enableDemoAdmin: enableDemoAdmin,
                enforceHTTPS: enforceHTTPS,
                tlsSecurityPolicy: tlsSecurityPolicy,
                ebsEnabled: ebsEnabled,
                ebsIops: ebsIops,
                ebsVolumeSize: ebsVolumeSize,
                ebsVolumeTypeName: ebsVolumeTypeName,
                encryptionAtRestEnabled: encryptionAtRestEnabled,
                encryptionAtRestKmsKeyARN: encryptionAtRestKmsKeyARN,
                appLogEnabled: loggingAppLogEnabled,
                appLogGroup: loggingAppLogGroupARN,
                nodeToNodeEncryptionEnabled: noneToNodeEncryptionEnabled,
                vpcDetails: networkStack ? networkStack.vpcDetails : undefined,
                vpcSecurityGroupIds: vpcSecurityGroupIds,
                domainRemovalPolicy: domainRemovalPolicy,
                stackName: `OSMigrations-${stage}-${region}-${deployId}-OpenSearchDomain`,
                description: "This stack contains resources to create/manage an OpenSearch Service domain",
                stage: stage,
                defaultDeployId: defaultDeployId,
                addOnMigrationDeployId: addOnMigrationDeployId,
                env: props.env
            });
            this.addDependentStacks(openSearchStack, [networkStack])
            this.stacks.push(openSearchStack)
            servicesYaml.target_cluster = openSearchStack.targetClusterYaml;
        }

        let migrationStack
        if (migrationAssistanceEnabled && networkStack && !addOnMigrationDeployId) {
            migrationStack = new MigrationAssistanceStack(scope, "migrationInfraStack", {
                vpcDetails: networkStack.vpcDetails,
                streamingSourceType: streamingSourceType,
                mskImportARN: mskARN,
                mskBrokersPerAZCount: mskBrokersPerAZCount,
                replayerOutputEFSRemovalPolicy: replayerOutputEFSRemovalPolicy,
                artifactBucketRemovalPolicy: artifactBucketRemovalPolicy,
                stackName: `OSMigrations-${stage}-${region}-MigrationInfra`,
                description: "This stack contains resources to assist migrating an OpenSearch Service domain",
                stage: stage,
                defaultDeployId: defaultDeployId,
                env: props.env
            })
            this.addDependentStacks(migrationStack, [networkStack])
            this.stacks.push(migrationStack)
            servicesYaml.kafka = migrationStack.kafkaYaml;
            if (!existingSnapshotDefinition) {
                snapshotYaml.s3 = {
                    repo_uri: `s3://${migrationStack.artifactBucketName}/rfs-snapshot-repo`,
                    aws_region: region
                };
            }
        }

        let kafkaBrokerStack
        if (kafkaBrokerServiceEnabled && networkStack && migrationStack) {
            kafkaBrokerStack = new KafkaStack(scope, "kafka", {
                vpcDetails: networkStack.vpcDetails,
                stackName: `OSMigrations-${stage}-${region}-KafkaBroker`,
                description: "This stack contains resources for the Kafka Broker ECS service",
                stage: stage,
                defaultDeployId: defaultDeployId,
                fargateCpuArch: fargateCpuArch,
                env: props.env
            })
            this.addDependentStacks(kafkaBrokerStack, [migrationStack])
            this.stacks.push(kafkaBrokerStack)
            servicesYaml.kafka = kafkaBrokerStack.kafkaYaml;
        }

        let reindexFromSnapshotStack
        if (reindexFromSnapshotServiceEnabled && networkStack && migrationStack) {
            reindexFromSnapshotStack = new ReindexFromSnapshotStack(scope, "reindexFromSnapshotStack", {
                vpcDetails: networkStack.vpcDetails,
                extraArgs: reindexFromSnapshotExtraArgs,
                clusterAuthDetails: servicesYaml.target_cluster?.auth,
                skipClusterCertCheck: servicesYaml.target_cluster?.allowInsecure,
                sourceClusterVersion: servicesYaml.source_cluster?.version,
                stackName: `OSMigrations-${stage}-${region}-ReindexFromSnapshot`,
                description: "This stack contains resources to assist migrating historical data, via Reindex from Snapshot, to a target cluster",
                stage: stage,
                otelCollectorEnabled: otelCollectorEnabled,
                defaultDeployId: defaultDeployId,
                fargateCpuArch: fargateCpuArch,
                env: props.env,
                maxShardSizeGiB: reindexFromSnapshotMaxShardSizeGiB,
                reindexFromSnapshotWorkerSize,
                snapshotYaml: servicesYaml.snapshot
            })
            this.addDependentStacks(reindexFromSnapshotStack, [migrationStack, openSearchStack])
            this.stacks.push(reindexFromSnapshotStack)
            servicesYaml.backfill = reindexFromSnapshotStack.rfsBackfillYaml;
        }


        let trafficReplayerStack
        if ((trafficReplayerServiceEnabled && networkStack && migrationStack) || (addOnMigrationDeployId && networkStack)) {
            trafficReplayerStack = new TrafficReplayerStack(scope, `traffic-replayer-${deployId}`, {
                vpcDetails: networkStack.vpcDetails,
                clusterAuthDetails: servicesYaml.target_cluster.auth,
                skipClusterCertCheck: servicesYaml.target_cluster?.allowInsecure,
                addOnMigrationDeployId: addOnMigrationDeployId,
                customKafkaGroupId: trafficReplayerGroupId,
                userAgentSuffix: trafficReplayerCustomUserAgent,
                extraArgs: trafficReplayerExtraArgs,
                otelCollectorEnabled: otelCollectorEnabled,
                streamingSourceType: streamingSourceType,
                stackName: `OSMigrations-${stage}-${region}-${deployId}-TrafficReplayer`,
                description: "This stack contains resources for the Traffic Replayer ECS service",
                stage: stage,
                defaultDeployId: defaultDeployId,
                fargateCpuArch: fargateCpuArch,
                maxUptime: trafficReplayerMaxUptime ? Duration.parse(trafficReplayerMaxUptime) : undefined,
                env: props.env
            })
            this.addDependentStacks(trafficReplayerStack, [networkStack, migrationStack,kafkaBrokerStack,
                openSearchStack])
            this.stacks.push(trafficReplayerStack)
            servicesYaml.replayer = trafficReplayerStack.replayerYaml;
        }

        let elasticsearchStack
        if (elasticsearchServiceEnabled && networkStack && migrationStack) {
            elasticsearchStack = new ElasticsearchStack(scope, "elasticsearch", {
                vpcDetails: networkStack.vpcDetails,
                stackName: `OSMigrations-${stage}-${region}-Elasticsearch`,
                description: "This stack contains resources for a testing mock Elasticsearch single node cluster ECS service",
                stage: stage,
                defaultDeployId: defaultDeployId,
                fargateCpuArch: fargateCpuArch,
                targetGroups: [networkStack.albSourceClusterTG],
                env: props.env
            })
            this.addDependentStacks(elasticsearchStack, [migrationStack])
            this.stacks.push(elasticsearchStack)
        }

        let captureProxyStack
        if (captureProxyServiceEnabled && networkStack && migrationStack) {
            captureProxyStack = new CaptureProxyStack(scope, "capture-proxy", {
                vpcDetails: networkStack.vpcDetails,
                destinationConfig: {
                    endpointMigrationSSMParameter: MigrationSSMParameter.SOURCE_CLUSTER_ENDPOINT,
                },
                otelCollectorEnabled: otelCollectorEnabled,
                skipClusterCertCheck: servicesYaml.source_cluster?.allowInsecure,
                streamingSourceType: streamingSourceType,
                extraArgs: captureProxyExtraArgs,
                stackName: `OSMigrations-${stage}-${region}-CaptureProxy`,
                description: "This stack contains resources for the Capture Proxy ECS service",
                stage: stage,
                defaultDeployId: defaultDeployId,
                fargateCpuArch: fargateCpuArch,
                targetGroups: [networkStack.albSourceProxyTG],
                taskInstanceCount: captureProxyDesiredCount,
                env: props.env
            })
            this.addDependentStacks(captureProxyStack, [elasticsearchStack, migrationStack,
                kafkaBrokerStack])
            this.stacks.push(captureProxyStack)
        }

        let targetClusterProxyStack
        if (targetClusterProxyServiceEnabled && networkStack && migrationStack) {
            targetClusterProxyStack = new CaptureProxyStack(scope, "target-cluster-proxy", {
                serviceName: "target-cluster-proxy",
                vpcDetails: networkStack.vpcDetails,
                destinationConfig: {
                    endpointMigrationSSMParameter: MigrationSSMParameter.OS_CLUSTER_ENDPOINT,
                    securityGroupMigrationSSMParameter: MigrationSSMParameter.OS_ACCESS_SECURITY_GROUP_ID,
                },
                otelCollectorEnabled: false,
                skipClusterCertCheck: servicesYaml.target_cluster?.allowInsecure,
                streamingSourceType: StreamingSourceType.DISABLED,
                extraArgs: "--noCapture",
                stackName: `OSMigrations-${stage}-${region}-TargetClusterProxy`,
                description: "This stack contains resources for the Target Cluster Proxy ECS service",
                stage: stage,
                defaultDeployId: defaultDeployId,
                fargateCpuArch: fargateCpuArch,
                targetGroups: [networkStack.albTargetProxyTG],
                taskInstanceCount: targetClusterProxyDesiredCount,
                env: props.env,
            })
            this.addDependentStacks(targetClusterProxyStack, [migrationStack])
            this.stacks.push(targetClusterProxyStack)
        }

        let migrationConsoleStack
        if (migrationConsoleServiceEnabled && networkStack && migrationStack) {
            migrationConsoleStack = new MigrationConsoleStack(scope, "migration-console", {
                migrationsSolutionVersion: props.migrationsSolutionVersion,
                vpcDetails: networkStack.vpcDetails,
                streamingSourceType: streamingSourceType,
                servicesYaml: servicesYaml,
<<<<<<< HEAD
                migrationAPIAllowedHosts: migrationAPIAllowedHosts,
=======
                sourceCluster,
>>>>>>> 2bbd34b8
                stackName: `OSMigrations-${stage}-${region}-MigrationConsole`,
                description: "This stack contains resources for the Migration Console ECS service",
                stage: stage,
                defaultDeployId: defaultDeployId,
                fargateCpuArch: fargateCpuArch,
                otelCollectorEnabled,
                managedServiceSourceSnapshotEnabled: networkStack.useManagedServiceSourceSnapshotSettings,
                env: props.env
            })
            // To enable the Migration Console to make requests to other service endpoints with services,
            // it must be deployed after any connected services
            this.addDependentStacks(migrationConsoleStack, [captureProxyStack, elasticsearchStack,
                openSearchStack, migrationStack, kafkaBrokerStack])
            this.stacks.push(migrationConsoleStack)
        }

        if (props.migrationsAppRegistryARN) {
            this.addStacksToAppRegistry(props.migrationsAppRegistryARN, this.stacks)
        }
    }
}<|MERGE_RESOLUTION|>--- conflicted
+++ resolved
@@ -577,11 +577,6 @@
                 vpcDetails: networkStack.vpcDetails,
                 streamingSourceType: streamingSourceType,
                 servicesYaml: servicesYaml,
-<<<<<<< HEAD
-                migrationAPIAllowedHosts: migrationAPIAllowedHosts,
-=======
-                sourceCluster,
->>>>>>> 2bbd34b8
                 stackName: `OSMigrations-${stage}-${region}-MigrationConsole`,
                 description: "This stack contains resources for the Migration Console ECS service",
                 stage: stage,
