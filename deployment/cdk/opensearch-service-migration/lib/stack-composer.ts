--- conflicted
+++ resolved
@@ -404,12 +404,9 @@
                 enableClusterFGACAuth: trafficReplayerEnableClusterFGACAuth,
                 addOnMigrationDeployId: addOnMigrationDeployId,
                 customKafkaGroupId: trafficReplayerGroupId,
-<<<<<<< HEAD
                 userAgentSuffix: trafficReplayerUserAgentSuffix,
-=======
+                extraArgs: trafficReplayerExtraArgs,
                 analyticsServiceEnabled: migrationAnalyticsServiceEnabled,
->>>>>>> c9ecd76a
-                extraArgs: trafficReplayerExtraArgs,
                 stackName: `OSMigrations-${stage}-${region}-${deployId}-TrafficReplayer`,
                 description: "This stack contains resources for the Traffic Replayer ECS service",
                 stage: stage,
