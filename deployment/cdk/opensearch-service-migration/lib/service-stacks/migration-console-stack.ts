import {StackPropsExt} from "../stack-composer";
<<<<<<< HEAD
import {IVpc, SecurityGroup} from "aws-cdk-lib/aws-ec2";
=======
import {IVpc, SecurityGroup, Port, ISecurityGroup} from "aws-cdk-lib/aws-ec2";
>>>>>>> e9aa64a0
import {CpuArchitecture, PortMapping, Protocol, MountPoint, Volume} from "aws-cdk-lib/aws-ecs";
import {Construct} from "constructs";
import {join} from "path";
import {MigrationServiceCore} from "./migration-service-core";
import {StringParameter} from "aws-cdk-lib/aws-ssm";
import {Effect, PolicyStatement, Role, ServicePrincipal} from "aws-cdk-lib/aws-iam";
import {
    createOpenSearchIAMAccessPolicy,
    createOpenSearchServerlessIAMAccessPolicy
} from "../common-utilities";
import {StreamingSourceType} from "../streaming-source-type";
import {LogGroup, RetentionDays} from "aws-cdk-lib/aws-logs";
import {RemovalPolicy} from "aws-cdk-lib";
import {ServiceConnectService} from "aws-cdk-lib/aws-ecs/lib/base/base-service";


export interface MigrationConsoleProps extends StackPropsExt {
    readonly migrationsSolutionVersion: string,
    readonly vpc: IVpc,
    readonly streamingSourceType: StreamingSourceType,
    readonly fetchMigrationEnabled: boolean,
    readonly fargateCpuArch: CpuArchitecture,
    readonly migrationConsoleEnableOSI: boolean,
    readonly migrationAPIEnabled?: boolean
}

export class MigrationConsoleStack extends MigrationServiceCore {
    
    createMSKAdminIAMPolicies(stage: string, deployId: string): PolicyStatement[] {
        const mskClusterARN = StringParameter.valueForStringParameter(this, `/migration/${stage}/${deployId}/mskClusterARN`);
        const mskClusterName = StringParameter.valueForStringParameter(this, `/migration/${stage}/${deployId}/mskClusterName`);
        const mskClusterAdminPolicy = new PolicyStatement({
            effect: Effect.ALLOW,
            resources: [mskClusterARN],
            actions: [
                "kafka-cluster:*"
            ]
        })
        const mskClusterAllTopicArn = `arn:${this.partition}:kafka:${this.region}:${this.account}:topic/${mskClusterName}/*`
        const mskTopicAdminPolicy = new PolicyStatement({
            effect: Effect.ALLOW,
            resources: [mskClusterAllTopicArn],
            actions: [
                "kafka-cluster:*"
            ]
        })
        const mskClusterAllGroupArn = `arn:${this.partition}:kafka:${this.region}:${this.account}:group/${mskClusterName}/*`
        const mskConsumerGroupAdminPolicy = new PolicyStatement({
            effect: Effect.ALLOW,
            resources: [mskClusterAllGroupArn],
            actions: [
                "kafka-cluster:*"
            ]
        })
        return [mskClusterAdminPolicy, mskTopicAdminPolicy, mskConsumerGroupAdminPolicy]
    }

    configureOpenSearchIngestionPipelineRole(stage: string, deployId: string) {
        const osiPipelineRole = new Role(this, 'osisPipelineRole', {
            assumedBy: new ServicePrincipal('osis-pipelines.amazonaws.com'),
            description: 'OpenSearch Ingestion Pipeline role for OpenSearch Migrations'
        });
        // Add policy to allow access to Opensearch domains
        osiPipelineRole.addToPolicy(new PolicyStatement({
            effect: Effect.ALLOW,
            actions: ["es:DescribeDomain", "es:ESHttp*"],
            resources: [`arn:${this.partition}:es:${this.region}:${this.account}:domain/*`]
        }))

        new StringParameter(this, 'SSMParameterOSIPipelineRoleArn', {
            description: 'OpenSearch Migration Parameter for OpenSearch Ingestion Pipeline Role ARN',
            parameterName: `/migration/${stage}/${deployId}/osiPipelineRoleArn`,
            stringValue: osiPipelineRole.roleArn
        });
        return osiPipelineRole.roleArn
    }

    createOpenSearchIngestionManagementPolicy(pipelineRoleArn: string): PolicyStatement[] {
        const allMigrationPipelineArn = `arn:${this.partition}:osis:${this.region}:${this.account}:pipeline/*`
        const osiManagementPolicy = new PolicyStatement({
            effect: Effect.ALLOW,
            resources: [allMigrationPipelineArn],
            actions: [
                "osis:*"
            ]
        })
        const passPipelineRolePolicy = new PolicyStatement({
            effect: Effect.ALLOW,
            resources: [pipelineRoleArn],
            actions: [
                "iam:PassRole"
            ]
        })
        const configureLogGroupPolicy = new PolicyStatement({
            effect: Effect.ALLOW,
            resources: ["*"],
            actions: [
                "logs:CreateLogDelivery",
                "logs:PutResourcePolicy",
                "logs:DescribeResourcePolicies",
                "logs:DescribeLogGroups"
            ]
        })
        return [osiManagementPolicy, passPipelineRolePolicy, configureLogGroupPolicy]
    }

    constructor(scope: Construct, id: string, props: MigrationConsoleProps) {
        super(scope, id, props)
        let securityGroups = [
            SecurityGroup.fromSecurityGroupId(this, "serviceSG", StringParameter.valueForStringParameter(this, `/migration/${props.stage}/${props.defaultDeployId}/serviceSecurityGroupId`)),
            SecurityGroup.fromSecurityGroupId(this, "trafficStreamSourceAccessSG", StringParameter.valueForStringParameter(this, `/migration/${props.stage}/${props.defaultDeployId}/trafficStreamSourceAccessSecurityGroupId`)),
            SecurityGroup.fromSecurityGroupId(this, "defaultDomainAccessSG", StringParameter.valueForStringParameter(this, `/migration/${props.stage}/${props.defaultDeployId}/osAccessSecurityGroupId`)),
            SecurityGroup.fromSecurityGroupId(this, "replayerOutputAccessSG", StringParameter.valueForStringParameter(this, `/migration/${props.stage}/${props.defaultDeployId}/replayerOutputAccessSecurityGroupId`))
        ]
        let servicePortMappings: PortMapping[]|undefined
        let serviceConnectServices: ServiceConnectService[]|undefined
        let serviceDiscoveryPort: number|undefined
        let serviceDiscoveryEnabled = false
        let imageCommand: string[]|undefined

        let servicePortMappings: PortMapping[]|undefined
        let serviceDiscoveryPort: number|undefined
        let serviceDiscoveryEnabled = false
        let imageCommand: string[]|undefined

        const osClusterEndpoint = StringParameter.valueForStringParameter(this, `/migration/${props.stage}/${props.defaultDeployId}/osClusterEndpoint`)
        const brokerEndpoints = StringParameter.valueForStringParameter(this, `/migration/${props.stage}/${props.defaultDeployId}/kafkaBrokers`);

        const volumeName = "sharedReplayerOutputVolume"
        const volumeId = StringParameter.valueForStringParameter(this, `/migration/${props.stage}/${props.defaultDeployId}/replayerOutputEFSId`)
        const replayerOutputEFSVolume: Volume = {
            name: volumeName,
            efsVolumeConfiguration: {
                fileSystemId: volumeId,
                transitEncryption: "ENABLED"
            }
        };
        const replayerOutputMountPoint: MountPoint = {
            containerPath: "/shared-replayer-output",
            readOnly: false,
            sourceVolume: volumeName
        }
        const replayerOutputEFSArn = `arn:${this.partition}:elasticfilesystem:${this.region}:${this.account}:file-system/${volumeId}`
        const replayerOutputMountPolicy = new PolicyStatement( {
            effect: Effect.ALLOW,
            resources: [replayerOutputEFSArn],
            actions: [
                "elasticfilesystem:ClientMount",
                "elasticfilesystem:ClientWrite"
            ]
        })

        const ecsClusterArn = `arn:${this.partition}:ecs:${this.region}:${this.account}:service/migration-${props.stage}-ecs-cluster`
        const allReplayerServiceArn = `${ecsClusterArn}/migration-${props.stage}-traffic-replayer*`
        const reindexFromSnapshotServiceArn = `${ecsClusterArn}/migration-${props.stage}-reindex-from-snapshot`
        const ecsUpdateServicePolicy = new PolicyStatement({
            effect: Effect.ALLOW,
            resources: [allReplayerServiceArn, reindexFromSnapshotServiceArn],
            actions: [
                "ecs:UpdateService",
                "ecs:DescribeServices"
            ]
        })

        const allClusterTasksArn = `arn:aws:ecs:${props.env?.region}:${props.env?.account}:task/migration-${props.stage}-ecs-cluster/*`
        const clusterTasksPolicy = new PolicyStatement({
            effect: Effect.ALLOW,
            resources: [allClusterTasksArn],
            actions: [
                "ecs:StopTask",
                "ecs:DescribeTasks"
            ]
        })

        const listTasksPolicy = new PolicyStatement({
            effect: Effect.ALLOW,
            resources: ["*"],
            actions: [
                "ecs:ListTasks",
            ]
        })

        const artifactS3Arn = StringParameter.valueForStringParameter(this, `/migration/${props.stage}/${props.defaultDeployId}/artifactS3Arn`)
        const artifactS3AnyObjectPath = `${artifactS3Arn}/*`
        const artifactS3PublishPolicy = new PolicyStatement({
            effect: Effect.ALLOW,
            resources: [artifactS3AnyObjectPath],
            actions: [
                "s3:PutObject"
            ]
        })

        // Allow Console to determine proper subnets to use for any resource creation
        const describeVPCPolicy = new PolicyStatement( {
            effect: Effect.ALLOW,
            resources: ["*"],
            actions: [
                "ec2:DescribeSubnets",
                "ec2:DescribeRouteTables"
            ]
        })

        // Allow Console to retrieve SSM Parameters
        const getSSMParamsPolicy = new PolicyStatement({
            effect: Effect.ALLOW,
            resources: [`arn:${this.partition}:ssm:${this.region}:${this.account}:parameter/migration/${props.stage}/${props.defaultDeployId}/*`],
            actions: [
                "ssm:GetParameters"
            ]
        })

        const environment: { [key: string]: string; } = {
            "MIGRATION_DOMAIN_ENDPOINT": osClusterEndpoint,
            // Temporary fix for source domain endpoint until we move to either alb or migration console yaml configuration
            "SOURCE_DOMAIN_ENDPOINT": `https://capture-proxy-es.migration.${props.stage}.local:9200`,
            "MIGRATION_KAFKA_BROKER_ENDPOINTS": brokerEndpoints,
            "MIGRATION_STAGE": props.stage,
            "MIGRATION_SOLUTION_VERSION": props.migrationsSolutionVersion
        }
        const openSearchPolicy = createOpenSearchIAMAccessPolicy(this.partition, this.region, this.account)
        const openSearchServerlessPolicy = createOpenSearchServerlessIAMAccessPolicy(this.partition, this.region, this.account)
        let servicePolicies = [replayerOutputMountPolicy, openSearchPolicy, openSearchServerlessPolicy, ecsUpdateServicePolicy, clusterTasksPolicy, listTasksPolicy, artifactS3PublishPolicy, describeVPCPolicy, getSSMParamsPolicy]
        if (props.streamingSourceType === StreamingSourceType.AWS_MSK) {
            const mskAdminPolicies = this.createMSKAdminIAMPolicies(props.stage, props.defaultDeployId)
            servicePolicies = servicePolicies.concat(mskAdminPolicies)
        }
        if (props.fetchMigrationEnabled) {
            environment["FETCH_MIGRATION_COMMAND"] = StringParameter.valueForStringParameter(this, `/migration/${props.stage}/${props.defaultDeployId}/fetchMigrationCommand`)

            const fetchMigrationTaskDefArn = StringParameter.valueForStringParameter(this, `/migration/${props.stage}/${props.defaultDeployId}/fetchMigrationTaskDefArn`);
            const fetchMigrationTaskRunPolicy = new PolicyStatement({
                effect: Effect.ALLOW,
                resources: [fetchMigrationTaskDefArn],
                actions: [
                    "ecs:RunTask",
                    "ecs:StopTask"
                ]
            })
            const fetchMigrationTaskRoleArn = StringParameter.valueForStringParameter(this, `/migration/${props.stage}/${props.defaultDeployId}/fetchMigrationTaskRoleArn`);
            const fetchMigrationTaskExecRoleArn = StringParameter.valueForStringParameter(this, `/migration/${props.stage}/${props.defaultDeployId}/fetchMigrationTaskExecRoleArn`);
            // Required as per https://docs.aws.amazon.com/AmazonECS/latest/userguide/task-iam-roles.html
            const fetchMigrationPassRolePolicy = new PolicyStatement({
                effect: Effect.ALLOW,
                resources: [fetchMigrationTaskRoleArn, fetchMigrationTaskExecRoleArn],
                actions: [
                    "iam:PassRole"
                ]
            })
            servicePolicies.push(fetchMigrationTaskRunPolicy)
            servicePolicies.push(fetchMigrationPassRolePolicy)
        }

        if (props.migrationAPIEnabled) {
            servicePortMappings = [{
                name: "migration-console-connect",
                hostPort: 8000,
                containerPort: 8000,
                protocol: Protocol.TCP
            }]
<<<<<<< HEAD
            serviceConnectServices = [{
                portMappingName: "migration-console-connect",
                dnsName: "migration-console",
                port: 8000
            }]
=======
>>>>>>> e9aa64a0
            serviceDiscoveryPort = 8000
            serviceDiscoveryEnabled = true
            imageCommand = ['/bin/sh', '-c', 'python3 /root/console_api/manage.py runserver_plus 0.0.0.0:8000']
        }

        if (props.migrationConsoleEnableOSI) {
            const pipelineRoleArn = this.configureOpenSearchIngestionPipelineRole(props.stage, props.defaultDeployId)
            servicePolicies.push(...this.createOpenSearchIngestionManagementPolicy(pipelineRoleArn))
            const osiLogGroup = new LogGroup(this, 'OSILogGroup',  {
                retention: RetentionDays.ONE_MONTH,
                removalPolicy: RemovalPolicy.DESTROY,
                // Naming requirement from OSI
                logGroupName: `/aws/vendedlogs/osi-${props.stage}-${props.defaultDeployId}`
            });
            new StringParameter(this, 'SSMParameterOSIPipelineLogGroupName', {
                description: 'OpenSearch Migration Parameter for OpenSearch Ingestion Pipeline Log Group Name',
                parameterName: `/migration/${props.stage}/${props.defaultDeployId}/osiPipelineLogGroupName`,
                stringValue: osiLogGroup.logGroupName
            });
        }

        this.createService({
            serviceName: "migration-console",
            dockerDirectoryPath: join(__dirname, "../../../../../", "TrafficCapture/dockerSolution/src/main/docker/migrationConsole"),
            securityGroups: securityGroups,
            portMappings: servicePortMappings,
            dockerImageCommand: imageCommand,
<<<<<<< HEAD
            serviceConnectServices: serviceConnectServices,
=======
>>>>>>> e9aa64a0
            serviceDiscoveryEnabled: serviceDiscoveryEnabled,
            serviceDiscoveryPort: serviceDiscoveryPort,
            volumes: [replayerOutputEFSVolume],
            mountPoints: [replayerOutputMountPoint],
            environment: environment,
            taskRolePolicies: servicePolicies,
            cpuArchitecture: props.fargateCpuArch,
            taskCpuUnits: 512,
            taskMemoryLimitMiB: 1024,
            ...props
        });
    }

}<|MERGE_RESOLUTION|>--- conflicted
+++ resolved
@@ -1,9 +1,5 @@
 import {StackPropsExt} from "../stack-composer";
-<<<<<<< HEAD
-import {IVpc, SecurityGroup} from "aws-cdk-lib/aws-ec2";
-=======
 import {IVpc, SecurityGroup, Port, ISecurityGroup} from "aws-cdk-lib/aws-ec2";
->>>>>>> e9aa64a0
 import {CpuArchitecture, PortMapping, Protocol, MountPoint, Volume} from "aws-cdk-lib/aws-ecs";
 import {Construct} from "constructs";
 import {join} from "path";
@@ -17,7 +13,6 @@
 import {StreamingSourceType} from "../streaming-source-type";
 import {LogGroup, RetentionDays} from "aws-cdk-lib/aws-logs";
 import {RemovalPolicy} from "aws-cdk-lib";
-import {ServiceConnectService} from "aws-cdk-lib/aws-ecs/lib/base/base-service";
 
 
 export interface MigrationConsoleProps extends StackPropsExt {
@@ -118,11 +113,6 @@
             SecurityGroup.fromSecurityGroupId(this, "defaultDomainAccessSG", StringParameter.valueForStringParameter(this, `/migration/${props.stage}/${props.defaultDeployId}/osAccessSecurityGroupId`)),
             SecurityGroup.fromSecurityGroupId(this, "replayerOutputAccessSG", StringParameter.valueForStringParameter(this, `/migration/${props.stage}/${props.defaultDeployId}/replayerOutputAccessSecurityGroupId`))
         ]
-        let servicePortMappings: PortMapping[]|undefined
-        let serviceConnectServices: ServiceConnectService[]|undefined
-        let serviceDiscoveryPort: number|undefined
-        let serviceDiscoveryEnabled = false
-        let imageCommand: string[]|undefined
 
         let servicePortMappings: PortMapping[]|undefined
         let serviceDiscoveryPort: number|undefined
@@ -263,14 +253,6 @@
                 containerPort: 8000,
                 protocol: Protocol.TCP
             }]
-<<<<<<< HEAD
-            serviceConnectServices = [{
-                portMappingName: "migration-console-connect",
-                dnsName: "migration-console",
-                port: 8000
-            }]
-=======
->>>>>>> e9aa64a0
             serviceDiscoveryPort = 8000
             serviceDiscoveryEnabled = true
             imageCommand = ['/bin/sh', '-c', 'python3 /root/console_api/manage.py runserver_plus 0.0.0.0:8000']
@@ -298,10 +280,6 @@
             securityGroups: securityGroups,
             portMappings: servicePortMappings,
             dockerImageCommand: imageCommand,
-<<<<<<< HEAD
-            serviceConnectServices: serviceConnectServices,
-=======
->>>>>>> e9aa64a0
             serviceDiscoveryEnabled: serviceDiscoveryEnabled,
             serviceDiscoveryPort: serviceDiscoveryPort,
             volumes: [replayerOutputEFSVolume],
