--- conflicted
+++ resolved
@@ -9,11 +9,7 @@
     createOpenSearchIAMAccessPolicy,
     createOpenSearchServerlessIAMAccessPolicy,
     getMigrationStringParameterValue,
-<<<<<<< HEAD
-    getMigrationStringParameter,
-=======
     hashStringSHA256,
->>>>>>> 840dfda9
     MigrationSSMParameter
 } from "../common-utilities";
 import {StreamingSourceType} from "../streaming-source-type";
