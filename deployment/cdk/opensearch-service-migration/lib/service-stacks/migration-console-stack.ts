--- conflicted
+++ resolved
@@ -1,10 +1,6 @@
 import {StackPropsExt} from "../stack-composer";
 import {IVpc, SecurityGroup} from "aws-cdk-lib/aws-ec2";
-<<<<<<< HEAD
-import {MountPoint, PortMapping, Protocol, Volume} from "aws-cdk-lib/aws-ecs";
-=======
-import {CpuArchitecture, MountPoint, Volume} from "aws-cdk-lib/aws-ecs";
->>>>>>> a2b9fdc9
+import {CpuArchitecture, PortMapping, Protocol, MountPoint, Volume} from "aws-cdk-lib/aws-ecs";
 import {Construct} from "constructs";
 import {join} from "path";
 import {MigrationServiceCore} from "./migration-service-core";
@@ -15,12 +11,9 @@
     createOpenSearchServerlessIAMAccessPolicy
 } from "../common-utilities";
 import {StreamingSourceType} from "../streaming-source-type";
-<<<<<<< HEAD
-import {ServiceConnectService} from "aws-cdk-lib/aws-ecs/lib/base/base-service";
-=======
 import {LogGroup, RetentionDays} from "aws-cdk-lib/aws-logs";
 import {RemovalPolicy} from "aws-cdk-lib";
->>>>>>> a2b9fdc9
+import {ServiceConnectService} from "aws-cdk-lib/aws-ecs/lib/base/base-service";
 
 
 export interface MigrationConsoleProps extends StackPropsExt {
@@ -28,14 +21,10 @@
     readonly vpc: IVpc,
     readonly streamingSourceType: StreamingSourceType,
     readonly fetchMigrationEnabled: boolean,
-<<<<<<< HEAD
-    readonly migrationAnalyticsEnabled: boolean,
-    readonly enableDjangoAPI?: boolean
-=======
     readonly fargateCpuArch: CpuArchitecture,
     readonly otelCollectorEnabled: boolean,
-    readonly migrationConsoleEnableOSI: boolean
->>>>>>> a2b9fdc9
+    readonly migrationConsoleEnableOSI: boolean,
+    readonly enableDjangoAPI?: boolean
 }
 
 export class MigrationConsoleStack extends MigrationServiceCore {
@@ -237,11 +226,7 @@
         }
         const openSearchPolicy = createOpenSearchIAMAccessPolicy(this.region, this.account)
         const openSearchServerlessPolicy = createOpenSearchServerlessIAMAccessPolicy(this.region, this.account)
-<<<<<<< HEAD
-        let servicePolicies = [replayerOutputMountPolicy, openSearchPolicy, openSearchServerlessPolicy, updateReplayerServicePolicy, clusterTasksPolicy, listTasksPolicy, artifactS3PublishPolicy]
-=======
-        let servicePolicies = [replayerOutputMountPolicy, openSearchPolicy, openSearchServerlessPolicy, ecsUpdateServicePolicy, artifactS3PublishPolicy, describeVPCPolicy, getSSMParamsPolicy]
->>>>>>> a2b9fdc9
+        let servicePolicies = [replayerOutputMountPolicy, openSearchPolicy, openSearchServerlessPolicy, ecsUpdateServicePolicy, clusterTasksPolicy, listTasksPolicy, artifactS3PublishPolicy, describeVPCPolicy, getSSMParamsPolicy]
         if (props.streamingSourceType === StreamingSourceType.AWS_MSK) {
             const mskAdminPolicies = this.createMSKAdminIAMPolicies(props.stage, props.defaultDeployId)
             servicePolicies = servicePolicies.concat(mskAdminPolicies)
