--- conflicted
+++ resolved
@@ -1,13 +1,6 @@
 import {StackPropsExt} from "../stack-composer";
 import {IVpc, SecurityGroup} from "aws-cdk-lib/aws-ec2";
-import {
-<<<<<<< HEAD
-    PortMapping, Protocol, ServiceConnectService,
-=======
-    CpuArchitecture,
-    PortMapping, Protocol,
->>>>>>> d8763bb4
-} from "aws-cdk-lib/aws-ecs";
+import {CpuArchitecture, PortMapping, Protocol, ServiceConnectService} from "aws-cdk-lib/aws-ecs";
 import {Construct} from "constructs";
 import {MigrationServiceCore} from "./migration-service-core";
 import {StringParameter} from "aws-cdk-lib/aws-ssm";
