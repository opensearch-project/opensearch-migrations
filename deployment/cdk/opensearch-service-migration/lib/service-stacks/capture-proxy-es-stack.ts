import {StackPropsExt} from "../stack-composer";
import {IVpc, SecurityGroup} from "aws-cdk-lib/aws-ec2";
import {CpuArchitecture, PortMapping, Protocol, ServiceConnectService} from "aws-cdk-lib/aws-ecs";
import {Construct} from "constructs";
import {join} from "path";
import {MigrationServiceCore} from "./migration-service-core";
import {StringParameter} from "aws-cdk-lib/aws-ssm";
import {StreamingSourceType} from "../streaming-source-type";
import {createMSKProducerIAMPolicies} from "../common-utilities";


export interface CaptureProxyESProps extends StackPropsExt {
    readonly vpc: IVpc,
    readonly streamingSourceType: StreamingSourceType,
<<<<<<< HEAD
    readonly otelCollectorEnabled: boolean,
=======
    readonly analyticsServiceEnabled: boolean,
    readonly fargateCpuArch: CpuArchitecture,
>>>>>>> 79877400
    readonly extraArgs?: string,
}

/**
 * The stack for the "capture-proxy-es" service. This service will spin up a Capture Proxy instance
 * and an Elasticsearch with Search Guard instance on a single container. You will also find in this directory these two
 * items split into their own services to give more flexibility in setup.
 */
export class CaptureProxyESStack extends MigrationServiceCore {

    constructor(scope: Construct, id: string, props: CaptureProxyESProps) {
        super(scope, id, props)
        let securityGroups = [
            SecurityGroup.fromSecurityGroupId(this, "serviceConnectSG", StringParameter.valueForStringParameter(this, `/migration/${props.stage}/${props.defaultDeployId}/serviceConnectSecurityGroupId`)),
            SecurityGroup.fromSecurityGroupId(this, "trafficStreamSourceAccessSG", StringParameter.valueForStringParameter(this, `/migration/${props.stage}/${props.defaultDeployId}/trafficStreamSourceAccessSecurityGroupId`))
        ]

        const servicePort: PortMapping = {
            name: "capture-proxy-es-connect",
            hostPort: 9200,
            containerPort: 9200,
            protocol: Protocol.TCP
        }
        const serviceConnectService: ServiceConnectService = {
            portMappingName: "capture-proxy-es-connect",
            dnsName: "capture-proxy-es",
            port: 9200
        }
        const esServicePort: PortMapping = {
            name: "es-connect",
            hostPort: 19200,
            containerPort: 19200,
            protocol: Protocol.TCP
        }
        const esServiceConnectService: ServiceConnectService = {
            portMappingName: "es-connect",
            dnsName: "capture-proxy-es",
            port: 19200
        }

        const servicePolicies = props.streamingSourceType === StreamingSourceType.AWS_MSK ? createMSKProducerIAMPolicies(this, this.region, this.account, props.stage, props.defaultDeployId) : []

        let brokerEndpoints = StringParameter.valueForStringParameter(this, `/migration/${props.stage}/${props.defaultDeployId}/kafkaBrokers`);
        let command = `/usr/local/bin/docker-entrypoint.sh eswrapper & /runJavaWithClasspath.sh org.opensearch.migrations.trafficcapture.proxyserver.CaptureProxy --kafkaConnection ${brokerEndpoints} --destinationUri https://localhost:19200 --insecureDestination --listenPort 9200 --sslConfigFile /usr/share/elasticsearch/config/proxy_tls.yml`
        command = props.streamingSourceType === StreamingSourceType.AWS_MSK ? command.concat(" --enableMSKAuth") : command
        command = props.otelCollectorEnabled ? command.concat(" --otelCollectorEndpoint http://otel-collector:4317") : command
        command = props.extraArgs ? command.concat(` ${props.extraArgs}`) : command
        this.createService({
            serviceName: "capture-proxy-es",
            dockerDirectoryPath: join(__dirname, "../../../../../", "TrafficCapture/dockerSolution/build/docker/trafficCaptureProxyServer"),
            dockerImageCommand: ['/bin/sh', '-c', command.concat(" & wait -n 1")],
            securityGroups: securityGroups,
            taskRolePolicies: servicePolicies,
            portMappings: [servicePort, esServicePort],
            environment: {
                // Set Elasticsearch port to 19200 to allow capture proxy at port 9200
                "http.port": "19200"
            },
            serviceConnectServices: [serviceConnectService, esServiceConnectService],
            serviceDiscoveryEnabled: true,
            serviceDiscoveryPort: 19200,
            cpuArchitecture: props.fargateCpuArch,
            taskCpuUnits: 1024,
            taskMemoryLimitMiB: 4096,
            ...props
        });
    }

}<|MERGE_RESOLUTION|>--- conflicted
+++ resolved
@@ -12,12 +12,8 @@
 export interface CaptureProxyESProps extends StackPropsExt {
     readonly vpc: IVpc,
     readonly streamingSourceType: StreamingSourceType,
-<<<<<<< HEAD
     readonly otelCollectorEnabled: boolean,
-=======
-    readonly analyticsServiceEnabled: boolean,
     readonly fargateCpuArch: CpuArchitecture,
->>>>>>> 79877400
     readonly extraArgs?: string,
 }
 
