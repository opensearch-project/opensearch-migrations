--- conflicted
+++ resolved
@@ -58,11 +58,7 @@
             vpc: props.vpcDetails.vpc
         })
 
-<<<<<<< HEAD
         this.serviceTaskRole = props.taskRole ?? createDefaultECSTaskRole(this, props.serviceName, this.region, this.account)
-=======
-        this.serviceTaskRole = props.taskRole ?? createDefaultECSTaskRole(this, props.serviceName)
->>>>>>> 7dc1cf8a
         props.taskRolePolicies?.forEach(policy => this.serviceTaskRole.addToPolicy(policy))
 
         const serviceTaskDef = new FargateTaskDefinition(this, "ServiceTaskDef", {
