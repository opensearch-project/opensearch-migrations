--- conflicted
+++ resolved
@@ -489,16 +489,12 @@
     if (!endpoint) {
         throw new Error('Missing required field in cluster definition: endpoint')
     }
-<<<<<<< HEAD
-=======
-    endpoint = validateAndReturnFormattedHttpURL(endpoint)
-    const allowInsecure = json.allow_insecure;
->>>>>>> 3aa1e87d
     const version = json.version;
     if (clusterType == ClusterType.SOURCE && !version) {
         throw new Error("The `sourceCluster` object requires a `version` field.")
     }
     endpoint = validateAndReturnFormattedHttpURL(endpoint)
+    const allowInsecure = json.allow_insecure;
     const auth = parseAuth(json.auth, clusterType, scope, stage, deployId)
     if (!auth) {
         throw new Error(`Invalid auth type when parsing cluster definition: ${json.auth.type}`)
