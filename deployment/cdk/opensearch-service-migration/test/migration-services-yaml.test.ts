import { ContainerImage } from "aws-cdk-lib/aws-ecs";
import { ClusterBasicAuth, ClusterYaml, RFSBackfillYaml, ServicesYaml, SnapshotYaml } from "../lib/migration-services-yaml"
import { Template, Capture, Match } from "aws-cdk-lib/assertions";
import { MigrationConsoleStack } from "../lib/service-stacks/migration-console-stack";
import { createStackComposer } from "./test-utils";
import * as yaml from 'yaml';
import {describe, afterEach, beforeEach, test, expect, jest} from '@jest/globals';

jest.mock('aws-cdk-lib/aws-ecr-assets');
describe('Migration Services YAML Tests', () => {
  beforeEach(() => {
    jest.spyOn(ContainerImage, 'fromDockerImageAsset').mockImplementation(() => ContainerImage.fromRegistry("ServiceImage"));
});

  afterEach(() => {
    jest.clearAllMocks();
    jest.resetModules();
    jest.restoreAllMocks();
    jest.resetAllMocks();
  });

  test('Test default servicesYaml can be stringified', () => {
    const servicesYaml = new ServicesYaml();
    expect(servicesYaml.metrics_source).toBeDefined();
    expect(Object.keys(servicesYaml.metrics_source)).toContain("cloudwatch");
    const yaml = servicesYaml.stringify();
    expect(yaml).toBe("metrics_source:\n  cloudwatch:\n");
  });

  test('Test servicesYaml with target cluster can be stringified', () => {
    let servicesYaml = new ServicesYaml();
    const cluster: ClusterYaml = { 'endpoint': 'https://abc.com', 'no_auth': '' };
    servicesYaml.target_cluster = cluster;

    expect(servicesYaml.target_cluster).toBeDefined();
    const yaml = servicesYaml.stringify();
    expect(yaml).toBe(`target_cluster:\n  endpoint: ${cluster.endpoint}\n  no_auth: ""\nmetrics_source:\n  cloudwatch:\n`);
  });

  test('Test servicesYaml with source and target cluster can be stringified', () => {
    let servicesYaml = new ServicesYaml();
    const targetCluster: ClusterYaml = { 'endpoint': 'https://abc.com', 'no_auth': '' };
    servicesYaml.target_cluster = targetCluster;
    const sourceClusterUser = "abc";
    const sourceClusterPassword = "XXXXX";
    const sourceCluster: ClusterYaml = { 'endpoint': 'https://xyz.com:9200',
        'basic_auth': new ClusterBasicAuth({ username: sourceClusterUser, password: sourceClusterPassword })
    };
    servicesYaml.source_cluster = sourceCluster;

    expect(servicesYaml.target_cluster).toBeDefined();
    expect(servicesYaml.source_cluster).toBeDefined();
    const yaml = servicesYaml.stringify();
    const sourceClusterYaml = `source_cluster:\n  endpoint: ${sourceCluster.endpoint}\n  basic_auth:\n    username: ${sourceClusterUser}\n    password: ${sourceClusterPassword}\n`
    expect(yaml).toBe(`${sourceClusterYaml}target_cluster:\n  endpoint: ${targetCluster.endpoint}\n  no_auth: ""\nmetrics_source:\n  cloudwatch:\n`);
  });

  test('Test servicesYaml with rfs backfill can be stringified', () => {
    const clusterName = "migration-cluster-name";
    const serviceName = "rfs-service-name";
    const region = "us-east-1"
    let servicesYaml = new ServicesYaml();
    let rfsBackfillYaml = new RFSBackfillYaml();
    rfsBackfillYaml.ecs.cluster_name = clusterName;
    rfsBackfillYaml.ecs.service_name = serviceName;
    rfsBackfillYaml.ecs.aws_region = region;
    servicesYaml.backfill = rfsBackfillYaml;


    expect(servicesYaml.backfill).toBeDefined();
    expect(servicesYaml.backfill).toBeDefined();
    expect(servicesYaml.backfill instanceof RFSBackfillYaml).toBeTruthy();
    const yaml = servicesYaml.stringify();
    expect(yaml).toBe(`metrics_source:\n  cloudwatch:\nbackfill:\n  reindex_from_snapshot:\n    ecs:\n      cluster_name: ${clusterName}\n      service_name: ${serviceName}\n      aws_region: ${region}\n`);
  });

  test('Test servicesYaml without backfill does not include backend section', () => {
    let servicesYaml = new ServicesYaml();
    const yaml = servicesYaml.stringify();
    expect(yaml).toBe(`metrics_source:\n  cloudwatch:\n`);
  });

  test('Test SnapshotYaml for filesystem only includes fs', () => {
    let fsSnapshot = new SnapshotYaml();
    fsSnapshot.fs = {"repo_path": "/path/to/shared/volume"}
    const fsSnapshotDict = fsSnapshot.toDict()
    expect(fsSnapshotDict).toBeDefined();
    expect(fsSnapshotDict).toHaveProperty("fs");
    expect(fsSnapshotDict["fs"]).toHaveProperty("repo_path");
    expect(fsSnapshotDict).not.toHaveProperty("s3");
  });

  test('Test SnapshotYaml for s3 only includes s3', () => {
    let s3Snapshot = new SnapshotYaml();
    s3Snapshot.s3 = {"repo_uri": "s3://repo/path", "aws_region": "us-east-1"}
    const s3SnapshotDict = s3Snapshot.toDict()
    expect(s3SnapshotDict).toBeDefined();
    expect(s3SnapshotDict).toHaveProperty("s3");
    expect(s3SnapshotDict["s3"]).toHaveProperty("repo_uri");
    expect(s3SnapshotDict).not.toHaveProperty("fs");
  });

<<<<<<< HEAD
test('Test that services yaml parameter is created by migration console stack', () => {
    const contextOptions = {
        vpcEnabled: true,
        migrationAssistanceEnabled: true,
        migrationConsoleServiceEnabled: true,
        sourceClusterEndpoint: "https://test-cluster",
        reindexFromSnapshotServiceEnabled: true,
        trafficReplayerServiceEnabled: true,
        fineGrainedManagerUserName: "admin",
        fineGrainedManagerUserSecretManagerKeyARN: "arn:aws:secretsmanager:us-east-1:12345678912:secret:master-user-os-pass-123abc",
        nodeToNodeEncryptionEnabled: true, // required if FGAC is being used
        encryptionAtRestEnabled: true, // required if FGAC is being used
        enforceHTTPS: true // required if FGAC is being used
=======
  test('Test that services yaml parameter is created by migration console stack', () => {
    const contextOptions = {
      vpcEnabled: true,
      migrationAssistanceEnabled: true,
      migrationConsoleServiceEnabled: true,
      sourceClusterEndpoint: "https://test-cluster",
      reindexFromSnapshotServiceEnabled: true,
      trafficReplayerServiceEnabled: true
>>>>>>> 840dfda9
    }

    const stacks = createStackComposer(contextOptions)

    const migrationConsoleStack: MigrationConsoleStack = (stacks.stacks.filter((s) => s instanceof MigrationConsoleStack)[0]) as MigrationConsoleStack
    const migrationConsoleStackTemplate = Template.fromStack(migrationConsoleStack)

    const valueCapture = new Capture();
    migrationConsoleStackTemplate.hasResourceProperties("AWS::SSM::Parameter", {
      Type: "String",
      Name: Match.stringLikeRegexp("/migration/.*/.*/servicesYamlFile"),
      Value: valueCapture,
    });
    const value = valueCapture.asObject()
    expect(value).toBeDefined();
    expect(value['Fn::Join']).toBeInstanceOf(Array);
    expect(value['Fn::Join'][1]).toBeInstanceOf(Array)
    // join the strings together to get the yaml file contents
    const yamlFileContents = value['Fn::Join'][1].join('')
    expect(yamlFileContents).toContain('source_cluster')
    expect(yamlFileContents).toContain('target_cluster')

    expect(yamlFileContents).toContain('basic_auth')
    expect(yamlFileContents).toContain(`username: ${contextOptions.fineGrainedManagerUserName}`)
    expect(yamlFileContents).toContain(`password_from_secret_arn: ${contextOptions.fineGrainedManagerUserSecretManagerKeyARN}`)
    expect(yamlFileContents).toContain('metrics_source:\n  cloudwatch:')
    expect(yamlFileContents).toContain('kafka')
    // Validates that the file can be parsed as valid yaml and has the expected fields
    const parsedFromYaml = yaml.parse(yamlFileContents);
    // Validates that the file has the expected fields
    const expectedFields = ['source_cluster', 'target_cluster', 'metrics_source', 'backfill', 'snapshot', 'metadata_migration', 'replay', 'kafka'];
    expect(Object.keys(parsedFromYaml).length).toEqual(expectedFields.length)
    expect(new Set(Object.keys(parsedFromYaml))).toEqual(new Set(expectedFields))
  });
});<|MERGE_RESOLUTION|>--- conflicted
+++ resolved
@@ -100,7 +100,6 @@
     expect(s3SnapshotDict).not.toHaveProperty("fs");
   });
 
-<<<<<<< HEAD
 test('Test that services yaml parameter is created by migration console stack', () => {
     const contextOptions = {
         vpcEnabled: true,
@@ -114,16 +113,6 @@
         nodeToNodeEncryptionEnabled: true, // required if FGAC is being used
         encryptionAtRestEnabled: true, // required if FGAC is being used
         enforceHTTPS: true // required if FGAC is being used
-=======
-  test('Test that services yaml parameter is created by migration console stack', () => {
-    const contextOptions = {
-      vpcEnabled: true,
-      migrationAssistanceEnabled: true,
-      migrationConsoleServiceEnabled: true,
-      sourceClusterEndpoint: "https://test-cluster",
-      reindexFromSnapshotServiceEnabled: true,
-      trafficReplayerServiceEnabled: true
->>>>>>> 840dfda9
     }
 
     const stacks = createStackComposer(contextOptions)
