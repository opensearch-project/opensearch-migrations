{
  "engineVersion": "OS_2.9",
<<<<<<< HEAD
=======
  "targetClusterVersion": "OS_2.9",
  "domainName": "os-service-domain",
>>>>>>> f7d6fb6f
  "tlsSecurityPolicy": "TLS_1_2",
  "enforceHTTPS": true,
  "nodeToNodeEncryptionEnabled": true,
  "encryptionAtRestEnabled": true,
  "vpcEnabled": true,
  "vpcAZCount": 2,
  "domainAZCount": 2,
  "mskAZCount": 2,
  "migrationAssistanceEnabled": true,
  "replayerOutputEFSRemovalPolicy": "DESTROY",
  "migrationConsoleServiceEnabled": true,
  "trafficReplayerServiceEnabled": false,
  "otelCollectorEnabled": true,
  "dpPipelineTemplatePath": "./dp_pipeline_template.yaml"
}<|MERGE_RESOLUTION|>--- conflicted
+++ resolved
@@ -1,10 +1,6 @@
 {
   "engineVersion": "OS_2.9",
-<<<<<<< HEAD
-=======
   "targetClusterVersion": "OS_2.9",
-  "domainName": "os-service-domain",
->>>>>>> f7d6fb6f
   "tlsSecurityPolicy": "TLS_1_2",
   "enforceHTTPS": true,
   "nodeToNodeEncryptionEnabled": true,
