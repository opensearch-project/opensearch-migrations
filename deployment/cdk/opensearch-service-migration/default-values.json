{
  "engineVersion": "OS_2.7",
  "domainName": "os-service-domain-2-7",
  "tlsSecurityPolicy": "TLS_1_2",
  "enforceHTTPS": true,
  "nodeToNodeEncryptionEnabled": true,
  "encryptionAtRestEnabled": true,
<<<<<<< HEAD
  "migrationAssistanceEnabled": true,
  "migrationConsoleServiceEnabled": true,
  "captureProxyESServiceEnabled": true,
  "trafficReplayerServiceEnabled": true
=======
  "dpPipelineTemplatePath": "./dp_pipeline_template.yaml"
>>>>>>> 87ec8901
}<|MERGE_RESOLUTION|>--- conflicted
+++ resolved
@@ -5,12 +5,9 @@
   "enforceHTTPS": true,
   "nodeToNodeEncryptionEnabled": true,
   "encryptionAtRestEnabled": true,
-<<<<<<< HEAD
   "migrationAssistanceEnabled": true,
   "migrationConsoleServiceEnabled": true,
   "captureProxyESServiceEnabled": true,
-  "trafficReplayerServiceEnabled": true
-=======
+  "trafficReplayerServiceEnabled": true,
   "dpPipelineTemplatePath": "./dp_pipeline_template.yaml"
->>>>>>> 87ec8901
 }