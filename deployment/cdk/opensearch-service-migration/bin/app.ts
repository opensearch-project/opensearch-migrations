#!/usr/bin/env node
import 'source-map-support/register';
import { createApp } from './createApp';

<<<<<<< HEAD
const app = new App();
const versionFile = readFileSync('../../../VERSION', 'utf-8')
// Remove any blank newlines because this would be an invalid tag value
const version = versionFile.replace(/\n/g, '');
Tags.of(app).add("migration_deployment", version)
const account = process.env.CDK_DEFAULT_ACCOUNT
const region = process.env.CDK_DEFAULT_REGION
// Environment setting to allow providing an existing AWS AppRegistry application ARN which each created CDK stack
// from this CDK app will be added to.
const migrationsAppRegistryARN = process.env.MIGRATIONS_APP_REGISTRY_ARN
if (migrationsAppRegistryARN) {
    console.info(`App Registry mode is enabled for CFN stack tracking. Will attempt to import the App Registry application from the MIGRATIONS_APP_REGISTRY_ARN env variable of ${migrationsAppRegistryARN} and looking in the configured region of ${region}`)
}

// Temporarily allow both means for providing an additional migrations User Agent, but remove CUSTOM_REPLAYER_USER_AGENT
// in future change
let migrationsUserAgent = undefined
if (process.env.CUSTOM_REPLAYER_USER_AGENT)
    migrationsUserAgent = process.env.CUSTOM_REPLAYER_USER_AGENT
if (process.env.MIGRATIONS_USER_AGENT)
    migrationsUserAgent = process.env.MIGRATIONS_USER_AGENT

new StackComposer(app, {
    migrationsAppRegistryARN: migrationsAppRegistryARN,
    migrationsUserAgent: migrationsUserAgent,
    migrationsSolutionVersion: version,
    env: { account: account, region: region }
});
=======
const app = createApp();
app.synth();
>>>>>>> 492e5b9f
<|MERGE_RESOLUTION|>--- conflicted
+++ resolved
@@ -2,36 +2,5 @@
 import 'source-map-support/register';
 import { createApp } from './createApp';
 
-<<<<<<< HEAD
-const app = new App();
-const versionFile = readFileSync('../../../VERSION', 'utf-8')
-// Remove any blank newlines because this would be an invalid tag value
-const version = versionFile.replace(/\n/g, '');
-Tags.of(app).add("migration_deployment", version)
-const account = process.env.CDK_DEFAULT_ACCOUNT
-const region = process.env.CDK_DEFAULT_REGION
-// Environment setting to allow providing an existing AWS AppRegistry application ARN which each created CDK stack
-// from this CDK app will be added to.
-const migrationsAppRegistryARN = process.env.MIGRATIONS_APP_REGISTRY_ARN
-if (migrationsAppRegistryARN) {
-    console.info(`App Registry mode is enabled for CFN stack tracking. Will attempt to import the App Registry application from the MIGRATIONS_APP_REGISTRY_ARN env variable of ${migrationsAppRegistryARN} and looking in the configured region of ${region}`)
-}
-
-// Temporarily allow both means for providing an additional migrations User Agent, but remove CUSTOM_REPLAYER_USER_AGENT
-// in future change
-let migrationsUserAgent = undefined
-if (process.env.CUSTOM_REPLAYER_USER_AGENT)
-    migrationsUserAgent = process.env.CUSTOM_REPLAYER_USER_AGENT
-if (process.env.MIGRATIONS_USER_AGENT)
-    migrationsUserAgent = process.env.MIGRATIONS_USER_AGENT
-
-new StackComposer(app, {
-    migrationsAppRegistryARN: migrationsAppRegistryARN,
-    migrationsUserAgent: migrationsUserAgent,
-    migrationsSolutionVersion: version,
-    env: { account: account, region: region }
-});
-=======
 const app = createApp();
-app.synth();
->>>>>>> 492e5b9f
+app.synth();