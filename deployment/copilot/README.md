--- conflicted
+++ resolved
@@ -36,27 +36,9 @@
 ```shell
 ./devDeploy.sh
 ```
-<<<<<<< HEAD
-Options:
-```
-./devDeploy.sh -h
-
-Deploy migration solution infrastructure composed of resources deployed by CDK and Copilot
-
-Options:
-  --skip-bootstrap                      Skip one-time setup of installing npm package, bootstrapping CDK, and building Docker images.
-  --skip-copilot-init                   Skip one-time Copilot initialization of app, environments, and services
-  --copilot-app-name                    [string, default: migration-copilot] Specify the Copilot application name to use for deployment
-  --destroy-env                         Destroy all CDK and Copilot CloudFormation stacks deployed, excluding the Copilot app level stack, for the given env/stage and return to a clean state.
-  --destroy-all-copilot                 Destroy Copilot app and all Copilot CloudFormation stacks deployed for the given app across all regions.
-  -r, --region                          [string, default: us-east-1] Specify the AWS region to deploy the CloudFormation stacks and resources.
-  -s, --stage                           [string, default: dev] Specify the stage name to associate with the deployed resources
-
-=======
 Options can be found with:
 ```shell
 ./devDeploy.sh --help
->>>>>>> da1ae901
 ```
 
 Requirements:
@@ -66,8 +48,6 @@
 #### How is an Authorization header set for requests from the Replayer to the target cluster?
 
 See Replayer explanation [here](../../TrafficCapture/trafficReplayer/README.md#authorization-header-for-replayed-requests)
-<<<<<<< HEAD
-=======
 
 ### How to run multiple Replayer scenarios
 
@@ -92,7 +72,6 @@
 ```shell
 ./createReplayer.sh --help
 ```
->>>>>>> da1ae901
 
 ### Deploy commands one at a time
 
@@ -116,11 +95,7 @@
 ```
 Additionally, if not using the deploy script, the following export is needed for the Replayer service:
 ```
-<<<<<<< HEAD
 export MIGRATION_REPLAYER_COMMAND=/bin/sh -c "/runJavaWithClasspath.sh org.opensearch.migrations.replay.TrafficReplayer $MIGRATION_DOMAIN_ENDPOINT --insecure --kafka-traffic-brokers $MIGRATION_KAFKA_BROKER_ENDPOINTS --kafka-traffic-topic logging-traffic-topic --kafka-traffic-group-id default-logging-group --kafka-traffic-enable-msk-auth --auth-header-user-and-secret $MIGRATION_DOMAIN_USER_AND_SECRET_ARN"
-=======
-export MIGRATION_REPLAYER_COMMAND=/bin/sh -c "/runJavaWithClasspath.sh org.opensearch.migrations.replay.TrafficReplayer $MIGRATION_DOMAIN_ENDPOINT --insecure --kafka-traffic-brokers $MIGRATION_KAFKA_BROKER_ENDPOINTS --kafka-traffic-topic logging-traffic-topic --kafka-traffic-group-id default-logging-group --kafka-traffic-enable-msk-auth --auth-header-user-and-secret $MIGRATION_DOMAIN_USER_AND_SECRET_ARN | nc traffic-comparator 9220"
->>>>>>> da1ae901
 ```
 
 #### Setting up existing Copilot infrastructure
