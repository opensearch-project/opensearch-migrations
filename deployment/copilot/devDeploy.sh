--- conflicted
+++ resolved
@@ -136,12 +136,6 @@
 # More details on the CDK used here can be found at opensearch-migrations/deployment/cdk/opensearch-service-migration/README.md
 cdk deploy "*" --tags $TAGS --c domainName="aos-domain" --c engineVersion="OS_2.7" --c  dataNodeCount=2 --c vpcEnabled=true --c availabilityZoneCount=2 --c openAccessPolicyEnabled=true --c domainRemovalPolicy="DESTROY" --c migrationAssistanceEnabled=true --c enableDemoAdmin=true -O cdk.out/cdkOutput.json --require-approval never --concurrency 3
 
-<<<<<<< HEAD
-# Collect export commands from CDK output, which are needed by Copilot, wrap the commands in double quotes and make them available to the environment
-found_exports=$(grep -o "export [a-zA-Z0-9_]*=[^\\;\"]*" cdkOutput.json | sed 's/=/="/' | sed 's/.*/&"/')
-eval "$(grep -o "export [a-zA-Z0-9_]*=[^\\;\"]*" cdkOutput.json | sed 's/=/="/' | sed 's/.*/&"/')"
-printf "The following exports were added from CDK:\n%s\n" "$found_exports"
-=======
 # Collect export commands from CDK output, which are needed by Copilot, wrap the commands in double quotes and store them within the "environment" dir
 export_file_path=../../copilot/environments/$COPILOT_DEPLOYMENT_STAGE/envExports.sh
 grep -o "export [a-zA-Z0-9_]*=[^\\;\"]*" cdk.out/cdkOutput.json | sed 's/=/="/' | sed 's/.*/&"/' > "${export_file_path}"
@@ -149,18 +143,10 @@
 chmod +x "${export_file_path}"
 echo "The following exports were stored from CDK in ${export_file_path}"
 cat $export_file_path
->>>>>>> da1ae901
 
 # Future enhancement needed here to make our Copilot deployment able to be reran without error even if no changes are deployed
 # === Copilot Deployment ===
 
-<<<<<<< HEAD
-replay_command="/bin/sh -c \"/runJavaWithClasspath.sh org.opensearch.migrations.replay.TrafficReplayer https://${MIGRATION_DOMAIN_ENDPOINT}:443 --insecure --kafka-traffic-brokers ${MIGRATION_KAFKA_BROKER_ENDPOINTS} --kafka-traffic-topic logging-traffic-topic --kafka-traffic-group-id default-logging-group --kafka-traffic-enable-msk-auth --auth-header-user-and-secret ${MIGRATION_DOMAIN_USER_AND_SECRET_ARN}\""
-echo "Constructed replay command: ${replay_command}"
-export MIGRATION_REPLAYER_COMMAND="${replay_command}"
-
-=======
->>>>>>> da1ae901
 cd ../../copilot
 
 # Reset AWS_DEFAULT_REGION as the SDK used by Copilot will first check here for region to use to locate the Copilot app (https://github.com/aws/copilot-cli/issues/5138)
@@ -178,12 +164,8 @@
   #copilot env init -a $COPILOT_APP_NAME --name $COPILOT_DEPLOYMENT_STAGE --default-config --aws-access-key-id $AWS_ACCESS_KEY_ID --aws-secret-access-key $AWS_SECRET_ACCESS_KEY --aws-session-token $AWS_SESSION_TOKEN --region $REGION
 
   # Init services
-<<<<<<< HEAD
-  copilot svc init -a $COPILOT_APP_NAME --name traffic-replayer
-=======
-  copilot svc init -a $COPILOT_APP_NAME --name traffic-comparator-jupyter
-  copilot svc init -a $COPILOT_APP_NAME --name traffic-comparator
->>>>>>> da1ae901
+  # copilot svc init -a $COPILOT_APP_NAME --name traffic-comparator-jupyter # EXPERIMENTAL
+  # copilot svc init -a $COPILOT_APP_NAME --name traffic-comparator # EXPERIMENTAL
   copilot svc init -a $COPILOT_APP_NAME --name capture-proxy-es
   copilot svc init -a $COPILOT_APP_NAME --name migration-console
   else
@@ -195,17 +177,11 @@
 copilot env deploy -a $COPILOT_APP_NAME --name $COPILOT_DEPLOYMENT_STAGE
 
 # Deploy services
-<<<<<<< HEAD
-copilot svc deploy -a $COPILOT_APP_NAME --name traffic-replayer --env $COPILOT_DEPLOYMENT_STAGE
-copilot svc deploy -a $COPILOT_APP_NAME --name capture-proxy-es --env $COPILOT_DEPLOYMENT_STAGE
-copilot svc deploy -a $COPILOT_APP_NAME --name migration-console --env $COPILOT_DEPLOYMENT_STAGE
-=======
-copilot svc deploy -a $COPILOT_APP_NAME --name traffic-comparator-jupyter --env $COPILOT_DEPLOYMENT_STAGE --resource-tags $TAGS
-copilot svc deploy -a $COPILOT_APP_NAME --name traffic-comparator --env $COPILOT_DEPLOYMENT_STAGE --resource-tags $TAGS
+# copilot svc deploy -a $COPILOT_APP_NAME --name traffic-comparator-jupyter --env $COPILOT_DEPLOYMENT_STAGE --resource-tags $TAGS # EXPERIMENTAL
+# copilot svc deploy -a $COPILOT_APP_NAME --name traffic-comparator --env $COPILOT_DEPLOYMENT_STAGE --resource-tags $TAGS # EXPERIMENTAL
 copilot svc deploy -a $COPILOT_APP_NAME --name capture-proxy-es --env $COPILOT_DEPLOYMENT_STAGE --resource-tags $TAGS
 copilot svc deploy -a $COPILOT_APP_NAME --name migration-console --env $COPILOT_DEPLOYMENT_STAGE --resource-tags $TAGS
 ./createReplayer.sh --id default --target-uri "https://${MIGRATION_DOMAIN_ENDPOINT}:443" --extra-args "--tags=${TAGS} --auth-header-user-and-secret ${MIGRATION_DOMAIN_USER_AND_SECRET_ARN} | nc traffic-comparator 9220" "${REPLAYER_SKIP_INIT_ARG}"
->>>>>>> da1ae901
 
 
 # Output deployment time
