conditionalPackageInstalls:
  sharedConfigs: true
  snapshotVolume: true
  migrationConsole: true
  bulkLoader: true
  proxy: true
  kafka: true
  replayer: true
<<<<<<< HEAD
  argoWorkflows: true
  gatekeeper: false
  grafana: false
  prometheus: false
  jaeger: false
=======
  sharedConfigs: true
  snapshotVolume: true
  logsVolume: true
>>>>>>> ce224154


shared-configs:
  globalParameters:
    sourceCluster:
      allowRuntimeOverride: true
      object:
        endpoint: "http://ma-capture-proxy:9200"
        directEndpoint: "http://elasticsearch-master:9200"
        allowInsecure: true
        authType: "no_auth"
        version: "ES_7.10"
    targetCluster:
      allowRuntimeOverride: true
      object:
        endpoint: "https://opensearch-cluster-master:9200"
        allowInsecure: true
        authType: "basic_auth"
        basicAuthUsername: "admin"
        basicAuthPassword: "myStrongPassword123!"
        # Should be in sync with above username/password
        basicAuthHeader: "Basic YWRtaW46bXlTdHJvbmdQYXNzd29yZDEyMyE="
        version: "OS_2.16"
    kafkaBrokers:
      allowRuntimeOverride: false
      object:
        brokers: "captured-traffic-kafka-bootstrap.ma.svc:9092"
        kafkaType: "standard"
    snapshot:
      allowRuntimeOverride: true
      object:
        #otelEndpoint: "http://localhost:4317"
        repoPath: "/snapshot"
        snapshotName: "migration-assistant-snapshot"
        snapshotType: "fs"
    metadataMigration:
      allowRuntimeOverride: true
      object:
        minReplicas: 0
        metadataType: "from_snapshot"
        #otelEndpoint: "http://localhost:4317"
        sourceClusterVersion: "ES_7.10"
#    metricsSource:
#      allowRuntimeOverride: false
#      object:
#        endpoint: "http://prometheus:9090"
#        observabilityType: "prometheus"


capture-proxy:
  parameters:
    destinationUri:
      source: otherConfig
      configMapName: "source-cluster"
      configMapKey: "directEndpoint"
    insecureDestination:
      source: otherConfig
      configMapName: "source-cluster"
      configMapKey: "allowInsecure"
    kafkaConnection:
      source: otherConfig
      configMapName: "kafka-brokers"
      configMapKey: "brokers"


migration-console:
  snapshotVolumeEnabled: true
  snapshotVolumePvc: "snapshot-volume-pvc"
  sharedLogsVolumeEnabled: true
  sharedLogsPvc: "shared-logs-pvc"


bulk-document-loader:
  snapshotVolumeEnabled: true
  snapshotVolumePvc: "snapshot-volume-pvc"
  sharedLogsVolumeEnabled: true
  sharedLogsPvc: "shared-logs-pvc"
  parameters:
    snapshotName:
      source: otherConfig
      configMapName: "snapshot"
      configMapKey: "snapshotName"
    targetHost:
      source: otherConfig
      configMapName: "target-cluster"
      configMapKey: "endpoint"
    targetInsecure:
      source: otherConfig
      configMapName: "target-cluster"
      configMapKey: "allowInsecure"
      parameterType: booleanFlag
    targetUsername:
      source: otherConfig
      configMapName: "target-cluster"
      configMapKey: "basicAuthUsername"
    targetPassword:
      source: otherConfig
      configMapName: "target-cluster"
      configMapKey: "basicAuthPassword"
    sourceVersion:
      source: parameterConfig
      value: "ES_7.10"
      allowRuntimeOverride: true
    docTransformerConfigFile:
      source: parameterConfig
      value: "/shared-logs-output/test-transformations/transformation.json"
      allowRuntimeOverride: true


replayer:
  sharedLogsVolumeEnabled: true
  sharedLogsPvc: "shared-logs-pvc"
  parameters:
    kafkaTrafficBrokers:
      source: otherConfig  # eventually this will become a list from a shared config
      configMapName: "kafka-brokers"
      configMapKey: "brokers"
    targetUri:
      source: otherConfig
      configMapName: "target-cluster"
      configMapKey: "endpoint"
    insecure:
      source: otherConfig
      configMapName: "target-cluster"
      configMapKey: "allowInsecure"
      parameterType: booleanFlag
    authHeaderValue:
      source: otherConfig
      configMapName: "target-cluster"
      configMapKey: "basicAuthHeader"
    speedupFactor:
      source: parameterConfig
      value: 10
      allowRuntimeOverride: true
    transformerConfigFile:
      source: parameterConfig
      value: "/shared-logs-output/test-transformations/transformation.json"
      allowRuntimeOverride: true


captured-traffic-kafka-cluster:
  environment: test

  clusterName: captured-traffic

  replicas: 1
  storageType: ephemeral
  storageSize: 100Gi
  storageDeleteClaim: true
  dedicatedController:
    replicas: 1
    storageSize: 10Gi


argo-workflows:
  fullnameOverride: "argo"
  controller:
    containerSecurityContext:
      runAsNonRoot: true
      allowPrivilegeEscalation: false
    clusterWorkflowTemplates:
      enabled: false
    metricsConfig: # to publish
      enabled: true
  server:
    extraArgs:
      - --auth-mode=server
  serviceAccount:
    create: true
  singleNamespace: true
  # Extra workflow configuration
  workflow:
    serviceAccount:
      create: false
      name: argo-workflow-executor


workflowService:
  defaultEnvVars:
    ENV_VAR1: "default-value-1"
    ENV_VAR2: "default-value-2"
  defaultReplicas: 1
  monitorImage: "bitnami/kubectl:latest"
  allowedRepos:
    - "bitnami/"
#    - "k8s.gcr.io/"
#    - "docker.io/library/"


gatekeeper:
  auditInterval: 60
  constraintViolationsLimit: 20
  enableExternalData: true
  audit:
    resources:
      limits:
        cpu: 1000m
        memory: 512Mi
      requests:
        cpu: 100m
        memory: 256Mi
  controllerManager:
    resources:
      limits:
        cpu: 1000m
        memory: 512Mi
      requests:
        cpu: 100m
        memory: 256Mi


jaeger:
  allInOne:
    enabled: true
  provisionDataStore:
    cassandra: false
  storage:
    type: memory
  agent:
    enabled: false
  collector:
    enabled: false
  query:
    enabled: false

grafana:
  ## Grafana data sources configuration
  datasources:
    datasources.yaml:
      apiVersion: 1
      datasources:
        - name: Prometheus
          type: prometheus
          access: proxy
          url: http://prometheus-server.prometheus.svc.cluster.local:9090
          isDefault: true
          editable: true
        - name: Jaeger
          type: jaeger
          access: proxy
          url: http://jaeger-query.jaeger.svc.cluster.local:16686
          isDefault: false
          editable: true

  ## Set up the sidecar to import data sources (usually enabled by default)
  sidecar:
    datasources:
      enabled: true
    dashboards:
      enabled: true
      label: grafana_dashboard<|MERGE_RESOLUTION|>--- conflicted
+++ resolved
@@ -1,22 +1,17 @@
 conditionalPackageInstalls:
   sharedConfigs: true
   snapshotVolume: true
+  logsVolume: true
   migrationConsole: true
   bulkLoader: true
   proxy: true
   kafka: true
   replayer: true
-<<<<<<< HEAD
   argoWorkflows: true
   gatekeeper: false
   grafana: false
   prometheus: false
   jaeger: false
-=======
-  sharedConfigs: true
-  snapshotVolume: true
-  logsVolume: true
->>>>>>> ce224154
 
 
 shared-configs:
