apiVersion: v2
name: migration-assistant
version: 0.1.0
type: application
appVersion: "1.16.0"

dependencies:
  - name: shared-configs
    condition: conditionalPackageInstalls.sharedConfigs
    version: "0.1.0"
    repository: "file://../../sharedResources/sharedConfigs"

  - name: migration-console
    condition: conditionalPackageInstalls.migrationConsole
    version: "0.1.0"
    repository: "file://../../components/migrationConsole"

  - name: bulk-document-loader
    condition: conditionalPackageInstalls.bulkLoader
    version: "0.1.0"
    repository: "file://../../components/bulkLoad"

  - name: capture-proxy
    condition: conditionalPackageInstalls.proxy
    version: "0.1.0"
    repository: "file://../../components/captureProxy"
  - name: kafka-cluster
    alias: captured-traffic-kafka-cluster
    condition: conditionalPackageInstalls.kafka
    version: "0.1.0"
    repository: "file://../../sharedResources/baseKafkaCluster"
  - name: replayer
    condition: conditionalPackageInstalls.replayer
    version: "0.1.0"
    repository: "file://../../components/replayer"

<<<<<<< HEAD
  - name: shared-configs
    version: "0.1.0"
    repository: "file://../../sharedResources/sharedConfigs"
  - name: snapshot-volume
    version: "0.1.0"
    repository: "file://../../sharedResources/snapshotVolume"
    condition: conditionalPackageInstalls.snapshotVolume

=======
>>>>>>> ce983acf
#  - name: otel-collector
#    version: 1.2.2
#    repository:

  - name: grafana
    condition: conditionalPackageInstalls.grafana
    version: "8.5.0"
    repository: "https://grafana.github.io/helm-charts"
  - name: prometheus
    condition: conditionalPackageInstalls.prometheus
    version: "25.27.0"
    repository: "https://prometheus-community.github.io/helm-charts"
  - name: jaeger
    condition: conditionalPackageInstalls.jaeger
    version: "3.2.0"
    repository: "https://jaegertracing.github.io/helm-charts"<|MERGE_RESOLUTION|>--- conflicted
+++ resolved
@@ -9,6 +9,10 @@
     condition: conditionalPackageInstalls.sharedConfigs
     version: "0.1.0"
     repository: "file://../../sharedResources/sharedConfigs"
+  - name: snapshot-volume
+    version: "0.1.0"
+    repository: "file://../../sharedResources/snapshotVolume"
+    condition: conditionalPackageInstalls.snapshotVolume
 
   - name: migration-console
     condition: conditionalPackageInstalls.migrationConsole
@@ -34,17 +38,6 @@
     version: "0.1.0"
     repository: "file://../../components/replayer"
 
-<<<<<<< HEAD
-  - name: shared-configs
-    version: "0.1.0"
-    repository: "file://../../sharedResources/sharedConfigs"
-  - name: snapshot-volume
-    version: "0.1.0"
-    repository: "file://../../sharedResources/snapshotVolume"
-    condition: conditionalPackageInstalls.snapshotVolume
-
-=======
->>>>>>> ce983acf
 #  - name: otel-collector
 #    version: 1.2.2
 #    repository:
