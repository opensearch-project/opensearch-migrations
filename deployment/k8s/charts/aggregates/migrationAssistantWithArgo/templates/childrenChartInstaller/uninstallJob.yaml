--- conflicted
+++ resolved
@@ -24,12 +24,8 @@
       restartPolicy: Never
       containers:
         - name: helm-uninstaller
-<<<<<<< HEAD
-          image: {{ .Values.images.migrationConsole.repository}}:{{ .Values.images.migrationConsole.tag }}
-=======
           image: {{ .Values.images.installer.repository}}:{{ .Values.images.installer.tag }}
->>>>>>> 5a6d6851
-          imagePullPolicy: {{ .Values.images.migrationConsole.pullPolicy }}
+          imagePullPolicy: {{ .Values.images.installer.pullPolicy }}
           command:
             - /bin/sh
             - -c
