#!/bin/bash

# Wrapper around setting up Minikube

usage() {
  echo "Usage: $0 [--start | --pause | --delete]"
  exit 1
}

kill_minikube_processes() {
  mount_process_id=$(pgrep -f "minikube mount")
  if [ -n "$mount_process_id" ]; then
    kill "$mount_process_id"
  fi
  #tunnel_process_id=$(pgrep -f "minikube tunnel")
  #if [ -n "$tunnel_process_id" ]; then
  #  kill "$tunnel_process_id"
  #fi
}

start() {
  helm repo add opensearch-operator https://opensearch-project.github.io/opensearch-k8s-operator/
  helm repo add strimzi https://strimzi.io/charts/

  minikube start
<<<<<<< HEAD
  #minikube mount .:/opensearch-migrations > /dev/null 2>&1 &
=======
  minikube mount .:/opensearch-migrations > /dev/null 2>&1 &
>>>>>>> 99db8499
  #minikube tunnel > /dev/null 2>&1 &
}

pause() {
  #kill_minikube_processes
  minikube pause
}

delete() {
  #kill_minikube_processes
  minikube delete
}

# Check if the script was called with no arguments
if [ $# -eq 0 ]; then
    usage
fi

# Allow executing this script from any dir
script_abs_path=$(readlink -f "$0")
script_dir_abs_path=$(dirname "$script_abs_path")
cd "$script_dir_abs_path" || exit

cd ../.. || exit

# Parse the argument and call the appropriate function
case "$1" in
    --start)
        start
        ;;
    --pause)
        pause
        ;;
    --delete)
        delete
        ;;
    *)
        echo "Invalid option: $1"
        usage
        ;;
esac
<|MERGE_RESOLUTION|>--- conflicted
+++ resolved
@@ -23,11 +23,7 @@
   helm repo add strimzi https://strimzi.io/charts/
 
   minikube start
-<<<<<<< HEAD
   #minikube mount .:/opensearch-migrations > /dev/null 2>&1 &
-=======
-  minikube mount .:/opensearch-migrations > /dev/null 2>&1 &
->>>>>>> 99db8499
   #minikube tunnel > /dev/null 2>&1 &
 }
 
