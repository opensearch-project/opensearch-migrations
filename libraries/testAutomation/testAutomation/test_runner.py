import argparse
import ast
from dataclasses import dataclass, field
import datetime
import json
from k8s_service import K8sService, HelmCommandFailed
import logging
import os
import random
import re
import string
import subprocess
import sys
from tabulate import tabulate
from typing import List, Optional, Tuple

logging.basicConfig(format='%(asctime)s [%(levelname)s] %(message)s', level=logging.INFO)
logger = logging.getLogger(__name__)

<<<<<<< HEAD
VALID_SOURCE_VERSIONS = ["ES_5.6", "ES_7.10", "ES_8.18"]
=======
VALID_SOURCE_VERSIONS = ["ES_1.5", "ES_2.4", "ES_5.6", "ES_7.10"]
>>>>>>> dbd76a8b
VALID_TARGET_VERSIONS = ["OS_1.3", "OS_2.19"]
MA_RELEASE_NAME = "ma"


# Data classes to represent test output generated by python e2e tests
@dataclass
class TestEntry:
    name: str
    description: str
    result: str
    duration: float
    error: Optional[str] = None


@dataclass
class TestSummary:
    passed: int
    failed: int
    source_version: str
    target_version: str


@dataclass
class TestReport:
    summary: TestSummary
    tests: List[TestEntry] = field(default_factory=list)


class TestsFailed(Exception):
    pass


class TestRunner:

    def __init__(self, k8s_service: K8sService, unique_id: str, test_ids: List[str], ma_chart_path: str,
                 combinations: List[Tuple[str, str]]) -> None:
        self.k8s_service = k8s_service
        self.unique_id = unique_id
        self.test_ids = test_ids
        self.ma_chart_path = ma_chart_path
        self.combinations = combinations

    def _print_test_stats(self, report: TestReport) -> None:
        for test in report.tests:
            print(f"{test.name}:")
            print(f"  - result: {test.result}")
            print(f"  - duration: {test.duration:.5f} seconds")
            if test.error:
                print(f"  - error: {test.error}")
            print()

    def _print_summary_table(self, reports: List[TestReport]) -> None:
        all_test_names = sorted({test.name for report in reports for test in report.tests})

        # Build the test matrix rows
        matrix_rows = []
        for report in reports:
            version_label = f"{report.summary.source_version} -> {report.summary.target_version}"
            row = [version_label]
            test_results = {test.name: "✓" if test.result == "passed" else "X" for test in report.tests}
            for name in all_test_names:
                row.append(test_results.get(name, "N/A"))
            matrix_rows.append(row)

        # Build test description rows
        test_descriptions = {}
        for report in reports:
            for test in report.tests:
                test_descriptions.setdefault(test.name, test.description)

        # Print Test Matrix
        headers = ["Version"] + [name[:8] for name in all_test_names]
        print("\nTest Matrix:")
        print(tabulate(matrix_rows, headers=headers, tablefmt="fancy_grid"))

        # Print Test Case Information
        description_table = [[name, test_descriptions[name]] for name in all_test_names]
        print("\nTest Case Information:")
        print(tabulate(description_table, headers=["Test Name", "Description"], tablefmt="fancy_grid"))

        # Print Test Stats
        print("\nTest Stats:")
        for report in reports:
            print(f"===== {report.summary.source_version} -> {report.summary.target_version} =====")
            self._print_test_stats(report)

    def _parse_test_report(self, data: dict) -> TestReport:
        tests = [TestEntry(**test) for test in data.get("tests", [])]
        summary = TestSummary(**data.get("summary"))
        return TestReport(tests=tests, summary=summary)

    def write_report_to_file(self, base_dir: str, report_data: dict, source_version: str, target_version: str):
        dir_normal = base_dir.rstrip("/")
        source_version_normal = source_version.lower().replace("_", "-").replace(".", "-")
        target_version_normal = target_version.lower().replace("_", "-").replace(".", "-")
        file_name = (f"{dir_normal}/test-report-{source_version_normal}-to-{target_version_normal}-"
                     f"{self.unique_id}.json")
        with open(file_name, "w", encoding="utf-8") as f:
            json.dump(report_data, f, indent=2, ensure_ascii=False)

    def collect_reports_and_print_summary(self, reports_dir: str):
        reports = []

        # Iterate over files in the directory
        for file_name in os.listdir(reports_dir):
            if file_name.endswith(".json"):
                file_path = os.path.join(reports_dir, file_name)
                try:
                    with open(file_path, "r", encoding="utf-8") as f:
                        test_data = json.load(f)
                    test_report = self._parse_test_report(test_data)
                    reports.append(test_report)
                except (OSError, json.JSONDecodeError) as e:
                    print(f"⚠️ Skipping {file_name}, error: {e}")

        self._print_summary_table(reports=reports)

    def run_tests(self, source_version: str, target_version: str, keep_workflows: bool = False,
                  reuse_clusters: bool = False, test_reports_dir: str = None) -> bool:
        """Runs pytest tests."""
        logger.info(f"Executing migration test cases with pytest and test ID filters: {self.test_ids}")
        command_list = [
            "pipenv",
            "run",
            "pytest",
            "/root/lib/integ_test/integ_test/ma_workflow_test.py",
            f"--unique_id={self.unique_id}",
            f"--source_version={source_version}",
            f"--target_version={target_version}"
        ]
        if self.test_ids:
            command_list.append(f"--test_ids={','.join(self.test_ids)}")
        if keep_workflows:
            command_list.append("--keep_workflows")
        if reuse_clusters:
            command_list.append("--reuse_clusters")
        command_list.append("-s")
        self.k8s_service.exec_migration_console_cmd(command_list=command_list)
        output_file_path = f"/root/lib/integ_test/results/{self.unique_id}/test_report.json"
        logger.info(f"Retrieving test report at {output_file_path}")
        cmd_response = self.k8s_service.exec_migration_console_cmd(command_list=["cat", output_file_path],
                                                                   unbuffered=False)
        test_data = ast.literal_eval(cmd_response)
        logger.debug(f"Received the following test data: {test_data}")
        if test_reports_dir:
            self.write_report_to_file(base_dir=test_reports_dir, report_data=test_data, source_version=source_version,
                                      target_version=target_version)
        test_report = self._parse_test_report(test_data)
        print(f"Test cases passed: {test_report.summary.passed}")
        print(f"Test cases failed: {test_report.summary.failed}")
        self._print_summary_table(reports=[test_report])
        if test_report.summary.passed == 0 or test_report.summary.failed > 0:
            return False
        return True

    def cleanup_clusters(self) -> None:
        pattern = re.compile(r"^(source|target)-(opensearch|elasticsearch)")
        for install in self.k8s_service.get_helm_installations():
            if pattern.match(install):
                self.k8s_service.helm_uninstall(release_name=install)
        for configmap in self.k8s_service.get_configmaps():
            if pattern.match(configmap) and configmap.endswith("migration-config"):
                self.k8s_service.delete_configmap(configmap_name=configmap)

        # Cleanup non-Helm Kubernetes resources (ES 1.x and 2.x)
        try:
            self.k8s_service.run_command([
                "kubectl", "delete", "all,configmap,secret",
                "-l", "migration-test=true",
                "--ignore-not-found"
            ], ignore_errors=True)
        except Exception as e:
            logger.warning(f"Failed to cleanup labeled Kubernetes resources: {e}")

    def cleanup_deployment(self) -> None:
        self.cleanup_clusters()
        self.k8s_service.helm_uninstall(release_name=MA_RELEASE_NAME)
        self.k8s_service.wait_for_all_healthy_pods()
        self.k8s_service.delete_all_pvcs()

    def copy_logs(self, destination: str = "./logs") -> None:
        self.k8s_service.copy_log_files(destination=destination)

    def rebuild_migration_console_image(self) -> None:
        """Rebuild the migration console Docker image with latest changes."""
        logger.info("Rebuilding migration console Docker image with latest changes...")
        
        import os
        import subprocess
        
        # Get the project root directory (three levels up from testAutomation)
        current_dir = os.path.dirname(os.path.abspath(__file__))
        project_root = os.path.join(current_dir, "..", "..", "..")
        project_root = os.path.abspath(project_root)
        
        # Build the migration console image using Gradle
        build_command = [
            "./gradlew", 
            ":TrafficCapture:dockerSolution:buildDockerImages",
            "-x", "test"
        ]
        
        logger.info(f"Running build command in directory: {project_root}")
        logger.info(f"Command: {' '.join(build_command)}")
        
        try:
            result = subprocess.run(
                build_command,
                cwd=project_root,
                stdout=subprocess.PIPE,
                stderr=subprocess.STDOUT,
                text=True,
                check=True
            )
            logger.info("Migration console image rebuilt successfully")
            logger.debug(f"Build output: {result.stdout}")
        except subprocess.CalledProcessError as e:
            logger.error(f"Failed to rebuild migration console image: {e}")
            logger.error(f"Build output: {e.stdout}")
            raise Exception(f"Failed to rebuild migration console image: {e}")

    def run(self, skip_delete: bool = False, keep_workflows: bool = False, developer_mode: bool = False,
<<<<<<< HEAD
            reuse_clusters: bool = False, rebuild_images: bool = False) -> None:
=======
            reuse_clusters: bool = False, test_reports_dir: str = None) -> None:
        if developer_mode:
            workflow_templates_dir = (
                "../../TrafficCapture/dockerSolution/src/main/docker/migrationConsole/"
                "workflows/templates/"
            )
            self.k8s_service.run_command([
                "kubectl", "apply", "-f", workflow_templates_dir, "-n", "ma"
            ])
            logger.info("Applied workflow templates directory")

>>>>>>> dbd76a8b
        for source_version, target_version in self.combinations:
            try:
                # Rebuild migration console image if requested
                if rebuild_images:
                    self.rebuild_migration_console_image()
                
                logger.info(f"Performing helm deployment for migration testing environment "
                            f"from {source_version} to {target_version}")

                chart_values = {"developerModeEnabled": "true"} if developer_mode else None
                if not self.k8s_service.helm_install(chart_path=self.ma_chart_path, release_name=MA_RELEASE_NAME,
                                                     values=chart_values):
                    raise HelmCommandFailed("Helm install of Migrations Assistant chart failed")

                self.k8s_service.wait_for_all_healthy_pods()

                tests_passed = self.run_tests(source_version=source_version,
                                              target_version=target_version,
                                              keep_workflows=keep_workflows,
                                              reuse_clusters=reuse_clusters,
                                              test_reports_dir=test_reports_dir)

                if not tests_passed:
                    raise TestsFailed(f"Tests failed (or no tests executed) for migrations "
                                      f"from {source_version} to {target_version}.")
                else:
                    logger.info(f"Tests passed successfully for migrations "
                                f"from {source_version} to {target_version}.")
            except HelmCommandFailed as helmError:
                logger.error(f"Helm command failed with error: {helmError}. Testing may be incomplete")
            except TimeoutError as timeoutError:
                logger.error(f"Timeout error encountered: {timeoutError}. Testing may be incomplete")

            if not skip_delete:
                self.cleanup_deployment()

        logger.info("Test execution completed.")


def _parse_test_ids(test_ids_str: str) -> List[str]:
    # Split the string by commas and remove extra whitespace
    return [tid.strip() for tid in test_ids_str.split(",") if tid.strip()]


def _generate_unique_id() -> str:
    """Generate a human-readable unique ID with a timestamp and a 4-character random string."""
    timestamp = datetime.datetime.now().strftime("%Y%m%d%H%M%S")
    random_part = ''.join(random.choices(string.ascii_lowercase + string.digits, k=4))
    return f"{random_part}-{timestamp}"


def parse_version_string(version_str: str) -> (string, string, string):
    """Parse a string in format ES|OS_x.y and return the distinct pieces as (cluster_type, major, minor)"""
    try:
        cluster_type_part, version_part = version_str.split('_', 1)
        major_str, minor_str = version_part.split('.', 1)

        cluster_type = cluster_type_part.lower()
        major = int(major_str)

        try:
            minor = int(minor_str)
        except ValueError:
            minor = minor_str

        return cluster_type, major, minor
    except (ValueError, AttributeError):
        raise ValueError(f"Invalid version string format: '{version_str}'")


def parse_args() -> argparse.Namespace:
    parser = argparse.ArgumentParser(
        description="Process inputs for test automation runner"
    )
    parser.add_argument(
        "--source-version",
        choices=VALID_SOURCE_VERSIONS,
        default="ES_5.6",
        help=f"Source version to use. Must be one of: {', '.join(VALID_SOURCE_VERSIONS)}"
    )
    parser.add_argument(
        "--target-version",
        choices=VALID_TARGET_VERSIONS,
        default="OS_2.19",
        help=f"Target version to use. Must be one of: {', '.join(VALID_TARGET_VERSIONS)}"
    )
    parser.add_argument(
        "--skip-delete",
        action="store_true",
        help="If set, skip deletion operations."
    )
    parser.add_argument(
        "--delete-only",
        action="store_true",
        help="If set, only perform deletion operations."
    )
    parser.add_argument(
        "--delete-clusters-only",
        action="store_true",
        help="If set, only perform cluster deletion operations."
    )
    parser.add_argument(
        "--copy-logs-only",
        action="store_true",
        help="If set, only copy found argo workflow logs to the current directory."
    )
    parser.add_argument(
        '--unique-id',
        type=str,
        default=_generate_unique_id(),
        help="Provide a unique ID for labeling test resources, or generate one by default"
    )
    parser.add_argument(
        "--keep-workflows",
        action="store_true",
        help="If set, will not delete argo workflows created by integration tests"
    )
    parser.add_argument(
        "--developer-mode",
        action="store_true",
        help="If set, will enable the developer mode flag for the Migration Assistant helm chart"
    )
    parser.add_argument(
        "--reuse-clusters",
        action="store_true",
        help="If set, the integration tests will reuse existing clusters that match the naming pattern "
             "e.g. 'target-opensearch-2-19-*'. If a cluster does not exist the integration test will create it and "
             "leave it running once the test completes for other tests to use. The cleanup operation for this library "
             "will remove all source and target clusters that match this pattern as well."
    )
    parser.add_argument(
        "--dev",
        action="store_true",
        help="An aggregate flag to apply developer settings for "
             "testing [--skip-delete, --reuse-clusters, --keep-workflows, --developer-mode]"
    )
    parser.add_argument(
        "--test-reports-dir",
        default=None,
        help="If provided, will output generated test reports to this directory path"
    )
    parser.add_argument(
        "--output-reports-summary-only",
        action="store_true",
        help="If set, only print the summary table for existing reports in the provided '--test-reports-dir'"
    )
    parser.add_argument(
        "--test-ids",
        type=_parse_test_ids,
        default=[],
        help="Comma-separated list of test IDs to run (e.g. 0001,0003)"
    )
    parser.add_argument(
        "--rebuild-images",
        action="store_true",
        help="If set, will rebuild the migration console Docker image before running tests"
    )
    return parser.parse_args()


def main() -> None:
    args = parse_args()
    k8s_service = K8sService()
    helm_k8s_base_path = "../../deployment/k8s"
    helm_charts_base_path = f"{helm_k8s_base_path}/charts"
    ma_chart_path = f"{helm_charts_base_path}/aggregates/migrationAssistantWithArgo"

    combinations = [(args.source_version, args.target_version)]
    test_runner = TestRunner(k8s_service=k8s_service,
                             unique_id=args.unique_id,
                             test_ids=args.test_ids,
                             ma_chart_path=ma_chart_path,
                             combinations=combinations)

    if args.delete_only:
        return test_runner.cleanup_deployment()
    if args.delete_clusters_only:
        return test_runner.cleanup_clusters()
    if args.copy_logs_only:
        return test_runner.copy_logs()
    if args.output_reports_summary_only:
        if not args.test_reports_dir:
            raise ValueError("The '--test-reports-dir' arg must be provided when using '--output-reports-summary-only")
        return test_runner.collect_reports_and_print_summary(reports_dir=args.test_reports_dir)
    skip_delete = args.skip_delete
    keep_workflows = args.keep_workflows
    developer_mode = args.developer_mode
    reuse_clusters = args.reuse_clusters
    if args.dev:
        skip_delete = True
        keep_workflows = True
        developer_mode = True
        reuse_clusters = True
    test_runner.run(skip_delete=skip_delete,
                    keep_workflows=keep_workflows,
                    developer_mode=developer_mode,
                    reuse_clusters=reuse_clusters,
                    test_reports_dir=args.test_reports_dir)


if __name__ == "__main__":
    try:
        main()
    except KeyboardInterrupt:
        # Handle Ctrl+C cleanly too
        sys.exit(0)
    except Exception as e:
        logger.error(f"Fatal error: {e}")
        sys.exit(1)<|MERGE_RESOLUTION|>--- conflicted
+++ resolved
@@ -17,11 +17,7 @@
 logging.basicConfig(format='%(asctime)s [%(levelname)s] %(message)s', level=logging.INFO)
 logger = logging.getLogger(__name__)
 
-<<<<<<< HEAD
-VALID_SOURCE_VERSIONS = ["ES_5.6", "ES_7.10", "ES_8.18"]
-=======
-VALID_SOURCE_VERSIONS = ["ES_1.5", "ES_2.4", "ES_5.6", "ES_7.10"]
->>>>>>> dbd76a8b
+VALID_SOURCE_VERSIONS = ["ES_1.5", "ES_2.4", "ES_5.6", "ES_7.10", "ES_8.18"]
 VALID_TARGET_VERSIONS = ["OS_1.3", "OS_2.19"]
 MA_RELEASE_NAME = "ma"
 
@@ -205,48 +201,7 @@
     def copy_logs(self, destination: str = "./logs") -> None:
         self.k8s_service.copy_log_files(destination=destination)
 
-    def rebuild_migration_console_image(self) -> None:
-        """Rebuild the migration console Docker image with latest changes."""
-        logger.info("Rebuilding migration console Docker image with latest changes...")
-        
-        import os
-        import subprocess
-        
-        # Get the project root directory (three levels up from testAutomation)
-        current_dir = os.path.dirname(os.path.abspath(__file__))
-        project_root = os.path.join(current_dir, "..", "..", "..")
-        project_root = os.path.abspath(project_root)
-        
-        # Build the migration console image using Gradle
-        build_command = [
-            "./gradlew", 
-            ":TrafficCapture:dockerSolution:buildDockerImages",
-            "-x", "test"
-        ]
-        
-        logger.info(f"Running build command in directory: {project_root}")
-        logger.info(f"Command: {' '.join(build_command)}")
-        
-        try:
-            result = subprocess.run(
-                build_command,
-                cwd=project_root,
-                stdout=subprocess.PIPE,
-                stderr=subprocess.STDOUT,
-                text=True,
-                check=True
-            )
-            logger.info("Migration console image rebuilt successfully")
-            logger.debug(f"Build output: {result.stdout}")
-        except subprocess.CalledProcessError as e:
-            logger.error(f"Failed to rebuild migration console image: {e}")
-            logger.error(f"Build output: {e.stdout}")
-            raise Exception(f"Failed to rebuild migration console image: {e}")
-
     def run(self, skip_delete: bool = False, keep_workflows: bool = False, developer_mode: bool = False,
-<<<<<<< HEAD
-            reuse_clusters: bool = False, rebuild_images: bool = False) -> None:
-=======
             reuse_clusters: bool = False, test_reports_dir: str = None) -> None:
         if developer_mode:
             workflow_templates_dir = (
@@ -258,13 +213,8 @@
             ])
             logger.info("Applied workflow templates directory")
 
->>>>>>> dbd76a8b
         for source_version, target_version in self.combinations:
             try:
-                # Rebuild migration console image if requested
-                if rebuild_images:
-                    self.rebuild_migration_console_image()
-                
                 logger.info(f"Performing helm deployment for migration testing environment "
                             f"from {source_version} to {target_version}")
 
@@ -411,11 +361,6 @@
         default=[],
         help="Comma-separated list of test IDs to run (e.g. 0001,0003)"
     )
-    parser.add_argument(
-        "--rebuild-images",
-        action="store_true",
-        help="If set, will rebuild the migration console Docker image before running tests"
-    )
     return parser.parse_args()
 
 
@@ -439,10 +384,6 @@
         return test_runner.cleanup_clusters()
     if args.copy_logs_only:
         return test_runner.copy_logs()
-    if args.output_reports_summary_only:
-        if not args.test_reports_dir:
-            raise ValueError("The '--test-reports-dir' arg must be provided when using '--output-reports-summary-only")
-        return test_runner.collect_reports_and_print_summary(reports_dir=args.test_reports_dir)
     skip_delete = args.skip_delete
     keep_workflows = args.keep_workflows
     developer_mode = args.developer_mode
