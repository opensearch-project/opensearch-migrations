--- conflicted
+++ resolved
@@ -170,15 +170,14 @@
         }
     }
 
-<<<<<<< HEAD
     plugins.withId('com.google.cloud.tools.jib') {
         tasks.withType(JibTask).configureEach {
             notCompatibleWithConfigurationCache("because https://github.com/GoogleContainerTools/jib/issues/3132")
         }
-=======
+    }
+
     tasks.withType(Javadoc).configureEach {
         options.addStringOption('Xdoclint:none', '-quiet')
->>>>>>> cbb3cf29
     }
 
     plugins.withId('java') {
