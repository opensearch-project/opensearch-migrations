import groovy.json.JsonOutput

plugins {
//    Observing higher memory usage with task-tree plugin. Disabling except if needed
//    id "com.dorongold.task-tree" version "2.1.1"
    id "com.diffplug.spotless" version '7.0.2'
    id 'io.freefair.lombok' version '8.12' apply false
    id 'jacoco'
    id 'me.champeau.jmh' version '0.7.2' apply false
    id 'com.gradleup.shadow' version '8.3.5' apply false
    id 'com.avast.gradle.docker-compose' version "0.17.12" apply false
    id 'com.google.protobuf' version "0.9.4" apply false
}

allprojects {
    repositories {
        mavenCentral()
    }
}


// Ensure Capture Proxy and Dependencies are built with JDK 11 for On Node Install

// Cache dependencies during the configuration phase
ext.captureProxyDependencies = []
gradle.projectsEvaluated {
    def captureProxyProject = rootProject.project(":TrafficCapture:trafficCaptureProxyServer")
    captureProxyDependencies = captureProxyProject.configurations.collectMany { configuration ->
        configuration.dependencies.findAll { it instanceof ProjectDependency }.collect { it.path }
    }
    // Add the TrafficCaptureProxyServer project itself
    captureProxyDependencies << captureProxyProject.path
}

// Modify sourceCompatibility during the execution phase
gradle.taskGraph.whenReady {
    allprojects {
        tasks.withType(JavaCompile).configureEach {
            def jvmVersion = (project.path in rootProject.captureProxyDependencies) ? JavaVersion.VERSION_11 : JavaVersion.VERSION_17
            sourceCompatibility = jvmVersion
            targetCompatibility = jvmVersion
        }
    }
}



// Define version properties
ext {
    // support -Dbuild.version, but include default
    buildVersion = System.getProperty("build.version", "0.1.0")
    // support -Dbuild.snapshot=false, but default to true
    buildSnapshot = System.getProperty("build.snapshot", "true") == "true"
    finalVersion = buildSnapshot ? "${buildVersion}-SNAPSHOT" : buildVersion
}

allprojects {
    version = finalVersion
    // This should eventually change, see https://opensearch.atlassian.net/browse/MIGRATIONS-2167
    group = 'org.opensearch.migrations.trafficcapture'
    tasks.withType(Jar).tap {
        configureEach {
            manifest {
                attributes(
                        'SPDX-License-Identifier': 'Apache-2.0'
                )
            }
        }
    }
}

task buildDockerImages() {
    dependsOn(':TrafficCapture:dockerSolution:buildDockerImages')
    dependsOn(':DocumentsFromSnapshotMigration:buildDockerImages')
}

def commonExclusions = ['**/build/**', '**/node_modules/**', '**/opensearch-cluster-cdk/**', '**/cdk.out/**']
spotless {
    format 'misc', {
        target fileTree('.') {
            include '**/*.gradle', '.gitattributes', '.gitignore'
            exclude commonExclusions
        }
        trimTrailingWhitespace()
        leadingTabsToSpaces()
        endWithNewline()

    }
    yaml {
        target fileTree('.') {
            include '**/*.yml'
            exclude commonExclusions
        }
        trimTrailingWhitespace()
        leadingTabsToSpaces()
        endWithNewline()
    }
    json {
        target fileTree('.') {
            include '*.json'
            exclude commonExclusions
        }
        prettier()
        endWithNewline()
    }
}

subprojects {
    apply plugin: "com.diffplug.spotless"
    apply plugin: 'jacoco'
    apply plugin: 'java'
    apply plugin: 'maven-publish'

    configurations.all {
        resolutionStrategy {
            // Force specific versions of transitive dependencies to handle CVEs
            force 'net.minidev:json-smart:2.5.2'
            force 'xalan:xalan:2.7.3'
            force 'com.thoughtworks.xstream:xstream:1.4.21'
            force 'commons-net:commons-net:3.9.0'
            force 'org.jsoup:jsoup:1.15.3'
            force 'org.apache.tika:tika-core:1.28.4'
            force 'com.jayway.jsonpath:json-path:2.9.0'
            force 'dnsjava:dnsjava:3.6.0'
            force 'org.xerial.snappy:snappy-java:1.1.10.6'
            force 'org.glassfish.jersey.core:jersey-common:2.34'
            force 'org.apache.httpcomponents:httpclient:4.5.13'

            preferProjectModules()
        }
    }

    java {
        toolchain {
            languageVersion.set(JavaLanguageVersion.of(17))
            vendor.set(JvmVendorSpec.AMAZON)
        }
    }

    // See https://github.com/diffplug/spotless/tree/main/plugin-gradle#java for some documentation,
    // though what '#' does is still undocumented from what I can tell
    spotless {
        java {
            target "**/*.java"
            targetExclude '**/build/**', ".gradle/**"
            importOrder(
                    'javax',
                    'java',
                    'org.opensearch',
                    '',
                    '\\#')
            leadingTabsToSpaces()
            endWithNewline()
            removeUnusedImports()
        }
    }

    tasks.withType(Test) {
        // Getting javadoc to compile is part of the test suite to ensure we are able to publish our artifacts
        dependsOn project.javadoc
    }
    if (!sourceSets.test.allSource.files.isEmpty()) {
        tasks.withType(Test) {
            testLogging {
                events "passed", "skipped", "failed"
                exceptionFormat "full"
                showExceptions true
                showCauses true
                showStackTraces true
            }
            maxParallelForks = gradle.startParameter.maxWorkerCount

<<<<<<< HEAD
        testLogging {
            events = ["passed", "skipped", "failed"]
            exceptionFormat = "full"
            showExceptions = true
            showCauses = true
            showStackTraces = true
        }
        maxParallelForks = gradle.startParameter.maxWorkerCount
=======
            // Provide way to exclude particular tests from CLI
            // e.g. ../gradlew test -PexcludeTests=**/KafkaProtobufConsumerLongTermTest*
            if (project.hasProperty('excludeTests')) {
                exclude project.property('excludeTests')
            }
>>>>>>> 459a6ef2

            useJUnitPlatform()
            //  Disable parallel test execution, see MIGRATIONS-1666
            systemProperty 'junit.jupiter.execution.parallel.enabled', 'false'
            systemProperty 'log4j2.contextSelector', 'org.apache.logging.log4j.core.selector.BasicContextSelector'
            // Verify assertions in tests
            jvmArgs = ['-ea', '-XX:+HeapDumpOnOutOfMemoryError']
            jacoco {
                enabled = true
                destinationFile = layout.buildDirectory.file("jacoco/${project.path.replace(':', '-')}-${project.name}-${name}.exec").get().asFile
            }
        }
        // Mutually exclusive tests to avoid duplication
        tasks.named('test') {
            systemProperty 'migrationLogLevel', 'TRACE'
            useJUnitPlatform {
                excludeTags('longTest', 'isolatedTest')
            }
        }

        tasks.register('slowTest', Test) {
            systemProperty 'migrationLogLevel', 'DEBUG'
            useJUnitPlatform {
                includeTags 'longTest'
                excludeTags 'isolatedTest'
            }
        }

        tasks.register('isolatedTest', Test) {
            maxParallelForks = 1
            useJUnitPlatform {
                includeTags 'isolatedTest'
            }
        }

        tasks.register('fullTest') {
            dependsOn test
            dependsOn slowTest
            dependsOn isolatedTest
        }
    } else {
        tasks.withType(Test) {
            jacoco {
                enabled = false
            }
        }
    }

    task javadocJar(type: Jar, dependsOn: javadoc) {
        archiveClassifier.set('javadoc')
        from javadoc.destinationDir
    }

    task sourcesJar(type: Jar) {
        archiveClassifier.set('sources')
        from sourceSets.main.allSource
        duplicatesStrategy = DuplicatesStrategy.WARN
    }

    def excludedProjectPaths = [
            ':RFS',
            ':TrafficCapture',
            ':TrafficCapture:dockerSolution',
    ]
    if (!(project.path in excludedProjectPaths)) {
        publishing {
            publications {
                mavenJava(MavenPublication) {
                    versionMapping {
                        allVariants {
                            // Test fixtures are published as a separate jar in maven
                            // This ensures dependencies that are only declared in test
                            // fixtures have a version number in the pom
                            if (project.plugins.hasPlugin('java-test-fixtures')) {
                                fromResolutionOf('testFixturesRuntimeClasspath')
                            }
                            fromResolutionResult()
                        }
                    }

                    from components.java
                    artifact javadocJar
                    artifact sourcesJar

                    pom {
                        name = project.name
                        description = 'Everything opensearch migrations'
                        url = 'http://github.com/opensearch-project/opensearch-migrations'

                        licenses {
                            license {
                                name = 'The Apache License, Version 2.0'
                                url = 'http://www.apache.org/licenses/LICENSE-2.0.txt'
                            }
                        }
                        developers {
                            developer {
                                name = "OpenSearch"
                                url = "https://github.com/opensearch-project/opensearch-migrations"
                            }
                        }
                        scm {
                            connection = "scm:git@github.com:opensearch-project/opensearch-migrations.git"
                            developerConnection = "scm:git@github.com:opensearch-project/opensearch-migrations.git"
                            url = "git@github.com:opensearch-project/opensearch-migrations.git"
                        }
                    }

                    pom.withXml {
                        def pomFile = asNode()

                        // Find all dependencies in the POM file
                        def dependencies = pomFile.dependencies.dependency

                        // Iterate over each dependency and check if the version is missing
                        dependencies.each { dependency ->
                            def version = dependency.version.text()

                            if (version == null || version.trim().isEmpty() || version.trim() == 'unspecified') {
                                def groupId = dependency.groupId.text()
                                def artifactId = dependency.artifactId.text()
                                throw new GradleException("Dependency ${groupId}:${artifactId} is missing a version in the pom.xml")
                            }
                        }
                    }

                    // Suppress POM metadata warnings for test fixtures
                    suppressPomMetadataWarningsFor('testFixturesApiElements')
                    suppressPomMetadataWarningsFor('testFixturesRuntimeElements')
                }
            }
            repositories {
                maven { url = "${rootProject.buildDir}/repository"}
                maven {
                    url = "https://aws.oss.sonatype.org/content/repositories/snapshots"
                    name = 'staging'
                }
            }
        }
    }

    // Utility task to allow copying required libraries into a 'dependencies' folder for security scanning
    tasks.register('copyDependencies', Sync) {
        duplicatesStrategy = DuplicatesStrategy.WARN

        from configurations.runtimeClasspath
        into "${buildDir}/dependencies"
    }

    def testsWithJacoco = project.tasks.withType(Test).matching { it.jacoco && it.jacoco.enabled }
    jacocoTestReport {
        dependsOn = testsWithJacoco
        executionData.from testsWithJacoco*.jacoco.destinationFile
        reports {
            xml.required = true
<<<<<<< HEAD
            xml.outputLocation = file("${buildDir}/reports/jacoco/test/jacocoTestReport.xml")
            html.required = true
            html.outputLocation = file("${buildDir}/reports/jacoco/test/html")
=======
>>>>>>> 459a6ef2
        }
    }
}

tasks.register('jacocoAggregateReport', JacocoReport) {
    group = 'Verification'
    description = 'Generates an aggregate report from exec files in build/jacocoMerged/*.exec over the whole project'

    // Find all merged .exec files
    executionData.setFrom(fileTree(dir: "${buildDir}", includes: [
            "jacocoMerged/**/*.exec"
    ]))

    // Get all subprojects with Java plugin
    def javaProjects = subprojects.findAll { it.plugins.hasPlugin('java') }

    // Collect all class directories from Java subprojects
    classDirectories.setFrom(
            files(javaProjects.collect { project ->
                project.sourceSets.main.output.classesDirs.filter { dir ->
                    !dir.path.contains('captureProtobufs') &&
                            !dir.path.contains('trafficCaptureProxyServerTest')
                }
            })
    )

    // Collect all source directories from Java subprojects
    sourceDirectories.setFrom(
            files(javaProjects.collect { project ->
                project.sourceSets.main.allSource.srcDirs
            })
    )

    reports {
        xml.required = true
        xml.destination file("${buildDir}/reports/jacoco/mergedReport/jacocoMergedReport.xml")
        html.required = true
        html.destination file("${buildDir}/reports/jacoco/mergedReport/html")
    }
}

gradle.projectsEvaluated {
    List<Task> isolatedTestsTasks = []
    List<Task> sharedProcessTestsTasks = []
    subprojects { subproject ->
        subproject.tasks.withType(Test).all { task ->
            if (task.name == "isolatedTest") {
                isolatedTestsTasks.add(task)
            } else {
                sharedProcessTestsTasks.add(task)
            }
        }
    }
    isolatedTestsTasks.sort { task -> task.project.name }

    // Create a sequential dependency chain
    Task previousTask = null
    isolatedTestsTasks.each { task ->
        sharedProcessTestsTasks.forEach {task.mustRunAfter(it) }
        if (previousTask != null) {
            task.mustRunAfter(previousTask)
        }
        previousTask = task
    }

    tasks.register("allTests") {
        dependsOn sharedProcessTestsTasks
        dependsOn isolatedTestsTasks
    }
}

task mergeJacocoReports {
    def jacocoReportTasks = subprojects.collect { it.tasks.withType(JacocoReport).matching { it.name == "jacocoTestReport" } }.flatten()
    dependsOn jacocoReportTasks

<<<<<<< HEAD
    additionalSourceDirs.setFrom(files(jacocoReportTasks.collect { it.additionalSourceDirs }.flatten()))
    sourceDirectories.setFrom(files(jacocoReportTasks.collect { it.sourceDirectories }.flatten()))
    classDirectories.setFrom(files(subprojects.collect { subproject ->
        subproject.sourceSets.main.output.classesDirs.filter { dir ->
            !dir.path.contains('captureProtobufs') && !dir.path.contains('trafficCaptureProxyServerTest')
        }
    }))
    executionData.setFrom(files(jacocoReportTasks.collect { it.executionData }.flatten()))

    reports {
        xml.required = true
        xml.outputLocation = file("${buildDir}/reports/jacoco/mergedReport/jacocoMergedReport.xml")
        html.required = true
        html.outputLocation = file("${buildDir}/reports/jacoco/mergedReport/html")
=======
    // Create a Sync task to collect all exec files
    def syncJacocoExecFiles = tasks.create("syncJacocoExecFiles", Sync) {
        from jacocoReportTasks.collect { it.executionData }
        into "${buildDir}/jacocoMerged/"
        duplicatesStrategy = DuplicatesStrategy.FAIL
>>>>>>> 459a6ef2
    }

    // Make sure sync task runs after all report tasks
    syncJacocoExecFiles.mustRunAfter jacocoReportTasks
    dependsOn syncJacocoExecFiles

    // Finalize with jacocoAggregateReport
    finalizedBy jacocoAggregateReport
}

task listPublishedArtifacts {
    doLast {
        subprojects.each { proj ->
            def publishingExtension = proj.extensions.findByType(PublishingExtension)
            if (publishingExtension) {
                publishingExtension.publications.each { publication ->
                    if (publication instanceof MavenPublication) {
                        println "${publication.groupId}.${publication.artifactId}"
                    }
                }
            }
        }
    }
}

tasks.register("listTestTasksAsJson") {
    doLast {
        def testTasks = []

        subprojects.each { subproject ->
            def projectPath = subproject.path

            // Collect test tasks without JaCoCo enabled
            subproject.tasks.withType(Test).findAll {
                !(it.extensions.findByType(JacocoTaskExtension)?.enabled ?: false)
            }.each {
                testTasks << "${projectPath}:${it.name}"
            }

            // Add jacocoTestReport if any test task has JaCoCo enabled
            if (subproject.tasks.withType(Test).any {
                it.extensions.findByType(JacocoTaskExtension)?.enabled ?: false
            }) {
                testTasks << "${projectPath}:jacocoTestReport"
            }
        }

        // Print as a clean JSON list
        println JsonOutput.prettyPrint(JsonOutput.toJson(testTasks))
    }
}<|MERGE_RESOLUTION|>--- conflicted
+++ resolved
@@ -170,22 +170,11 @@
             }
             maxParallelForks = gradle.startParameter.maxWorkerCount
 
-<<<<<<< HEAD
-        testLogging {
-            events = ["passed", "skipped", "failed"]
-            exceptionFormat = "full"
-            showExceptions = true
-            showCauses = true
-            showStackTraces = true
-        }
-        maxParallelForks = gradle.startParameter.maxWorkerCount
-=======
             // Provide way to exclude particular tests from CLI
             // e.g. ../gradlew test -PexcludeTests=**/KafkaProtobufConsumerLongTermTest*
             if (project.hasProperty('excludeTests')) {
                 exclude project.property('excludeTests')
             }
->>>>>>> 459a6ef2
 
             useJUnitPlatform()
             //  Disable parallel test execution, see MIGRATIONS-1666
@@ -341,12 +330,6 @@
         executionData.from testsWithJacoco*.jacoco.destinationFile
         reports {
             xml.required = true
-<<<<<<< HEAD
-            xml.outputLocation = file("${buildDir}/reports/jacoco/test/jacocoTestReport.xml")
-            html.required = true
-            html.outputLocation = file("${buildDir}/reports/jacoco/test/html")
-=======
->>>>>>> 459a6ef2
         }
     }
 }
@@ -422,28 +405,11 @@
     def jacocoReportTasks = subprojects.collect { it.tasks.withType(JacocoReport).matching { it.name == "jacocoTestReport" } }.flatten()
     dependsOn jacocoReportTasks
 
-<<<<<<< HEAD
-    additionalSourceDirs.setFrom(files(jacocoReportTasks.collect { it.additionalSourceDirs }.flatten()))
-    sourceDirectories.setFrom(files(jacocoReportTasks.collect { it.sourceDirectories }.flatten()))
-    classDirectories.setFrom(files(subprojects.collect { subproject ->
-        subproject.sourceSets.main.output.classesDirs.filter { dir ->
-            !dir.path.contains('captureProtobufs') && !dir.path.contains('trafficCaptureProxyServerTest')
-        }
-    }))
-    executionData.setFrom(files(jacocoReportTasks.collect { it.executionData }.flatten()))
-
-    reports {
-        xml.required = true
-        xml.outputLocation = file("${buildDir}/reports/jacoco/mergedReport/jacocoMergedReport.xml")
-        html.required = true
-        html.outputLocation = file("${buildDir}/reports/jacoco/mergedReport/html")
-=======
     // Create a Sync task to collect all exec files
     def syncJacocoExecFiles = tasks.create("syncJacocoExecFiles", Sync) {
         from jacocoReportTasks.collect { it.executionData }
         into "${buildDir}/jacocoMerged/"
         duplicatesStrategy = DuplicatesStrategy.FAIL
->>>>>>> 459a6ef2
     }
 
     // Make sure sync task runs after all report tasks
