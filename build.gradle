plugins {
//    Observing higher memory usage with task-tree plugin. Disabling except if needed
//    id "com.dorongold.task-tree" version "2.1.1"
    id "com.diffplug.spotless" version '6.25.0'
    id 'io.freefair.lombok' version '8.6' apply false
    id 'jacoco'
<<<<<<< HEAD
    id 'com.github.johnrengelman.shadow' version '8.1.1' apply false
=======
    id 'me.champeau.jmh' version '0.7.2' apply false
>>>>>>> d527b874
}

allprojects {
    repositories {
        mavenCentral()
    }
}


// Ensure Capture Proxy and Dependencies are built with JDK 11 for On Node Install

// Cache dependencies during the configuration phase
ext.captureProxyDependencies = []
gradle.projectsEvaluated {
    def captureProxyProject = rootProject.project(":TrafficCapture:trafficCaptureProxyServer")
    captureProxyDependencies = captureProxyProject.configurations.collectMany { configuration ->
        configuration.dependencies.findAll { it instanceof ProjectDependency }.collect { it.dependencyProject.path }
    }
    // Add the TrafficCaptureProxyServer project itself
    captureProxyDependencies << captureProxyProject.path
}

// Modify sourceCompatibility during the execution phase
gradle.taskGraph.whenReady { taskGraph ->
    allprojects {
        tasks.withType(JavaCompile).configureEach {
            if (project.path in rootProject.captureProxyDependencies) {
                sourceCompatibility = JavaVersion.VERSION_11
                targetCompatibility = JavaVersion.VERSION_11
            } else {
                sourceCompatibility = JavaVersion.VERSION_17
                targetCompatibility = JavaVersion.VERSION_17
            }
        }
    }
}

// Define version properties
ext {
    // support -Dbuild.version, but include default
    buildVersion = System.getProperty("build.version", "0.1.0")
    // support -Dbuild.snapshot=false, but default to true
    buildSnapshot = System.getProperty("build.snapshot", "true") == "true"
    finalVersion = buildSnapshot ? "${buildVersion}-SNAPSHOT" : buildVersion
}

allprojects {
    version = finalVersion
    // This should eventually change, see https://opensearch.atlassian.net/browse/MIGRATIONS-2167
    group = 'org.opensearch.migrations.trafficcapture'
    tasks.withType(Jar).tap {
        configureEach {
            manifest {
                attributes(
                        'SPDX-License-Identifier': 'Apache-2.0'
                )
            }
        }
    }
}

subprojects { subproject ->
    subproject.afterEvaluate {
        if (subproject.plugins.hasPlugin('java') && subproject.name != 'commonDependencyVersionConstraints') {
            subproject.dependencies {
                implementation project(":commonDependencyVersionConstraints")
                annotationProcessor project(":commonDependencyVersionConstraints")
                if (subproject.plugins.hasPlugin('java-test-fixtures')) {
                    testFixturesImplementation project(":commonDependencyVersionConstraints")
                }
            }
        }
    }
}

task buildDockerImages() {
    dependsOn(':TrafficCapture:dockerSolution:buildDockerImages')
    dependsOn(':DocumentsFromSnapshotMigration:buildDockerImages')
}

spotless {
    format 'misc', {
        target '**/*.gradle', '.gitattributes', '.gitignore'
        targetExclude '**/build/**'
        trimTrailingWhitespace()
        indentWithSpaces()
        endWithNewline()

    }
    yaml {
        target '**/*.yml'
        targetExclude '**/node_modules/**', '**/opensearch-cluster-cdk/**', '**/cdk.out/**'
        trimTrailingWhitespace()
        indentWithSpaces()
        endWithNewline()
    }
    json {
        target 'deployment/cdk/opensearch-service-migration/*.json'
        prettier()
        endWithNewline()
    }
}

subprojects {
    apply plugin: "com.diffplug.spotless"
    apply plugin: 'jacoco'
    apply plugin: 'java'
    apply plugin: 'maven-publish'

    java {
        toolchain {
            languageVersion.set(JavaLanguageVersion.of(17))
            vendor.set(JvmVendorSpec.AMAZON)
        }
    }

    // See https://github.com/diffplug/spotless/tree/main/plugin-gradle#java for some documentation,
    // though what '#' does is still undocumented from what I can tell
    spotless {
        java {
            target "**/*.java"
            targetExclude '**/build/**', ".gradle/**"
            importOrder(
                    'javax',
                    'java',
                    'org.opensearch',
                    '',
                    '\\#')
            indentWithSpaces()
            endWithNewline()
            removeUnusedImports()
        }
    }

    tasks.withType(Test) {
        // Getting javadoc to compile is part of the test suite to ensure we are able to publish our artifacts
        dependsOn project.javadoc

        testLogging {
            events = ["passed", "skipped", "failed"]
            exceptionFormat = "full"
            showExceptions = true
            showCauses = true
            showStackTraces = true
        }
        maxParallelForks = gradle.startParameter.maxWorkerCount

        // Provide way to exclude particular tests from CLI
        // e.g. ../gradlew test -PexcludeTests=**/KafkaProtobufConsumerLongTermTest*
        if (project.hasProperty('excludeTests')) {
            exclude project.property('excludeTests')
        }

        useJUnitPlatform()
        //  Disable parallel test execution, see MIGRATIONS-1666
        systemProperty 'junit.jupiter.execution.parallel.enabled', 'false'
        systemProperty 'log4j2.contextSelector', 'org.apache.logging.log4j.core.selector.BasicContextSelector'
        // Verify assertions in tests
        jvmArgs = ['-ea', '-XX:+HeapDumpOnOutOfMemoryError']
        jacoco.enabled = true
    }

    // Mutually exclusive tests to avoid duplication
    tasks.named('test') {
        systemProperty 'migrationLogLevel', 'TRACE'
        useJUnitPlatform {
            excludeTags('longTest', 'isolatedTest')
        }
    }

    tasks.register('slowTest', Test) {
        systemProperty 'migrationLogLevel', 'DEBUG'
        useJUnitPlatform {
            includeTags 'longTest'
            excludeTags 'isolatedTest'
        }
    }

    tasks.register('isolatedTest', Test) {
        maxParallelForks = 1
        useJUnitPlatform {
            includeTags 'isolatedTest'
        }
    }

    tasks.register('fullTest') {
        dependsOn test
        dependsOn slowTest
        dependsOn isolatedTest
    }

    task javadocJar(type: Jar, dependsOn: javadoc) {
        archiveClassifier.set('javadoc')
        from javadoc.destinationDir
    }

    task sourcesJar(type: Jar) {
        archiveClassifier.set('sources')
        from sourceSets.main.allSource
        duplicatesStrategy = DuplicatesStrategy.WARN
    }

    def excludedProjectPaths = [
            ':RFS',
            ':TrafficCapture',
            ':TrafficCapture:dockerSolution',
    ]
    if (!(project.path in excludedProjectPaths)) {
        publishing {
            publications {
                mavenJava(MavenPublication) {
                    versionMapping {
                        allVariants {
                            // Test fixtures are published as a separate jar in maven
                            // This ensures dependencies that are only declared in test
                            // fixtures have a version number in the pom
                            if (project.plugins.hasPlugin('java-test-fixtures')) {
                                fromResolutionOf('testFixturesRuntimeClasspath')
                            }
                            fromResolutionResult()
                        }
                    }

                    from components.java
                    artifact javadocJar
                    artifact sourcesJar

                    pom {
                        name = project.name
                        description = 'Everything opensearch migrations'
                        url = 'http://github.com/opensearch-project/opensearch-migrations'

                        licenses {
                            license {
                                name = 'The Apache License, Version 2.0'
                                url = 'http://www.apache.org/licenses/LICENSE-2.0.txt'
                            }
                        }
                        developers {
                            developer {
                                name = "OpenSearch"
                                url = "https://github.com/opensearch-project/opensearch-migrations"
                            }
                        }
                        scm {
                            connection = "scm:git@github.com:opensearch-project/opensearch-migrations.git"
                            developerConnection = "scm:git@github.com:opensearch-project/opensearch-migrations.git"
                            url = "git@github.com:opensearch-project/opensearch-migrations.git"
                        }
                    }

                    pom.withXml {
                        def pomFile = asNode()

                        // Find all dependencies in the POM file
                        def dependencies = pomFile.dependencies.dependency

                        // Iterate over each dependency and check if the version is missing
                        dependencies.each { dependency ->
                            def version = dependency.version.text()

                            if (version == null || version.trim().isEmpty() || version.trim() == 'unspecified') {
                                def groupId = dependency.groupId.text()
                                def artifactId = dependency.artifactId.text()
                                throw new GradleException("Dependency ${groupId}:${artifactId} is missing a version in the pom.xml")
                            }
                        }
                    }

                    // Suppress POM metadata warnings for test fixtures
                    suppressPomMetadataWarningsFor('testFixturesApiElements')
                    suppressPomMetadataWarningsFor('testFixturesRuntimeElements')
                }
            }
            repositories {
                maven { url = "${rootProject.buildDir}/repository"}
                maven {
                    url = "https://aws.oss.sonatype.org/content/repositories/snapshots"
                    name = 'staging'
                }
            }
        }
    }

    // Utility task to allow copying required libraries into a 'dependencies' folder for security scanning
    tasks.register('copyDependencies', Sync) {
        duplicatesStrategy = DuplicatesStrategy.WARN

        from configurations.runtimeClasspath
        into "${buildDir}/dependencies"
    }

    jacocoTestReport {
        dependsOn = project.tasks.withType(Test).matching { it.jacoco && it.jacoco.enabled }
        executionData.from = project.tasks.withType(Test).matching { it.jacoco && it.jacoco.enabled }.collect { it.jacoco.destinationFile }
        classDirectories.from = files(subprojects.collect { it.sourceSets.main.output.classesDirs })
        reports {
            xml.required = true
            xml.outputLocation = file("${buildDir}/reports/jacoco/test/jacocoTestReport.xml")
            html.required = true
            html.outputLocation = file("${buildDir}/reports/jacoco/test/html")
        }
    }
}

gradle.projectsEvaluated {
    List<Task> isolatedTestsTasks = []
    List<Task> sharedProcessTestsTasks = []
    subprojects { subproject ->
        subproject.tasks.withType(Test).all { task ->
            if (task.name == "isolatedTest") {
                isolatedTestsTasks.add(task)
            } else {
                sharedProcessTestsTasks.add(task)
            }
        }
    }
    isolatedTestsTasks.sort { task -> task.project.name }

    // Create a sequential dependency chain
    Task previousTask = null
    isolatedTestsTasks.each { task ->
        sharedProcessTestsTasks.forEach {task.mustRunAfter(it) }
        if (previousTask != null) {
            task.mustRunAfter(previousTask)
        }
        previousTask = task
    }

    tasks.register("allTests") {
        dependsOn sharedProcessTestsTasks
        dependsOn isolatedTestsTasks
    }
}

task mergeJacocoReports(type: JacocoReport) {
    def jacocoReportTasks = subprojects.collect { it.tasks.withType(JacocoReport).matching { it.name == "jacocoTestReport" } }.flatten()
    dependsOn jacocoReportTasks

    additionalSourceDirs.setFrom(files(jacocoReportTasks.collect { it.additionalSourceDirs }.flatten()))
    sourceDirectories.setFrom(files(jacocoReportTasks.collect { it.sourceDirectories }.flatten()))
    classDirectories.setFrom(files(subprojects.collect { subproject ->
        subproject.sourceSets.main.output.classesDirs.filter { dir ->
            !dir.path.contains('captureProtobufs') && !dir.path.contains('trafficCaptureProxyServerTest')
        }
    }))
    executionData.setFrom(files(jacocoReportTasks.collect { it.executionData }.flatten()))

    reports {
        xml.required = true
        xml.outputLocation = file("${buildDir}/reports/jacoco/mergedReport/jacocoMergedReport.xml")
        html.required = true
        html.outputLocation = file("${buildDir}/reports/jacoco/mergedReport/html")
    }
}

task listPublishedArtifacts {
    doLast {
        subprojects.each { proj ->
            def publishingExtension = proj.extensions.findByType(PublishingExtension)
            if (publishingExtension) {
                publishingExtension.publications.each { publication ->
                    if (publication instanceof MavenPublication) {
                        println "${publication.groupId}.${publication.artifactId}"
                    }
                }
            }
        }
    }
}<|MERGE_RESOLUTION|>--- conflicted
+++ resolved
@@ -4,11 +4,8 @@
     id "com.diffplug.spotless" version '6.25.0'
     id 'io.freefair.lombok' version '8.6' apply false
     id 'jacoco'
-<<<<<<< HEAD
     id 'com.github.johnrengelman.shadow' version '8.1.1' apply false
-=======
     id 'me.champeau.jmh' version '0.7.2' apply false
->>>>>>> d527b874
 }
 
 allprojects {
