package com.rfs;

import com.rfs.cms.ApacheHttpClient;
import com.rfs.cms.OpenSearchWorkCoordinator;
import com.rfs.cms.LeaseExpireTrigger;
import com.rfs.common.ClusterVersion;
import com.rfs.common.ConnectionDetails;
import com.rfs.common.DefaultSourceRepoAccessor;
import com.rfs.common.DocumentReindexer;
import com.rfs.common.FileSystemRepo;
import com.rfs.common.FileSystemSnapshotCreator;
import com.rfs.common.GlobalMetadata;
import com.rfs.common.IndexMetadata;
import com.rfs.common.LuceneDocumentsReader;
import com.rfs.common.OpenSearchClient;
import com.rfs.common.RestClient;
import com.rfs.common.ShardMetadata;
import com.rfs.common.SnapshotRepo;
import com.rfs.common.SnapshotShardUnpacker;
import com.rfs.common.SourceRepo;
import com.rfs.framework.SearchClusterContainer;
import com.rfs.http.SearchClusterRequests;
import com.rfs.framework.PreloadedSearchClusterContainer;
import com.rfs.tracing.IRfsContexts;
import com.rfs.transformers.TransformFunctions;
import com.rfs.transformers.Transformer;
import com.rfs.version_es_7_10.ElasticsearchConstants_ES_7_10;
import com.rfs.version_es_7_10.GlobalMetadataFactory_ES_7_10;
import com.rfs.version_es_7_10.IndexMetadataFactory_ES_7_10;
import com.rfs.version_es_7_10.ShardMetadataFactory_ES_7_10;
import com.rfs.version_es_7_10.SnapshotRepoProvider_ES_7_10;
import com.rfs.version_os_2_11.GlobalMetadataCreator_OS_2_11;
import com.rfs.version_os_2_11.IndexCreator_OS_2_11;
import com.rfs.worker.DocumentsRunner;
import com.rfs.worker.IndexRunner;
import com.rfs.worker.MetadataRunner;
import lombok.Lombok;
import lombok.SneakyThrows;
import lombok.extern.slf4j.Slf4j;
import org.apache.lucene.document.Document;
import org.hamcrest.MatcherAssert;
import org.hamcrest.Matchers;
import org.junit.jupiter.api.Assertions;
import org.junit.jupiter.api.Tag;
import org.junit.jupiter.params.ParameterizedTest;
import org.junit.jupiter.params.provider.Arguments;
import org.junit.jupiter.params.provider.MethodSource;
import org.opensearch.migrations.metadata.tracing.MetadataMigrationTestContext;
import org.opensearch.migrations.reindexer.tracing.DocumentMigrationTestContext;
import org.opensearch.migrations.snapshot.creation.tracing.SnapshotTestContext;
import org.opensearch.migrations.workcoordination.tracing.WorkCoordinationTestContext;
import org.opensearch.testcontainers.OpensearchContainer;
import org.slf4j.event.Level;
import reactor.core.publisher.Flux;

import java.io.BufferedReader;
import java.io.File;
import java.io.IOException;
import java.io.InputStreamReader;
import java.net.URI;
import java.nio.file.Files;
import java.nio.file.Path;
import java.time.Clock;
import java.time.Duration;
import java.util.AbstractMap;
import java.util.ArrayList;
import java.util.Arrays;
import java.util.Comparator;
import java.util.List;
import java.util.Map;
import java.util.Objects;
import java.util.Optional;
import java.util.Random;
import java.util.UUID;
import java.util.concurrent.CompletableFuture;
import java.util.concurrent.ExecutionException;
import java.util.concurrent.Executors;
import java.util.concurrent.TimeUnit;
import java.util.concurrent.atomic.AtomicBoolean;
import java.util.concurrent.atomic.AtomicInteger;
import java.util.function.UnaryOperator;
import java.util.regex.Pattern;
import java.util.stream.Collectors;
import java.util.stream.Stream;

@Tag("longTest")
@Slf4j
public class FullTest {
    public static final String GENERATOR_BASE_IMAGE = "migrations/elasticsearch_client_test_console:latest";
    final static long TOLERABLE_CLIENT_SERVER_CLOCK_DIFFERENCE_SECONDS = 3600;
    final static List<SearchClusterContainer.Version> SOURCE_IMAGES = List.of(
        SearchClusterContainer.ES_V7_10_2,
        SearchClusterContainer.ES_V7_17
    );
    final static List<SearchClusterContainer.Version> TARGET_IMAGES = List.of(
        SearchClusterContainer.OS_V1_3_16,
        SearchClusterContainer.OS_V2_14_0
    );
    public static final String SOURCE_SERVER_ALIAS = "source";
    public static final int MAX_SHARD_SIZE_BYTES = 64 * 1024 * 1024;

    public static Stream<Arguments> makeDocumentMigrationArgs() {
        List<Object[]> sourceImageArgs = SOURCE_IMAGES.stream().map(name -> makeParamsForBase(name)).collect(Collectors.toList());
        var targetImageNames = TARGET_IMAGES.stream().map(SearchClusterContainer.Version::getImageName).collect(Collectors.toList());
        var numWorkers = List.of(1, 3, 40);
        return sourceImageArgs.stream()
                .flatMap(a->
                        targetImageNames.stream().flatMap(b->
                                numWorkers.stream().map(c->Arguments.of(a[0], a[1], a[2], b, c))));
    }

    private static Object[] makeParamsForBase(SearchClusterContainer.Version baseSourceImage) {
        return new Object[]{
                baseSourceImage,
                GENERATOR_BASE_IMAGE,
                new String[]{"/root/runTestBenchmarks.sh", "--endpoint", "http://" +SOURCE_SERVER_ALIAS + ":9200/"}
        };
    }

    @ParameterizedTest
    @MethodSource("makeDocumentMigrationArgs")
    public void testDocumentMigration(SearchClusterContainer.Version baseSourceImageVersion,
                     String generatorImage, String[] generatorArgs,
                     String targetImageName, int numWorkers)
            throws Exception
    {
<<<<<<< HEAD
        final var testSnapshotContext = SnapshotTestContext.factory().noOtelTracking();
        final var testMetadataMigrationContext = MetadataMigrationTestContext.factory().noOtelTracking();
        final var workCoordinationContext = WorkCoordinationTestContext.factory().noOtelTracking();
        final var testDocMigrationContext =
                DocumentMigrationTestContext.factory(workCoordinationContext).noOtelTracking();

        try (var esSourceContainer = new PreloadedSearchClusterContainer(baseSourceImageVersion,
                SOURCE_SERVER_ALIAS, generatorImage, generatorArgs);
             OpensearchContainer<?> osTargetContainer = new OpensearchContainer<>(targetImageName))
        {
            esSourceContainer.start();
            osTargetContainer.start();
=======
        var executorService = Executors.newFixedThreadPool(numWorkers);
        try (var esSourceContainer = new PreloadedSearchClusterContainer(baseSourceImageVersion,
                SOURCE_SERVER_ALIAS, generatorImage, generatorArgs);
             OpensearchContainer<?> osTargetContainer =
                     new OpensearchContainer<>(targetImageName)) {
            CompletableFuture.allOf(
                CompletableFuture.supplyAsync(()->{ esSourceContainer.start(); return null; }, executorService),
                CompletableFuture.supplyAsync(()->{ osTargetContainer.start(); return null; }, executorService))
                    .join();
>>>>>>> ffd4d8ba

            final var SNAPSHOT_NAME = "test_snapshot";
            final List<String> INDEX_ALLOWLIST = List.of();
            CreateSnapshot.run(
                    c -> new FileSystemSnapshotCreator(SNAPSHOT_NAME, c, SearchClusterContainer.CLUSTER_SNAPSHOT_DIR,
                            testSnapshotContext.createSnapshotCreateContext()),
                    new OpenSearchClient(esSourceContainer.getUrl(), null),
                    false);
            var tempDir = Files.createTempDirectory("opensearchMigrationReindexFromSnapshot_test_snapshot");
            try {
                esSourceContainer.copySnapshotData(tempDir.toString());

                var targetClient = new OpenSearchClient(osTargetContainer.getHttpHostAddress(), null);
                var sourceRepo = new FileSystemRepo(tempDir);
                migrateMetadata(sourceRepo, targetClient, SNAPSHOT_NAME, INDEX_ALLOWLIST, testMetadataMigrationContext);

                var workerFutures = new ArrayList<CompletableFuture<Void>>();
                var runCounter = new AtomicInteger();
                final var clockJitter = new Random(1);

                for (int i = 0; i < numWorkers; ++i) {
                    workerFutures.add(CompletableFuture.supplyAsync(() ->
                            migrateDocumentsSequentially(sourceRepo, SNAPSHOT_NAME, INDEX_ALLOWLIST,
<<<<<<< HEAD
                                    osTargetContainer.getHttpHostAddress(), runCounter, clockJitter, testDocMigrationContext)));
=======
                                    osTargetContainer.getHttpHostAddress(), runCounter, clockJitter),
                            executorService));
>>>>>>> ffd4d8ba
                }
                var thrownException = Assertions.assertThrows(ExecutionException.class, () ->
                        CompletableFuture.allOf(workerFutures.toArray(CompletableFuture[]::new)).get());
                var exceptionResults =
                        workerFutures.stream().map(cf -> {
                            try {
                                return cf.handle((v, t) ->
                                        Optional.ofNullable(t).map(Throwable::getCause).orElse(null))
                                        .get();
                            } catch (Exception e) {
                                throw Lombok.sneakyThrow(e);
                            }
                        }).filter(Objects::nonNull).collect(Collectors.toList());
                exceptionResults.forEach(e ->
                        log.atLevel(e instanceof RfsMigrateDocuments.NoWorkLeftException ? Level.INFO : Level.ERROR)
                                .setMessage(() -> "First exception for run").setCause(thrownException.getCause()).log());
                exceptionResults.forEach(e -> Assertions.assertInstanceOf(RfsMigrateDocuments.NoWorkLeftException.class, e));

                // for now, lets make sure that we got all of the
                Assertions.assertInstanceOf(RfsMigrateDocuments.NoWorkLeftException.class, thrownException.getCause(),
                        "expected at least one worker to notice that all work was completed.");
                checkClusterMigrationOnFinished(esSourceContainer, osTargetContainer, testDocMigrationContext);
                var totalCompletedWorkRuns = runCounter.get();
                Assertions.assertTrue(totalCompletedWorkRuns >= numWorkers,
                        "Expected to make more runs (" + totalCompletedWorkRuns + ") than the number of workers " +
                                "(" + numWorkers + ").  Increase the number of shards so that there is more work to do.");
            } finally {
                deleteTree(tempDir);
            }
        } finally {
            executorService.shutdown();
        }
    }

    private void checkClusterMigrationOnFinished(SearchClusterContainer esSourceContainer,
                                                 OpensearchContainer<?> osTargetContainer,
                                                 DocumentMigrationTestContext context) {
        var targetClient = new RestClient(new ConnectionDetails(osTargetContainer.getHttpHostAddress(), null, null));
        var sourceClient = new RestClient(new ConnectionDetails(esSourceContainer.getUrl(), null, null));

        var requests = new SearchClusterRequests(context);
        var sourceMap = requests.getMapOfIndexAndDocCount(sourceClient);
        var refreshResponse = targetClient.get("_refresh", context.createUnboundRequestContext());
        Assertions.assertEquals(200, refreshResponse.code);
        var targetMap = requests.getMapOfIndexAndDocCount(targetClient);

        MatcherAssert.assertThat(targetMap, Matchers.equalTo(sourceMap));
    }

    @SneakyThrows
    private Void migrateDocumentsSequentially(FileSystemRepo sourceRepo,
                                              String snapshotName,
                                              List<String> indexAllowlist,
                                              String targetAddress,
                                              AtomicInteger runCounter,
                                              Random clockJitter,
                                              DocumentMigrationTestContext testContext) {
        for (int runNumber=0; ; ++runNumber) {
            try {
                var workResult = migrateDocumentsWithOneWorker(sourceRepo, snapshotName, indexAllowlist, targetAddress,
                        clockJitter, testContext);
                if (workResult == DocumentsRunner.CompletionStatus.NOTHING_DONE) {
                    return null;
                } else {
                    runCounter.incrementAndGet();
                }
            } catch (RfsMigrateDocuments.NoWorkLeftException e) {
                log.info("No work at all was found.  " +
                        "Presuming that work was complete and that all worker processes should terminate");
                throw e;
            } catch (Exception e) {
                log.atError().setCause(e).setMessage(()->"Caught an exception, " +
                        "but just going to run again with this worker to simulate task/container recycling").log();
            }
        }
    }

    private static void migrateMetadata(SourceRepo sourceRepo,
                                        OpenSearchClient targetClient,
                                        String snapshotName,
                                        List<String> indexAllowlist,
                                        MetadataMigrationTestContext context)
    {
        SnapshotRepo.Provider repoDataProvider = new SnapshotRepoProvider_ES_7_10(sourceRepo);
        GlobalMetadata.Factory metadataFactory = new GlobalMetadataFactory_ES_7_10(repoDataProvider);
        GlobalMetadataCreator_OS_2_11 metadataCreator = new GlobalMetadataCreator_OS_2_11(targetClient,
                List.of(), List.of(), List.of(), context.createMetadataMigrationContext());
        Transformer transformer =
                TransformFunctions.getTransformer(ClusterVersion.ES_7_10, ClusterVersion.OS_2_11, 1);
        new MetadataRunner(snapshotName, metadataFactory, metadataCreator, transformer).migrateMetadata();

        IndexMetadata.Factory indexMetadataFactory = new IndexMetadataFactory_ES_7_10(repoDataProvider);
        IndexCreator_OS_2_11 indexCreator = new IndexCreator_OS_2_11(targetClient);
        new IndexRunner(snapshotName, indexMetadataFactory, indexCreator, transformer, indexAllowlist,
                context.createIndexContext())
                .migrateIndices();
    }

    private static class FilteredLuceneDocumentsReader extends LuceneDocumentsReader {
        private final UnaryOperator<Document> docTransformer;

        public FilteredLuceneDocumentsReader(Path luceneFilesBasePath, UnaryOperator<Document> docTransformer) {
            super(luceneFilesBasePath);
            this.docTransformer = docTransformer;
        }

        @Override
        public Flux<Document> readDocuments() {
            return super.readDocuments().map(docTransformer::apply);
        }
    }

    static class LeasePastError extends Error { }

    @SneakyThrows
    private DocumentsRunner.CompletionStatus migrateDocumentsWithOneWorker(SourceRepo sourceRepo,
                                                                           String snapshotName,
                                                                           List<String> indexAllowlist,
                                                                           String targetAddress,
                                                                           Random clockJitter,
                                                                           DocumentMigrationTestContext context)
        throws RfsMigrateDocuments.NoWorkLeftException
    {
        var tempDir = Files.createTempDirectory("opensearchMigrationReindexFromSnapshot_test_lucene");
        var shouldThrow = new AtomicBoolean();
        try (var processManager = new LeaseExpireTrigger(workItemId->{
            log.atDebug().setMessage("Lease expired for " + workItemId + " making next document get throw").log();
            shouldThrow.set(true);
        })) {
            UnaryOperator<Document> terminatingDocumentFilter = d -> {
                if (shouldThrow.get()) {
                    throw new LeasePastError();
                }
                return d;
            };

            DefaultSourceRepoAccessor repoAccessor = new DefaultSourceRepoAccessor(sourceRepo);
            SnapshotShardUnpacker.Factory unpackerFactory = new SnapshotShardUnpacker.Factory(repoAccessor,
                    tempDir, ElasticsearchConstants_ES_7_10.BUFFER_SIZE_IN_BYTES);

            SnapshotRepo.Provider repoDataProvider = new SnapshotRepoProvider_ES_7_10(sourceRepo);
            IndexMetadata.Factory indexMetadataFactory = new IndexMetadataFactory_ES_7_10(repoDataProvider);
            ShardMetadata.Factory shardMetadataFactory = new ShardMetadataFactory_ES_7_10(repoDataProvider);
            final int ms_window = 1000;
            final var nextClockShift = (int)(clockJitter.nextDouble() * ms_window)-(ms_window/2);
            log.info("nextClockShift="+nextClockShift);

            return RfsMigrateDocuments.run(path -> new FilteredLuceneDocumentsReader(path, terminatingDocumentFilter),
                    new DocumentReindexer(new OpenSearchClient(targetAddress, null)),
                    new OpenSearchWorkCoordinator(
                            new ApacheHttpClient(new URI(targetAddress)),
//                            new ReactorHttpClient(new ConnectionDetails(osTargetContainer.getHttpHostAddress(),
//                                    null, null)),
                            TOLERABLE_CLIENT_SERVER_CLOCK_DIFFERENCE_SECONDS, UUID.randomUUID().toString(),
                            Clock.offset(Clock.systemUTC(), Duration.ofMillis(nextClockShift))),
                    processManager,
                    indexMetadataFactory,
                    snapshotName,
                    indexAllowlist,
                    shardMetadataFactory,
                    unpackerFactory,
                    MAX_SHARD_SIZE_BYTES,
                    context);
        } finally {
            deleteTree(tempDir);
        }
    }

    public static Stream<Arguments> makeProcessExitArgs() {
        return Stream.of(
            Arguments.of(true, 0),
            Arguments.of(false, 1)
        );
    }

    @ParameterizedTest
    @MethodSource("makeProcessExitArgs")
    public void testProcessExitsAsExpected(boolean targetAvailable, int expectedExitCode) throws Exception {
        final var testSnapshotContext = SnapshotTestContext.factory().noOtelTracking();
        final var testMetadataMigrationContext = MetadataMigrationTestContext.factory().noOtelTracking();

        var sourceImageArgs = makeParamsForBase(SearchClusterContainer.ES_V7_10_2);
        var baseSourceImageVersion = (SearchClusterContainer.Version) sourceImageArgs[0];
        var generatorImage = (String) sourceImageArgs[1];
        var generatorArgs = (String[]) sourceImageArgs[2];
        var targetImageName = SearchClusterContainer.OS_V2_14_0.getImageName();

        try (var esSourceContainer = new PreloadedSearchClusterContainer(baseSourceImageVersion,
                    SOURCE_SERVER_ALIAS, generatorImage, generatorArgs);
                OpensearchContainer<?> osTargetContainer =
                        new OpensearchContainer<>(targetImageName)) {
            CompletableFuture.allOf(
                            CompletableFuture.supplyAsync(()->{ esSourceContainer.start(); return null; }),
                            CompletableFuture.supplyAsync(()->{ osTargetContainer.start(); return null; }))
                    .join();

            final var SNAPSHOT_NAME = "test_snapshot";
            final List<String> INDEX_ALLOWLIST = List.of();
            CreateSnapshot.run(
                    c -> new FileSystemSnapshotCreator(SNAPSHOT_NAME, c, SearchClusterContainer.CLUSTER_SNAPSHOT_DIR,
                            testSnapshotContext.createSnapshotCreateContext()),
                    new OpenSearchClient(esSourceContainer.getUrl(), null),
                    false);
            var tempDirSnapshot = Files.createTempDirectory("opensearchMigrationReindexFromSnapshot_test_snapshot");
            var tempDirLucene = Files.createTempDirectory("opensearchMigrationReindexFromSnapshot_test_lucene");

            String targetAddress = osTargetContainer.getHttpHostAddress();

            String[] args = {
                "--snapshot-name", SNAPSHOT_NAME,
                "--snapshot-local-dir", tempDirSnapshot.toString(),
                "--lucene-dir", tempDirLucene.toString(),
                "--target-host", targetAddress
            };

            try {
                esSourceContainer.copySnapshotData(tempDirSnapshot.toString());

                var targetClient = new OpenSearchClient(targetAddress, null);
                var sourceRepo = new FileSystemRepo(tempDirSnapshot);
                migrateMetadata(sourceRepo, targetClient, SNAPSHOT_NAME, INDEX_ALLOWLIST, testMetadataMigrationContext);

                // Stop the target container if we don't want it to be available.  We've already cached the address it was
                // using, so we can have reasonable confidence that nothing else will be using it and bork our test.
                if (!targetAvailable) {
                    osTargetContainer.stop();
                }

                String classpath = System.getProperty("java.class.path");
                String javaHome = System.getProperty("java.home");
                String javaExecutable = javaHome + File.separator + "bin" + File.separator + "java";

                // Kick off the doc migration process
                log.atInfo().setMessage("Running RfsMigrateDocuments with args: " + Arrays.toString(args)).log();
                ProcessBuilder processBuilder = new ProcessBuilder(
                        javaExecutable, "-cp", classpath, "com.rfs.RfsMigrateDocuments"
                );
                processBuilder.command().addAll(Arrays.asList(args));
                processBuilder.redirectErrorStream(true);

                Process process = processBuilder.start();
                log.atInfo().setMessage("Process started with ID: " + Long.toString(process.toHandle().pid())).log();

                // Kill the process and fail if we have to wait too long
                int timeoutSeconds = 90;
                boolean finished = process.waitFor(timeoutSeconds, TimeUnit.SECONDS);
                if (!finished) {
                    // Print the process output
                    StringBuilder output = new StringBuilder();
                    try (BufferedReader reader = new BufferedReader(new InputStreamReader(process.getInputStream()))) {
                        String line;
                        while ((line = reader.readLine()) != null) {
                            output.append(line).append(System.lineSeparator());
                        }
                    }
                    log.atError().setMessage("Process Output:").log();
                    log.atError().setMessage(output.toString()).log();

                    log.atError().setMessage("Process timed out, attempting to kill it...").log();
                    process.destroy(); // Try to be nice about things first...
                    if (!process.waitFor(10, TimeUnit.SECONDS)) {
                        log.atError().setMessage("Process still running, attempting to force kill it...").log();
                        process.destroyForcibly(); // ..then avada kedavra
                    }
                    Assertions.fail("The process did not finish within the timeout period (" + timeoutSeconds + " seconds).");
                }

                int actualExitCode = process.exitValue();
                log.atInfo().setMessage("Process exited with code: " + actualExitCode).log();

                // Check if the exit code is as expected
                Assertions.assertEquals(expectedExitCode, actualExitCode, "The program did not exit with the expected status code.");

            } finally {
                deleteTree(tempDirSnapshot);
                deleteTree(tempDirLucene);
            }
        }
    }

    private static void deleteTree(Path path) throws IOException {
        try (var walk = Files.walk(path)) {
            walk.sorted(Comparator.reverseOrder()).forEach(p -> {
                try {
                    Files.delete(p);
                } catch (IOException e) {
                    throw Lombok.sneakyThrow(e);
                }
            });
        }
    }
}<|MERGE_RESOLUTION|>--- conflicted
+++ resolved
@@ -124,21 +124,13 @@
                      String targetImageName, int numWorkers)
             throws Exception
     {
-<<<<<<< HEAD
+        var executorService = Executors.newFixedThreadPool(numWorkers);
         final var testSnapshotContext = SnapshotTestContext.factory().noOtelTracking();
         final var testMetadataMigrationContext = MetadataMigrationTestContext.factory().noOtelTracking();
         final var workCoordinationContext = WorkCoordinationTestContext.factory().noOtelTracking();
         final var testDocMigrationContext =
                 DocumentMigrationTestContext.factory(workCoordinationContext).noOtelTracking();
 
-        try (var esSourceContainer = new PreloadedSearchClusterContainer(baseSourceImageVersion,
-                SOURCE_SERVER_ALIAS, generatorImage, generatorArgs);
-             OpensearchContainer<?> osTargetContainer = new OpensearchContainer<>(targetImageName))
-        {
-            esSourceContainer.start();
-            osTargetContainer.start();
-=======
-        var executorService = Executors.newFixedThreadPool(numWorkers);
         try (var esSourceContainer = new PreloadedSearchClusterContainer(baseSourceImageVersion,
                 SOURCE_SERVER_ALIAS, generatorImage, generatorArgs);
              OpensearchContainer<?> osTargetContainer =
@@ -147,7 +139,6 @@
                 CompletableFuture.supplyAsync(()->{ esSourceContainer.start(); return null; }, executorService),
                 CompletableFuture.supplyAsync(()->{ osTargetContainer.start(); return null; }, executorService))
                     .join();
->>>>>>> ffd4d8ba
 
             final var SNAPSHOT_NAME = "test_snapshot";
             final List<String> INDEX_ALLOWLIST = List.of();
@@ -171,12 +162,8 @@
                 for (int i = 0; i < numWorkers; ++i) {
                     workerFutures.add(CompletableFuture.supplyAsync(() ->
                             migrateDocumentsSequentially(sourceRepo, SNAPSHOT_NAME, INDEX_ALLOWLIST,
-<<<<<<< HEAD
-                                    osTargetContainer.getHttpHostAddress(), runCounter, clockJitter, testDocMigrationContext)));
-=======
-                                    osTargetContainer.getHttpHostAddress(), runCounter, clockJitter),
+                                    osTargetContainer.getHttpHostAddress(), runCounter, clockJitter, testDocMigrationContext),
                             executorService));
->>>>>>> ffd4d8ba
                 }
                 var thrownException = Assertions.assertThrows(ExecutionException.class, () ->
                         CompletableFuture.allOf(workerFutures.toArray(CompletableFuture[]::new)).get());
