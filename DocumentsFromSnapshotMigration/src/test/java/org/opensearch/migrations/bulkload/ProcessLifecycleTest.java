package org.opensearch.migrations.bulkload;

import java.nio.file.Files;
import java.nio.file.Path;
<<<<<<< HEAD
=======
import java.util.List;
>>>>>>> 5ca767b2
import java.util.concurrent.CompletableFuture;
import java.util.concurrent.TimeUnit;
import java.util.function.Function;

import org.opensearch.migrations.CreateSnapshot;
import org.opensearch.migrations.bulkload.common.OpenSearchClientFactory;
import org.opensearch.migrations.bulkload.common.http.ConnectionContextTestParams;
import org.opensearch.migrations.bulkload.framework.SearchClusterContainer;
import org.opensearch.migrations.data.WorkloadGenerator;
import org.opensearch.migrations.data.WorkloadOptions;
import org.opensearch.migrations.snapshot.creation.tracing.SnapshotTestContext;
import org.opensearch.migrations.testutils.ToxiProxyWrapper;
import org.opensearch.testcontainers.OpensearchContainer;

import eu.rekawek.toxiproxy.model.ToxicDirection;
import lombok.AllArgsConstructor;
import lombok.Getter;
import lombok.SneakyThrows;
import lombok.extern.slf4j.Slf4j;
import org.junit.jupiter.api.Assertions;
import org.junit.jupiter.api.Tag;
import org.junit.jupiter.api.Test;
import org.junit.jupiter.params.ParameterizedTest;
import org.junit.jupiter.params.provider.CsvSource;
import org.testcontainers.containers.Network;

@Slf4j
@Tag("longTest")
public class ProcessLifecycleTest extends SourceTestBase {

    public static final String TARGET_DOCKER_HOSTNAME = "target";
    public static final int OPENSEARCH_PORT = 9200;

    enum FailHow {
        NEVER,
        AT_STARTUP,
        WITH_DELAYS
    }

    @AllArgsConstructor
    @Getter
    private static class RunData {
        Path tempDirSnapshot;
        Path tempDirLucene;
        ToxiProxyWrapper proxyContainer;
    }

    @Test
    public void testExitsZeroThenThreeForSimpleSetup() throws Exception {
        testProcess(3,
            d -> {
                var firstExitCode =
                    runProcessAgainstToxicTarget(d.tempDirSnapshot, d.tempDirLucene, d.proxyContainer, FailHow.NEVER);
                Assertions.assertEquals(0, firstExitCode);
                for (int i=0; i<10; ++i) {
                    var secondExitCode =
                        runProcessAgainstToxicTarget(d.tempDirSnapshot, d.tempDirLucene, d.proxyContainer, FailHow.NEVER);
                    if (secondExitCode != 0) {
                        var lastErrorCode =
                            runProcessAgainstToxicTarget(d.tempDirSnapshot, d.tempDirLucene, d.proxyContainer, FailHow.NEVER);
                        Assertions.assertEquals(secondExitCode, lastErrorCode);
                        return lastErrorCode;
                    }
                }
                Assertions.fail("Ran for many test iterations and didn't get a No Work Available exit code");
                return -1; // won't be evaluated
            });
    }

    @ParameterizedTest
    @CsvSource(value = {
        // This test will go through a proxy that doesn't add any defects and the process will use defaults
        // so that it successfully runs to completion on a small dataset in a short amount of time
        "NEVER, 0",
        // This test is dependent on the toxiproxy being disabled before Migrate Documents is called.
        // The Document Migration process will throw an exception immediately, which will cause an exit.
        "AT_STARTUP, 1",
        // This test is dependent upon the max lease duration that is passed to the command line. It's set
        // to such a short value (1s) that no document migration will exit in that amount of time. For good
        // measure though, the toxiproxy also adds latency to the requests to make it impossible for the
        // migration to complete w/in that 1s.
        "WITH_DELAYS, 2"
    })
    public void testProcessExitsAsExpected(String failAfterString, int expectedExitCode) throws Exception {
        final var failHow = FailHow.valueOf(failAfterString);
        testProcess(expectedExitCode,
            d -> runProcessAgainstToxicTarget(d.tempDirSnapshot, d.tempDirLucene, d.proxyContainer, failHow));
    }

    @SneakyThrows
    private void testProcess(int expectedExitCode, Function<RunData, Integer> processRunner) {
        final var testSnapshotContext = SnapshotTestContext.factory().noOtelTracking();

        var targetImageName = SearchClusterContainer.OS_V2_14_0.getImageName();

        var tempDirSnapshot = Files.createTempDirectory("opensearchMigrationReindexFromSnapshot_test_snapshot");
        var tempDirLucene = Files.createTempDirectory("opensearchMigrationReindexFromSnapshot_test_lucene");

        try (
            var network = Network.newNetwork();
            var esSourceContainer = new SearchClusterContainer(SearchClusterContainer.ES_V7_10_2)
                .withNetwork(network)
                .withNetworkAliases(SOURCE_SERVER_ALIAS);
            var osTargetContainer = new OpensearchContainer<>(targetImageName).withExposedPorts(OPENSEARCH_PORT)
                .withNetwork(network)
                .withNetworkAliases(TARGET_DOCKER_HOSTNAME);
            var proxyContainer = new ToxiProxyWrapper(network)
        ) {
            CompletableFuture.allOf(
                CompletableFuture.runAsync(esSourceContainer::start),
                CompletableFuture.runAsync(osTargetContainer::start),
                CompletableFuture.runAsync(() -> proxyContainer.start(TARGET_DOCKER_HOSTNAME, OPENSEARCH_PORT))
            ).join();

            // Populate the source cluster with data
            var clientFactory = new OpenSearchClientFactory(ConnectionContextTestParams.builder()
                    .host(esSourceContainer.getUrl())
                    .build()
                    .toConnectionContext()
            );
            var client = clientFactory.determineVersionAndCreate();
            var generator = new WorkloadGenerator(client);
            generator.generate(new WorkloadOptions());

            // Create the snapshot from the source cluster
            var args = new CreateSnapshot.Args();
            args.snapshotName = SNAPSHOT_NAME;
            args.fileSystemRepoPath = SearchClusterContainer.CLUSTER_SNAPSHOT_DIR;
            args.sourceArgs.host = esSourceContainer.getUrl();

            var snapshotCreator = new CreateSnapshot(args, testSnapshotContext.createSnapshotCreateContext());
            snapshotCreator.run();

            esSourceContainer.copySnapshotData(tempDirSnapshot.toString());

            int actualExitCode = processRunner.apply(new RunData(tempDirSnapshot, tempDirLucene, proxyContainer));
            log.atInfo().setMessage("Process exited with code: {}").addArgument(actualExitCode).log();

            // Check if the exit code is as expected
            Assertions.assertEquals(
                expectedExitCode,
                actualExitCode,
                "The program did not exit with the expected status code."
            );
        } finally {
            deleteTree(tempDirSnapshot);
            deleteTree(tempDirLucene);
        }
    }

    @SneakyThrows
    private static int runProcessAgainstToxicTarget(
        Path tempDirSnapshot,
        Path tempDirLucene,
        ToxiProxyWrapper proxyContainer,
        FailHow failHow
    ) {
        String targetAddress = proxyContainer.getProxyUriAsString();
        var tp = proxyContainer.getProxy();
        if (failHow == FailHow.AT_STARTUP) {
            tp.disable();
        } else if (failHow == FailHow.WITH_DELAYS) {
            tp.toxics().latency("latency-toxic", ToxicDirection.DOWNSTREAM, 100);
        }

        int timeoutSeconds = 90;
<<<<<<< HEAD

        String initialLeaseDuration = failHow == FailHow.NEVER ? "PT10M" : "PT1S";

        String[] additionalArgs = {
            "--documents-per-bulk-request", "10",
            "--max-connections", "1",
            "--initial-lease-duration", initialLeaseDuration
        };

        ProcessBuilder processBuilder = setupProcess(
            tempDirSnapshot,
            tempDirLucene,
            targetAddress,
            additionalArgs
        );
=======
        String[] processArgs = {
            "--snapshot-name",
            SNAPSHOT_NAME,
            "--snapshot-local-dir",
            tempDirSnapshot.toString(),
            "--lucene-dir",
            tempDirLucene.toString(),
            "--target-host",
            targetAddress,
            "--index-allowlist",
            "geonames",
            "--documents-per-bulk-request",
            "10",
            "--max-connections",
            "1",
            "--source-version",
            "ES_7_10",
            "--initial-lease-duration",
            failHow == FailHow.NEVER ? "PT10M" : "PT1S" };
        ProcessBuilder processBuilder = setupProcess(processArgs);
>>>>>>> 5ca767b2

        var process = runAndMonitorProcess(processBuilder);
        boolean finished = process.waitFor(timeoutSeconds, TimeUnit.SECONDS);
        if (!finished) {
            log.atError().setMessage("Process timed out, attempting to kill it...").log();
            process.destroy(); // Try to be nice about things first...
            if (!process.waitFor(10, TimeUnit.SECONDS)) {
                log.atError().setMessage("Process still running, attempting to force kill it...").log();
                process.destroyForcibly();
            }
            Assertions.fail("The process did not finish within the timeout period (" + timeoutSeconds + " seconds).");
        }

        return process.exitValue();
    }
<<<<<<< HEAD
=======

>>>>>>> 5ca767b2
}<|MERGE_RESOLUTION|>--- conflicted
+++ resolved
@@ -2,10 +2,6 @@
 
 import java.nio.file.Files;
 import java.nio.file.Path;
-<<<<<<< HEAD
-=======
-import java.util.List;
->>>>>>> 5ca767b2
 import java.util.concurrent.CompletableFuture;
 import java.util.concurrent.TimeUnit;
 import java.util.function.Function;
@@ -172,14 +168,12 @@
         }
 
         int timeoutSeconds = 90;
-<<<<<<< HEAD
-
         String initialLeaseDuration = failHow == FailHow.NEVER ? "PT10M" : "PT1S";
 
         String[] additionalArgs = {
             "--documents-per-bulk-request", "10",
             "--max-connections", "1",
-            "--initial-lease-duration", initialLeaseDuration
+            "--initial-lease-duration", initialLeaseDuration,
         };
 
         ProcessBuilder processBuilder = setupProcess(
@@ -188,28 +182,6 @@
             targetAddress,
             additionalArgs
         );
-=======
-        String[] processArgs = {
-            "--snapshot-name",
-            SNAPSHOT_NAME,
-            "--snapshot-local-dir",
-            tempDirSnapshot.toString(),
-            "--lucene-dir",
-            tempDirLucene.toString(),
-            "--target-host",
-            targetAddress,
-            "--index-allowlist",
-            "geonames",
-            "--documents-per-bulk-request",
-            "10",
-            "--max-connections",
-            "1",
-            "--source-version",
-            "ES_7_10",
-            "--initial-lease-duration",
-            failHow == FailHow.NEVER ? "PT10M" : "PT1S" };
-        ProcessBuilder processBuilder = setupProcess(processArgs);
->>>>>>> 5ca767b2
 
         var process = runAndMonitorProcess(processBuilder);
         boolean finished = process.waitFor(timeoutSeconds, TimeUnit.SECONDS);
@@ -225,8 +197,4 @@
 
         return process.exitValue();
     }
-<<<<<<< HEAD
-=======
-
->>>>>>> 5ca767b2
 }