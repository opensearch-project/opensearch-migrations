package org.opensearch.migrations.bulkload;


import java.io.BufferedReader;
import java.io.File;
import java.io.IOException;
import java.io.InputStreamReader;
import java.nio.file.Files;
import java.nio.file.Path;
import java.time.Clock;
import java.time.Duration;
import java.util.ArrayList;
import java.util.Arrays;
import java.util.Comparator;
import java.util.List;
import java.util.Random;
import java.util.UUID;
import java.util.concurrent.TimeUnit;
import java.util.concurrent.atomic.AtomicBoolean;
import java.util.concurrent.atomic.AtomicInteger;
<<<<<<< HEAD
import java.util.concurrent.atomic.AtomicReference;
import java.util.function.Function;
=======
>>>>>>> dc5dced0
import java.util.function.UnaryOperator;

import org.opensearch.migrations.CreateSnapshot;
import org.opensearch.migrations.RfsMigrateDocuments;
import org.opensearch.migrations.Version;
import org.opensearch.migrations.bulkload.common.DefaultSourceRepoAccessor;
import org.opensearch.migrations.bulkload.common.DocumentReindexer;
import org.opensearch.migrations.bulkload.common.FileSystemRepo;
import org.opensearch.migrations.bulkload.common.OpenSearchClientFactory;
import org.opensearch.migrations.bulkload.common.RestClient;
import org.opensearch.migrations.bulkload.common.RfsLuceneDocument;
import org.opensearch.migrations.bulkload.common.SnapshotShardUnpacker;
import org.opensearch.migrations.bulkload.common.SourceRepo;
import org.opensearch.migrations.bulkload.common.http.ConnectionContextTestParams;
import org.opensearch.migrations.bulkload.framework.SearchClusterContainer;
import org.opensearch.migrations.bulkload.http.SearchClusterRequests;
import org.opensearch.migrations.bulkload.lucene.LuceneDocumentsReader;
import org.opensearch.migrations.bulkload.workcoordination.CoordinateWorkHttpClient;
import org.opensearch.migrations.bulkload.workcoordination.LeaseExpireTrigger;
import org.opensearch.migrations.bulkload.workcoordination.WorkCoordinatorFactory;
import org.opensearch.migrations.bulkload.workcoordination.WorkItemTimeProvider;
import org.opensearch.migrations.bulkload.worker.DocumentsRunner;
import org.opensearch.migrations.bulkload.worker.WorkItemCursor;
import org.opensearch.migrations.cluster.ClusterProviderRegistry;
import org.opensearch.migrations.reindexer.tracing.DocumentMigrationTestContext;
import org.opensearch.migrations.snapshot.creation.tracing.SnapshotTestContext;
import org.opensearch.migrations.testutils.ToxiProxyWrapper;
import org.opensearch.migrations.transform.TransformationLoader;

import lombok.AllArgsConstructor;
import lombok.Getter;
import lombok.Lombok;
import lombok.SneakyThrows;
import lombok.extern.slf4j.Slf4j;
import org.hamcrest.MatcherAssert;
import org.hamcrest.Matchers;
import org.jetbrains.annotations.NotNull;
import org.junit.jupiter.api.Assertions;
import reactor.core.publisher.Flux;


@Slf4j
public class SourceTestBase {
    public static final int MAX_SHARD_SIZE_BYTES = 64 * 1024 * 1024;
    public static final String SOURCE_SERVER_ALIAS = "source";
    public static final long TOLERABLE_CLIENT_SERVER_CLOCK_DIFFERENCE_SECONDS = 3600;
    public static final String SNAPSHOT_NAME = "test_snapshot";

    @NotNull
    protected static Process runAndMonitorProcess(ProcessBuilder processBuilder) throws IOException {
        var process = processBuilder.start();

        log.atInfo().setMessage("Process started with ID: {}").addArgument(() -> process.toHandle().pid()).log();

        BufferedReader reader = new BufferedReader(new InputStreamReader(process.getInputStream()));
        var readerThread = new Thread(() -> {
            String line;
            while (true) {
                try {
                    if ((line = reader.readLine()) == null) break;
                } catch (IOException e) {
                    log.atWarn().setCause(e).setMessage("Couldn't read next line from sub-process").log();
                    return;
                }
                String finalLine = line;
                log.atInfo()
                    .setMessage("from sub-process [{}]: {}")
                    .addArgument(() -> process.toHandle().pid())
                    .addArgument(finalLine)
                    .log();
            }
        });

        // Kill the process and fail if we have to wait too long
        readerThread.start();
        return process;
    }

    @SneakyThrows
    protected static int runProcessAgainstTarget(String[] processArgs)
    {
        int timeoutSeconds = 30;
        ProcessBuilder processBuilder = setupProcess(processArgs);

        var process = runAndMonitorProcess(processBuilder);
        boolean finished = process.waitFor(timeoutSeconds, TimeUnit.SECONDS);
        if (!finished) {
            log.atError().setMessage("Process timed out, attempting to kill it...").log();
            process.destroy(); // Try to be nice about things first...
            if (!process.waitFor(10, TimeUnit.SECONDS)) {
                log.atError().setMessage("Process still running, attempting to force kill it...").log();
                process.destroyForcibly();
            }
            Assertions.fail("The process did not finish within the timeout period (" + timeoutSeconds + " seconds).");
        }

        return process.exitValue();
    }

    @NotNull
    protected static ProcessBuilder setupProcess(String[] processArgs) {
        String classpath = System.getProperty("java.class.path");
        String javaHome = System.getProperty("java.home");
        String javaExecutable = javaHome + File.separator + "bin" + File.separator + "java";

        // Kick off the doc migration process
        log.atInfo().setMessage("Running RfsMigrateDocuments with args: {}")
            .addArgument(() -> Arrays.toString(processArgs))
            .log();
        ProcessBuilder processBuilder = new ProcessBuilder(
            javaExecutable,
            "-cp",
            classpath,
            "org.opensearch.migrations.RfsMigrateDocuments"
        );
        processBuilder.command().addAll(Arrays.asList(processArgs));
        processBuilder.redirectErrorStream(true);
        processBuilder.redirectOutput();
        return processBuilder;
    }

    @AllArgsConstructor
    public static class ExpectedMigrationWorkTerminationException extends RuntimeException {
        public final RfsMigrateDocuments.NoWorkLeftException exception;
        public final int numRuns;
    }

    public static void checkClusterMigrationOnFinished(
        SearchClusterContainer esSourceContainer,
        SearchClusterContainer osTargetContainer,
        DocumentMigrationTestContext context
    ) {
        var targetClient = new RestClient(ConnectionContextTestParams.builder()
            .host(osTargetContainer.getUrl())
            .build()
            .toConnectionContext()
        );
        var sourceClient = new RestClient(ConnectionContextTestParams.builder()
            .host(esSourceContainer.getUrl())
            .build()
            .toConnectionContext()
        );

        var requests = new SearchClusterRequests(context);
        var sourceMap = requests.getMapOfIndexAndDocCount(sourceClient);
        var refreshResponse = targetClient.get("_refresh", context.createUnboundRequestContext());
        Assertions.assertEquals(200, refreshResponse.statusCode);
        var targetMap = requests.getMapOfIndexAndDocCount(targetClient);

        MatcherAssert.assertThat(targetMap, Matchers.equalTo(sourceMap));
    }

    public static int migrateDocumentsSequentially(
        FileSystemRepo sourceRepo,
        String snapshotName,
        List<String> indexAllowlist,
        String targetAddress,
        AtomicInteger runCounter,
        Random clockJitter,
        DocumentMigrationTestContext testContext,
        Version sourceVersion,
        Version targetVersion,
        boolean compressionEnabled
    ) {
        for (int runNumber = 1; ; ++runNumber) {
            try {
                var workResult = migrateDocumentsWithOneWorker(
                    sourceRepo,
                    snapshotName,
                    indexAllowlist,
                    targetAddress,
                    clockJitter,
                    testContext,
                    sourceVersion,
                    targetVersion,
                    compressionEnabled
                );
                if (workResult == DocumentsRunner.CompletionStatus.NOTHING_DONE) {
                    return runNumber;
                } else {
                    runCounter.incrementAndGet();
                }
            } catch (RfsMigrateDocuments.NoWorkLeftException e) {
                log.info(
                    "No work at all was found.  "
                        + "Presuming that work was complete and that all worker processes should terminate"
                );
                throw new ExpectedMigrationWorkTerminationException(e, runNumber);
            } catch (Exception e) {
                log.atError().setCause(e).setMessage("Caught an exception, " +
                    "but just going to run again with this worker to simulate task/container recycling").log();
            }
        }
    }

    @AllArgsConstructor
    public static class FilteredLuceneDocumentsReader implements LuceneDocumentsReader {

        private final LuceneDocumentsReader wrappedReader;
        private final UnaryOperator<RfsLuceneDocument> docTransformer;

        @Override
<<<<<<< HEAD
        public Flux<RfsLuceneDocument> readDocuments(int startDoc) {
            return super.readDocuments(startDoc).map(docTransformer);
=======
        public Flux<RfsLuceneDocument> readDocuments(int startSegmentIndex, int startDoc) {
            return wrappedReader.readDocuments(startSegmentIndex, startDoc).map(docTransformer::apply);
>>>>>>> dc5dced0
        }
    }

    static class LeasePastError extends Error {
    }

    @SneakyThrows
    public static DocumentsRunner.CompletionStatus migrateDocumentsWithOneWorker(
        SourceRepo sourceRepo,
        String snapshotName,
        List<String> indexAllowlist,
        String targetAddress,
        Random clockJitter,
        DocumentMigrationTestContext context,
        Version sourceVersion,
        Version targetVersion,
        boolean compressionEnabled
    ) throws RfsMigrateDocuments.NoWorkLeftException {
        var tempDir = Files.createTempDirectory("opensearchMigrationReindexFromSnapshot_test_lucene");
        var shouldThrow = new AtomicBoolean();
        try (var processManager = new LeaseExpireTrigger(workItemId -> {
            log.atDebug().setMessage("Lease expired for {} making next document get throw")
                .addArgument(workItemId).log();
            shouldThrow.set(true);
        })) {
            UnaryOperator<RfsLuceneDocument> terminatingDocumentFilter = d -> {
                if (shouldThrow.get()) {
                    throw new LeasePastError();
                }
                return d;
            };

            var sourceResourceProvider = ClusterProviderRegistry.getSnapshotReader(sourceVersion, sourceRepo);

            DefaultSourceRepoAccessor repoAccessor = new DefaultSourceRepoAccessor(sourceRepo);
            SnapshotShardUnpacker.Factory unpackerFactory = new SnapshotShardUnpacker.Factory(
                repoAccessor,
                tempDir,
                sourceResourceProvider.getBufferSizeInBytes()
            );

            final int ms_window = 1000;
            final var nextClockShift = (int) (clockJitter.nextDouble() * ms_window) - (ms_window / 2);
            log.info("nextClockShift=" + nextClockShift);

            var readerFactory = new LuceneDocumentsReader.Factory(sourceResourceProvider) {
                @Override
                public LuceneDocumentsReader getReader(Path path) {
                    return new FilteredLuceneDocumentsReader(super.getReader(path), terminatingDocumentFilter);
                }
            };

            var defaultDocTransformer = new TransformationLoader().getTransformerFactoryLoader(RfsMigrateDocuments.DEFAULT_DOCUMENT_TRANSFORMATION_CONFIG);

            AtomicReference<WorkItemCursor> progressCursor = new AtomicReference<>();
            var coordinatorFactory = new WorkCoordinatorFactory(targetVersion);
            var connectionContext = ConnectionContextTestParams.builder()
                    .host(targetAddress)
                    .build()
                    .toConnectionContext();
            try (var workCoordinator = coordinatorFactory.get(
                    new CoordinateWorkHttpClient(connectionContext),
                    TOLERABLE_CLIENT_SERVER_CLOCK_DIFFERENCE_SECONDS,
                    UUID.randomUUID().toString(),
                    Clock.offset(Clock.systemUTC(), Duration.ofMillis(nextClockShift))
            )) {
                var clientFactory = new OpenSearchClientFactory(connectionContext);
                return RfsMigrateDocuments.run(
<<<<<<< HEAD
                        readerFactory,
                        new DocumentReindexer(clientFactory.determineVersionAndCreate(), 1000, Long.MAX_VALUE, 1, defaultDocTransformer),
                        progressCursor,
                        workCoordinator,
                        Duration.ofMinutes(10),
                        processManager,
                        sourceResourceProvider.getIndexMetadata(),
                        snapshotName,
                        indexAllowlist,
                        sourceResourceProvider.getShardMetadata(),
                        unpackerFactory,
                        MAX_SHARD_SIZE_BYTES,
                        context,
                        new AtomicReference<>(),
                        new WorkItemTimeProvider());
=======
                    readerFactory,
                    new DocumentReindexer(clientFactory.determineVersionAndCreate(), 1000, Long.MAX_VALUE, 1, () -> defaultDocTransformer),
                    new OpenSearchWorkCoordinator(
                        new CoordinateWorkHttpClient(ConnectionContextTestParams.builder()
                            .host(targetAddress)
                            .build()
                            .toConnectionContext()),
                        TOLERABLE_CLIENT_SERVER_CLOCK_DIFFERENCE_SECONDS,
                        UUID.randomUUID().toString(),
                        Clock.offset(Clock.systemUTC(), Duration.ofMillis(nextClockShift))
                    ),
                    Duration.ofMinutes(10),
                    processManager,
                    sourceResourceProvider.getIndexMetadata(),
                    snapshotName,
                    indexAllowlist,
                    sourceResourceProvider.getShardMetadata(),
                    unpackerFactory,
                    MAX_SHARD_SIZE_BYTES,
                    context);
>>>>>>> dc5dced0
            }
        } finally {
            deleteTree(tempDir);
        }
    }

    public static void deleteTree(Path path) throws IOException {
        try (var walk = Files.walk(path)) {
            walk.sorted(Comparator.reverseOrder()).forEach(p -> {
                try {
                    Files.delete(p);
                } catch (IOException e) {
                    throw Lombok.sneakyThrow(e);
                }
            });
        }
    }

    @AllArgsConstructor
    @Getter
    public static class RunData {
        Path tempDirSnapshot;
        Path tempDirLucene;
        ToxiProxyWrapper proxyContainer;
    }

    public enum FailHow {
        NEVER,
        AT_STARTUP,
        WITH_DELAYS
    }

    @NotNull
    public static ProcessBuilder setupProcess(
        Path tempDirSnapshot,
        Path tempDirLucene,
        String targetAddress,
        String[] additionalArgs
    ) {
        String classpath = System.getProperty("java.class.path");
        String javaHome = System.getProperty("java.home");
        String javaExecutable = javaHome + File.separator + "bin" + File.separator + "java";

        List<String> argsList = new ArrayList<>(Arrays.asList(
            "--snapshot-name",
            SNAPSHOT_NAME,
            "--snapshot-local-dir",
            tempDirSnapshot.toString(),
            "--lucene-dir",
            tempDirLucene.toString(),
            "--target-host",
            targetAddress,
            "--index-allowlist",
            "geonames"
        ));

        if (additionalArgs != null && additionalArgs.length > 0) {
            argsList.addAll(Arrays.asList(additionalArgs));
            if (!argsList.contains("--source-version")) {
                argsList.addAll(Arrays.asList("--source-version", "ES_7_10"));
            }
        }


        log.atInfo().setMessage("Running RfsMigrateDocuments with args: {}")
            .addArgument(() -> argsList.toString())
            .log();
        ProcessBuilder processBuilder = new ProcessBuilder(
            javaExecutable,
            "-cp",
            classpath,
            "org.opensearch.migrations.RfsMigrateDocuments"
        );
        processBuilder.command().addAll(argsList);
        processBuilder.redirectErrorStream(true);
        processBuilder.redirectOutput(ProcessBuilder.Redirect.INHERIT);
        return processBuilder;
    }

    public void createSnapshot(
        SearchClusterContainer sourceContainer,
        String snapshotName,
        SnapshotTestContext testSnapshotContext
    ) throws Exception {
        var args = new CreateSnapshot.Args();
        args.snapshotName = snapshotName;
        args.fileSystemRepoPath = SearchClusterContainer.CLUSTER_SNAPSHOT_DIR;
        args.sourceArgs.host = sourceContainer.getUrl();

        var snapshotCreator = new CreateSnapshot(args, testSnapshotContext.createSnapshotCreateContext());
        snapshotCreator.run();
    }
}<|MERGE_RESOLUTION|>--- conflicted
+++ resolved
@@ -18,11 +18,7 @@
 import java.util.concurrent.TimeUnit;
 import java.util.concurrent.atomic.AtomicBoolean;
 import java.util.concurrent.atomic.AtomicInteger;
-<<<<<<< HEAD
 import java.util.concurrent.atomic.AtomicReference;
-import java.util.function.Function;
-=======
->>>>>>> dc5dced0
 import java.util.function.UnaryOperator;
 
 import org.opensearch.migrations.CreateSnapshot;
@@ -63,13 +59,13 @@
 import org.junit.jupiter.api.Assertions;
 import reactor.core.publisher.Flux;
 
+import static org.opensearch.migrations.bulkload.CustomRfsTransformationTest.SNAPSHOT_NAME;
 
 @Slf4j
 public class SourceTestBase {
     public static final int MAX_SHARD_SIZE_BYTES = 64 * 1024 * 1024;
     public static final String SOURCE_SERVER_ALIAS = "source";
     public static final long TOLERABLE_CLIENT_SERVER_CLOCK_DIFFERENCE_SECONDS = 3600;
-    public static final String SNAPSHOT_NAME = "test_snapshot";
 
     @NotNull
     protected static Process runAndMonitorProcess(ProcessBuilder processBuilder) throws IOException {
@@ -122,6 +118,7 @@
         return process.exitValue();
     }
 
+
     @NotNull
     protected static ProcessBuilder setupProcess(String[] processArgs) {
         String classpath = System.getProperty("java.class.path");
@@ -143,6 +140,7 @@
         processBuilder.redirectOutput();
         return processBuilder;
     }
+
 
     @AllArgsConstructor
     public static class ExpectedMigrationWorkTerminationException extends RuntimeException {
@@ -225,13 +223,8 @@
         private final UnaryOperator<RfsLuceneDocument> docTransformer;
 
         @Override
-<<<<<<< HEAD
         public Flux<RfsLuceneDocument> readDocuments(int startDoc) {
-            return super.readDocuments(startDoc).map(docTransformer);
-=======
-        public Flux<RfsLuceneDocument> readDocuments(int startSegmentIndex, int startDoc) {
-            return wrappedReader.readDocuments(startSegmentIndex, startDoc).map(docTransformer::apply);
->>>>>>> dc5dced0
+            return wrappedReader.readDocuments(startDoc).map(docTransformer);
         }
     }
 
@@ -290,6 +283,7 @@
             var coordinatorFactory = new WorkCoordinatorFactory(targetVersion);
             var connectionContext = ConnectionContextTestParams.builder()
                     .host(targetAddress)
+                    .compressionEnabled(compressionEnabled)
                     .build()
                     .toConnectionContext();
             try (var workCoordinator = coordinatorFactory.get(
@@ -300,34 +294,10 @@
             )) {
                 var clientFactory = new OpenSearchClientFactory(connectionContext);
                 return RfsMigrateDocuments.run(
-<<<<<<< HEAD
-                        readerFactory,
-                        new DocumentReindexer(clientFactory.determineVersionAndCreate(), 1000, Long.MAX_VALUE, 1, defaultDocTransformer),
-                        progressCursor,
-                        workCoordinator,
-                        Duration.ofMinutes(10),
-                        processManager,
-                        sourceResourceProvider.getIndexMetadata(),
-                        snapshotName,
-                        indexAllowlist,
-                        sourceResourceProvider.getShardMetadata(),
-                        unpackerFactory,
-                        MAX_SHARD_SIZE_BYTES,
-                        context,
-                        new AtomicReference<>(),
-                        new WorkItemTimeProvider());
-=======
                     readerFactory,
                     new DocumentReindexer(clientFactory.determineVersionAndCreate(), 1000, Long.MAX_VALUE, 1, () -> defaultDocTransformer),
-                    new OpenSearchWorkCoordinator(
-                        new CoordinateWorkHttpClient(ConnectionContextTestParams.builder()
-                            .host(targetAddress)
-                            .build()
-                            .toConnectionContext()),
-                        TOLERABLE_CLIENT_SERVER_CLOCK_DIFFERENCE_SECONDS,
-                        UUID.randomUUID().toString(),
-                        Clock.offset(Clock.systemUTC(), Duration.ofMillis(nextClockShift))
-                    ),
+                    progressCursor,
+                    workCoordinator,
                     Duration.ofMinutes(10),
                     processManager,
                     sourceResourceProvider.getIndexMetadata(),
@@ -336,8 +306,9 @@
                     sourceResourceProvider.getShardMetadata(),
                     unpackerFactory,
                     MAX_SHARD_SIZE_BYTES,
-                    context);
->>>>>>> dc5dced0
+                    context,
+                    new AtomicReference<>(),
+                    new WorkItemTimeProvider());
             }
         } finally {
             deleteTree(tempDir);
