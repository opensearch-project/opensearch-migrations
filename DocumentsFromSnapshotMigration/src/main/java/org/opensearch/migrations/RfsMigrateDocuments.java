--- conflicted
+++ resolved
@@ -8,11 +8,8 @@
 import java.util.ArrayList;
 import java.util.List;
 import java.util.Optional;
-<<<<<<< HEAD
 import java.util.concurrent.atomic.AtomicReference;
-import java.util.function.Function;
-=======
->>>>>>> dc5dced0
+import java.util.function.BiFunction;
 import java.util.function.Supplier;
 
 import org.opensearch.migrations.bulkload.common.DefaultSourceRepoAccessor;
@@ -364,7 +361,7 @@
     private static void exitOnLeaseTimeout(
             AtomicReference<IWorkCoordinator.WorkItemAndDuration> workItemRef,
             IWorkCoordinator coordinator,
-            String workItemId, 
+            String workItemId,
             AtomicReference<WorkItemCursor> progressCursorRef,
             WorkItemTimeProvider workItemTimeProvider,
             Duration initialLeaseDuration,
@@ -467,7 +464,7 @@
         return successorShardNextAcquisitionLeaseExponent;
     }
 
-    private static ArrayList<String> getSuccessorWorkItemIds(IWorkCoordinator.WorkItemAndDuration workItemAndDuration, WorkItemCursor progressCursor) {
+    private static List<String> getSuccessorWorkItemIds(IWorkCoordinator.WorkItemAndDuration workItemAndDuration, WorkItemCursor progressCursor) {
         if (workItemAndDuration == null) {
             throw new IllegalStateException("Unexpected worker coordination state. Expected workItem set when progressCursor not null.");
         }
@@ -524,18 +521,20 @@
         )) {
             throw new NoWorkLeftException("No work items are pending/all work items have been processed.  Returning.");
         }
+        BiFunction<String, Integer, ShardMetadata> shardMetadataSupplier = (name, shard) -> {
+            var shardMetadata = shardMetadataFactory.fromRepo(snapshotName, ((String) name), (Integer) shard);
+            log.info("Shard size: " + shardMetadata.getTotalSizeBytes());
+            if (shardMetadata.getTotalSizeBytes() > maxShardSizeBytes) {
+                throw new DocumentsRunner.ShardTooLargeException(shardMetadata.getTotalSizeBytes(), maxShardSizeBytes);
+            }
+            return shardMetadata;
+        };
+
         var runner = new DocumentsRunner(scopedWorkCoordinator,
             maxInitialLeaseDuration,
             reindexer,
             unpackerFactory,
-            (name, shard) -> {
-                var shardMetadata = shardMetadataFactory.fromRepo(snapshotName, name, shard);
-                log.info("Shard size: " + shardMetadata.getTotalSizeBytes());
-                if (shardMetadata.getTotalSizeBytes() > maxShardSizeBytes) {
-                    throw new DocumentsRunner.ShardTooLargeException(shardMetadata.getTotalSizeBytes(), maxShardSizeBytes);
-                }
-                return shardMetadata;
-            },
+            shardMetadataSupplier,
             readerFactory,
             progressCursor::set,
             cancellationRunnable::set,
