package org.opensearch.migrations;

import java.io.IOException;
import java.nio.file.Path;
import java.nio.file.Paths;
import java.time.Clock;
import java.time.Duration;
import java.util.List;
import java.util.function.Function;

import org.opensearch.migrations.bulkload.common.DefaultSourceRepoAccessor;
import org.opensearch.migrations.bulkload.common.DocumentReindexer;
import org.opensearch.migrations.bulkload.common.FileSystemRepo;
import org.opensearch.migrations.bulkload.common.LuceneDocumentsReader;
import org.opensearch.migrations.bulkload.common.OpenSearchClient;
import org.opensearch.migrations.bulkload.common.S3Repo;
import org.opensearch.migrations.bulkload.common.S3Uri;
import org.opensearch.migrations.bulkload.common.SnapshotShardUnpacker;
import org.opensearch.migrations.bulkload.common.SourceRepo;
import org.opensearch.migrations.bulkload.common.http.ConnectionContext;
import org.opensearch.migrations.bulkload.models.IndexMetadata;
import org.opensearch.migrations.bulkload.models.ShardMetadata;
import org.opensearch.migrations.bulkload.workcoordination.CoordinateWorkHttpClient;
import org.opensearch.migrations.bulkload.workcoordination.IWorkCoordinator;
import org.opensearch.migrations.bulkload.workcoordination.LeaseExpireTrigger;
import org.opensearch.migrations.bulkload.workcoordination.OpenSearchWorkCoordinator;
import org.opensearch.migrations.bulkload.workcoordination.ScopedWorkCoordinator;
import org.opensearch.migrations.bulkload.worker.DocumentsRunner;
import org.opensearch.migrations.bulkload.worker.ShardWorkPreparer;
import org.opensearch.migrations.cluster.ClusterProviderRegistry;
import org.opensearch.migrations.reindexer.tracing.RootDocumentMigrationContext;
import org.opensearch.migrations.tracing.ActiveContextTracker;
import org.opensearch.migrations.tracing.ActiveContextTrackerByActivityType;
import org.opensearch.migrations.tracing.CompositeContextTracker;
import org.opensearch.migrations.tracing.RootOtelContext;
import org.opensearch.migrations.utils.ProcessHelpers;

import com.beust.jcommander.IStringConverter;
import com.beust.jcommander.JCommander;
import com.beust.jcommander.Parameter;
import com.beust.jcommander.ParameterException;
import com.beust.jcommander.ParametersDelegate;
import lombok.extern.slf4j.Slf4j;
import org.slf4j.MDC;

@Slf4j
public class RfsMigrateDocuments {
    public static final int PROCESS_TIMED_OUT_EXIT_CODE = 2;
    public static final int NO_WORK_LEFT_EXIT_CODE = 3;
    public static final int TOLERABLE_CLIENT_SERVER_CLOCK_DIFFERENCE_SECONDS = 5;
    public static final String LOGGING_MDC_WORKER_ID = "workerId";

    public static class DurationConverter implements IStringConverter<Duration> {
        @Override
        public Duration convert(String value) {
            return Duration.parse(value);
        }
    }

    public static class Args {
        @Parameter(
            names = {"--help", "-h"},
            help = true,
            description = "Displays information about how to use this tool")
        private boolean help;

        @Parameter(required = true,
            names = { "--snapshot-name" },
            description = "The name of the snapshot to migrate")
        public String snapshotName;

        @Parameter(required = false,
            names = { "--snapshot-local-dir" },
            description = ("The absolute path to the directory on local disk where the snapshot exists.  " +
                "Use this parameter if have a copy of the snapshot disk.  Mutually exclusive with " +
                "--s3-local-dir, --s3-repo-uri, and --s3-region."))
        public String snapshotLocalDir = null;

        @Parameter(required = false,
            names = { "--s3-local-dir" },
            description = ("The absolute path to the directory on local disk to download S3 files to.  " +
                "If you supply this, you must also supply --s3-repo-uri and --s3-region.  " +
                "Mutually exclusive with --snapshot-local-dir."))
        public String s3LocalDir = null;

        @Parameter(required = false,
            names = {"--s3-repo-uri" },
            description = ("The S3 URI of the snapshot repo, like: s3://my-bucket/dir1/dir2.  " +
                "If you supply this, you must also supply --s3-local-dir and --s3-region.  " +
                "Mutually exclusive with --snapshot-local-dir."))
        public String s3RepoUri = null;

        @Parameter(required = false,
            names = { "--s3-region" },
            description = ("The AWS Region the S3 bucket is in, like: us-east-2.  If you supply this, you must"
                + " also supply --s3-local-dir and --s3-repo-uri.  Mutually exclusive with --snapshot-local-dir."))
        public String s3Region = null;

        @Parameter(required = true,
            names = { "--lucene-dir" },
            description = "The absolute path to the directory where we'll put the Lucene docs")
        public String luceneDir;

        @ParametersDelegate
        public ConnectionContext.TargetArgs targetArgs = new ConnectionContext.TargetArgs();

        @Parameter(required = false,
            names = { "--index-allowlist" },
            description = ("Optional.  List of index names to migrate (e.g. 'logs_2024_01, logs_2024_02').  " +
                "Default: all non-system indices (e.g. those not starting with '.')"))
        public List<String> indexAllowlist = List.of();

        @Parameter(required = false,
            names = { "--max-shard-size-bytes" },
            description = ("Optional. The maximum shard size, in bytes, to allow when " +
                "performing the document migration.  " +
                "Useful for preventing disk overflow.  Default: 80 * 1024 * 1024 * 1024 (80 GB)"))
        public long maxShardSizeBytes = 80 * 1024 * 1024 * 1024L;

        @Parameter(required = false,
            names = { "--initial-lease-duration" },
            converter = DurationConverter.class,
            description = "Optional. The time that the first attempt to migrate a shard's documents should take.  " +
                "If a process takes longer than this the process will terminate, allowing another process to " +
                "attempt the migration, but with double the amount of time than the last time.  Default: PT10M")
        public Duration initialLeaseDuration = Duration.ofMinutes(10);

        @Parameter(required = false,
            names = { "--otel-collector-endpoint" },
            arity = 1,
            description = "Endpoint (host:port) for the OpenTelemetry Collector to which metrics logs should be"
                + "forwarded. If no value is provided, metrics will not be forwarded.")
        String otelCollectorEndpoint;

        @Parameter(required = false,
        names = "--documents-per-bulk-request",
        description = "Optional.  The number of documents to be included within each bulk request sent. " +
            "Default no max (controlled by documents size)")
        int numDocsPerBulkRequest = Integer.MAX_VALUE;

        @Parameter(required = false,
            names = "--documents-size-per-bulk-request",
            description = "Optional. The maximum aggregate document size to be used in bulk requests in bytes. " +
                "Note does not apply to single document requests. Default 10 MiB")
        long numBytesPerBulkRequest = 10 * 1024L * 1024L;

        @Parameter(required = false,
            names = "--max-connections",
            description = "Optional.  The maximum number of connections to simultaneously " +
                "used to communicate to the target, default 10")
        int maxConnections = 10;

<<<<<<< HEAD
        @Parameter(names = { "--source-version" }, description = ("Version of the source cluster."), required = true,
            converter = VersionConverter.class)
        public Version sourceVersion = null;
=======
        @Parameter(required = false,
            names = { "--source-version" },
            converter = VersionConverter.class,
            description = ("Optional. Version of the source cluster.  Default: ES_7.10"))
        public Version sourceVersion = Version.fromString("ES 7.10");
>>>>>>> d0a0b6f2
    }

    public static class NoWorkLeftException extends Exception {
        public NoWorkLeftException(String message) {
            super(message);
        }
    }

    public static void validateArgs(Args args) {
        boolean isSnapshotLocalDirProvided = args.snapshotLocalDir != null;
        boolean areAllS3ArgsProvided = args.s3LocalDir != null && args.s3RepoUri != null && args.s3Region != null;
        boolean areAnyS3ArgsProvided = args.s3LocalDir != null || args.s3RepoUri != null || args.s3Region != null;

        if (isSnapshotLocalDirProvided && areAnyS3ArgsProvided) {
            throw new ParameterException(
                "You must provide either --snapshot-local-dir or --s3-local-dir, --s3-repo-uri, and --s3-region, but not both."
            );
        }

        if (areAnyS3ArgsProvided && !areAllS3ArgsProvided) {
            throw new ParameterException(
                "If provide the S3 Snapshot args, you must provide all of them (--s3-local-dir, --s3-repo-uri and --s3-region)."
            );
        }

        if (!isSnapshotLocalDirProvided && !areAllS3ArgsProvided) {
            throw new ParameterException(
                "You must provide either --snapshot-local-dir or --s3-local-dir, --s3-repo-uri, and --s3-region."
            );
        }

    }

    public static void main(String[] args) throws Exception {
        // TODO: Add back arg printing after not consuming plaintext password MIGRATIONS-1915
        var workerId = ProcessHelpers.getNodeInstanceName();
        log.info("Starting RfsMigrateDocuments with workerId =" + workerId);

        Args arguments = new Args();
        JCommander jCommander = JCommander.newBuilder().addObject(arguments).build();
        jCommander.parse(args);

        if (arguments.help) {
            jCommander.usage();
            return;
        }

        validateArgs(arguments);

        var context = makeRootContext(arguments, workerId);
        var luceneDirPath = Paths.get(arguments.luceneDir);
        var snapshotLocalDirPath = arguments.snapshotLocalDir != null ? Paths.get(arguments.snapshotLocalDir) : null;

        var connectionContext = arguments.targetArgs.toConnectionContext();
        try (var processManager = new LeaseExpireTrigger(RfsMigrateDocuments::exitOnLeaseTimeout, Clock.systemUTC());
             var workCoordinator = new OpenSearchWorkCoordinator(
                 new CoordinateWorkHttpClient(connectionContext),
                 TOLERABLE_CLIENT_SERVER_CLOCK_DIFFERENCE_SECONDS,
                 workerId)
        ) {
            MDC.put(LOGGING_MDC_WORKER_ID, workerId); // I don't see a need to clean this up since we're in main
            OpenSearchClient targetClient = new OpenSearchClient(connectionContext);
            DocumentReindexer reindexer = new DocumentReindexer(targetClient,
                arguments.numDocsPerBulkRequest,
                arguments.numBytesPerBulkRequest,
                arguments.maxConnections);

            SourceRepo sourceRepo;
            if (snapshotLocalDirPath == null) {
                sourceRepo = S3Repo.create(
                    Paths.get(arguments.s3LocalDir),
                    new S3Uri(arguments.s3RepoUri),
                    arguments.s3Region
                );
            } else {
                sourceRepo = new FileSystemRepo(snapshotLocalDirPath);
            }
            var repoAccessor = new DefaultSourceRepoAccessor(sourceRepo);

            var sourceResourceProvider = ClusterProviderRegistry.getSnapshotReader(arguments.sourceVersion, sourceRepo);

            var unpackerFactory = new SnapshotShardUnpacker.Factory(
                repoAccessor,
                luceneDirPath,
                sourceResourceProvider.getBufferSizeInBytes()
            );

            run(
                LuceneDocumentsReader.getFactory(sourceResourceProvider),
                reindexer,
                workCoordinator,
                arguments.initialLeaseDuration,
                processManager,
                sourceResourceProvider.getIndexMetadata(),
                arguments.snapshotName,
                arguments.indexAllowlist,
                sourceResourceProvider.getShardMetadata(),
                unpackerFactory,
                arguments.maxShardSizeBytes,
                context);
        } catch (NoWorkLeftException e) {
            log.atWarn().setMessage("No work left to acquire.  Exiting with error code to signal that.").log();
            System.exit(NO_WORK_LEFT_EXIT_CODE);
        } catch (Exception e) {
            log.atError().setMessage("Unexpected error running RfsWorker").setCause(e).log();
            throw e;
        }
    }

    private static void exitOnLeaseTimeout(String workItemId) {
        log.error("Terminating RfsMigrateDocuments because the lease has expired for " + workItemId);
        System.exit(PROCESS_TIMED_OUT_EXIT_CODE);
    }

    private static RootDocumentMigrationContext makeRootContext(Args arguments, String workerId) {
        var compositeContextTracker = new CompositeContextTracker(
            new ActiveContextTracker(),
            new ActiveContextTrackerByActivityType()
        );
        var otelSdk = RootOtelContext.initializeOpenTelemetryWithCollectorOrAsNoop(
            arguments.otelCollectorEndpoint,
            RootDocumentMigrationContext.SCOPE_NAME,
            workerId
        );
        return new RootDocumentMigrationContext(otelSdk, compositeContextTracker);
    }

    public static DocumentsRunner.CompletionStatus run(Function<Path, LuceneDocumentsReader> readerFactory,
                                                       DocumentReindexer reindexer,
                                                       IWorkCoordinator workCoordinator,
                                                       Duration maxInitialLeaseDuration,
                                                       LeaseExpireTrigger leaseExpireTrigger,
                                                       IndexMetadata.Factory indexMetadataFactory,
                                                       String snapshotName,
                                                       List<String> indexAllowlist,
                                                       ShardMetadata.Factory shardMetadataFactory,
                                                       SnapshotShardUnpacker.Factory unpackerFactory,
                                                       long maxShardSizeBytes,
                                                       RootDocumentMigrationContext rootDocumentContext)
        throws IOException, InterruptedException, NoWorkLeftException
    {
        var scopedWorkCoordinator = new ScopedWorkCoordinator(workCoordinator, leaseExpireTrigger);
        confirmShardPrepIsComplete(indexMetadataFactory,
            snapshotName,
            indexAllowlist,
            scopedWorkCoordinator,
            rootDocumentContext
        );
        if (!workCoordinator.workItemsArePending(
            rootDocumentContext.getWorkCoordinationContext()::createItemsPendingContext
        )) {
            throw new NoWorkLeftException("No work items are pending/all work items have been processed.  Returning.");
        }
        var runner = new DocumentsRunner(scopedWorkCoordinator, maxInitialLeaseDuration, (name, shard) -> {
            var shardMetadata = shardMetadataFactory.fromRepo(snapshotName, name, shard);
            log.info("Shard size: " + shardMetadata.getTotalSizeBytes());
            if (shardMetadata.getTotalSizeBytes() > maxShardSizeBytes) {
                throw new DocumentsRunner.ShardTooLargeException(shardMetadata.getTotalSizeBytes(), maxShardSizeBytes);
            }
            return shardMetadata;
        }, unpackerFactory, readerFactory, reindexer);
        return runner.migrateNextShard(rootDocumentContext::createReindexContext);
    }

    private static void confirmShardPrepIsComplete(
        IndexMetadata.Factory indexMetadataFactory,
        String snapshotName,
        List<String> indexAllowlist,
        ScopedWorkCoordinator scopedWorkCoordinator,
        RootDocumentMigrationContext rootContext
    ) throws IOException, InterruptedException {
        // assume that the shard setup work will be done quickly, much faster than its lease in most cases.
        // in cases where that isn't true, doing random backoff across the fleet should guarantee that eventually,
        // these workers will attenuate enough that it won't cause an impact on the coordination server
        long lockRenegotiationMillis = 1000;
        for (int shardSetupAttemptNumber = 0;; ++shardSetupAttemptNumber) {
            try {
                new ShardWorkPreparer().run(
                    scopedWorkCoordinator,
                    indexMetadataFactory,
                    snapshotName,
                    indexAllowlist,
                    rootContext
                );
                return;
            } catch (IWorkCoordinator.LeaseLockHeldElsewhereException e) {
                long finalLockRenegotiationMillis = lockRenegotiationMillis;
                int finalShardSetupAttemptNumber = shardSetupAttemptNumber;
                log.atInfo()
                    .setMessage(
                        () -> "After "
                            + finalShardSetupAttemptNumber
                            + "another process holds the lock"
                            + " for setting up the shard work items.  "
                            + "Waiting "
                            + finalLockRenegotiationMillis
                            + "ms before trying again."
                    )
                    .log();
                Thread.sleep(lockRenegotiationMillis);
                lockRenegotiationMillis *= 2;
            }
        }
    }
}<|MERGE_RESOLUTION|>--- conflicted
+++ resolved
@@ -150,17 +150,11 @@
                 "used to communicate to the target, default 10")
         int maxConnections = 10;
 
-<<<<<<< HEAD
-        @Parameter(names = { "--source-version" }, description = ("Version of the source cluster."), required = true,
-            converter = VersionConverter.class)
-        public Version sourceVersion = null;
-=======
-        @Parameter(required = false,
+        @Parameter(required = true,
             names = { "--source-version" },
             converter = VersionConverter.class,
-            description = ("Optional. Version of the source cluster.  Default: ES_7.10"))
+            description = ("Version of the source cluster."))
         public Version sourceVersion = Version.fromString("ES 7.10");
->>>>>>> d0a0b6f2
     }
 
     public static class NoWorkLeftException extends Exception {
