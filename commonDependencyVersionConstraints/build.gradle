--- conflicted
+++ resolved
@@ -129,11 +129,8 @@
     implementation group: 'org.jsoup', name: 'jsoup', version: '1.15.3'
     implementation group: 'org.apache.tika', name: 'tika-core', version: '1.28.4'
     implementation group: 'com.jayway.jsonpath', name: 'json-path', version: '2.9.0'
-<<<<<<< HEAD
+    implementation group: 'dnsjava', name: 'dnsjava', version: '3.6.0'
     api group: 'org.apache.httpcomponents', 'name': 'httpclient', version: '4.5.13'
-=======
-    implementation group: 'dnsjava', name: 'dnsjava', version: '3.6.0'
->>>>>>> f83d47a0
 
   }
 }