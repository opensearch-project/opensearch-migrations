from dataclasses import dataclass
from functools import total_ordering

ENGINE_ELASTICSEARCH = "Elasticsearch"
ENGINE_OPENSEARCH = "OpenSearch"


class CouldNotParseEngineVersionException(Exception):
    def __init__(self, version_string: str):
        super().__init__(f"Could not parse version string: {version_string}.  Expected something like 'ES_7_10_2' or"
                         " 'OS_1_3_6'."
                         )


@dataclass
@total_ordering
class EngineVersion:
    engine: str
    major: int
    minor: int
    patch: int

<<<<<<< HEAD
=======
    def __lt__(self, other) -> bool:
        # TODO: Check for post-fork ES versions, which can't be compared.
        if self.engine == other.engine:
            # If the engines are the same, lexically compare the versions
            return (self.major, self.minor, self.patch) < (other.major, other.minor, other.patch)
        # otherwise, ES < OS
        return self.engine == ENGINE_ELASTICSEARCH and other.engine == ENGINE_OPENSEARCH

>>>>>>> 24cc1ddd

def get_version(version_string: str) -> EngineVersion:
    # expected an input string like: "ES_7_10_2"
    try:
        raw_engine, raw_major, raw_minor, raw_patch = version_string.split("_")
    except:  # noqa: E722
        raise CouldNotParseEngineVersionException(version_string)

    if "ES" == raw_engine:
        engine = ENGINE_ELASTICSEARCH
    elif "OS" == raw_engine:
        engine = ENGINE_OPENSEARCH
    else:
        raise CouldNotParseEngineVersionException(version_string)

    try:
        engine_version = EngineVersion(engine, int(raw_major), int(raw_minor), int(raw_patch))
    except:  # noqa: E722
        raise CouldNotParseEngineVersionException(version_string)

    return engine_version<|MERGE_RESOLUTION|>--- conflicted
+++ resolved
@@ -20,8 +20,6 @@
     minor: int
     patch: int
 
-<<<<<<< HEAD
-=======
     def __lt__(self, other) -> bool:
         # TODO: Check for post-fork ES versions, which can't be compared.
         if self.engine == other.engine:
@@ -30,7 +28,6 @@
         # otherwise, ES < OS
         return self.engine == ENGINE_ELASTICSEARCH and other.engine == ENGINE_OPENSEARCH
 
->>>>>>> 24cc1ddd
 
 def get_version(version_string: str) -> EngineVersion:
     # expected an input string like: "ES_7_10_2"
