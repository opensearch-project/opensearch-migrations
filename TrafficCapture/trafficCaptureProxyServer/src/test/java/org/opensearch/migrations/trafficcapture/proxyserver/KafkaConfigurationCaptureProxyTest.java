package org.opensearch.migrations.trafficcapture.proxyserver;

import java.io.IOException;
import java.net.URI;
import java.time.Duration;
import java.util.Locale;
import java.util.stream.IntStream;
import java.util.stream.Stream;

import org.opensearch.migrations.testutils.SharedDockerImageNames;
import org.opensearch.migrations.testutils.SimpleHttpClientForTesting;
import org.opensearch.migrations.trafficcapture.proxyserver.testcontainers.CaptureProxyContainer;
import org.opensearch.migrations.trafficcapture.proxyserver.testcontainers.HttpdContainerTestBase;
import org.opensearch.migrations.trafficcapture.proxyserver.testcontainers.KafkaContainerTestBase;
import org.opensearch.migrations.trafficcapture.proxyserver.testcontainers.ToxiproxyContainerTestBase;
import org.opensearch.migrations.trafficcapture.proxyserver.testcontainers.annotations.HttpdContainerTest;
import org.opensearch.migrations.trafficcapture.proxyserver.testcontainers.annotations.KafkaContainerTest;
import org.opensearch.migrations.trafficcapture.proxyserver.testcontainers.annotations.ToxiproxyContainerTest;

import eu.rekawek.toxiproxy.Proxy;
import eu.rekawek.toxiproxy.model.ToxicDirection;
import lombok.extern.slf4j.Slf4j;
import org.junit.jupiter.api.AfterAll;
import org.junit.jupiter.api.AfterEach;
import org.junit.jupiter.api.Assertions;
import org.junit.jupiter.api.BeforeAll;
import org.junit.jupiter.api.BeforeEach;
import org.junit.jupiter.api.Tag;
import org.junit.jupiter.api.Test;
import org.junit.jupiter.api.function.ThrowingConsumer;
import org.junit.jupiter.params.ParameterizedTest;
import org.junit.jupiter.params.provider.EnumSource;

import static org.junit.jupiter.api.Assertions.assertEquals;

@Slf4j
@Tag("isolatedTest")
@KafkaContainerTest
@HttpdContainerTest
@ToxiproxyContainerTest
public class KafkaConfigurationCaptureProxyTest {

    private static final KafkaContainerTestBase kafkaTestBase = new KafkaContainerTestBase();
    private static final HttpdContainerTestBase httpdTestBase = new HttpdContainerTestBase();
    private static final ToxiproxyContainerTestBase toxiproxyTestBase = new ToxiproxyContainerTestBase();
    private static final int DEFAULT_NUMBER_OF_CALLS = 3;
    private static final long PROXY_EXPECTED_MAX_LATENCY_MS = Duration.ofSeconds(1).toMillis();
    private Proxy kafkaProxy;
    private Proxy destinationProxy;

    @BeforeAll
    public static void setUp() {
        kafkaTestBase.start();
        httpdTestBase.start();
        toxiproxyTestBase.start();
    }

    @AfterAll
    public static void tearDown() {
        kafkaTestBase.stop();
        httpdTestBase.stop();
        toxiproxyTestBase.stop();
    }

    private static void assertLessThan(long ceiling, long actual) {
        Assertions.assertTrue(
            actual < ceiling,
            () -> "Expected actual value to be less than " + ceiling + " but was " + actual + "."
        );
    }

    @BeforeEach
    public void setUpTest() {
        kafkaProxy = toxiproxyTestBase.getProxy(kafkaTestBase.getContainer());
        destinationProxy = toxiproxyTestBase.getProxy(httpdTestBase.getContainer());
    }

    @AfterEach
    public void tearDownTest() {
        toxiproxyTestBase.deleteProxy(kafkaProxy);
        toxiproxyTestBase.deleteProxy(destinationProxy);
    }

    @ParameterizedTest
    @EnumSource(FailureMode.class)
    public void testCaptureProxyWithKafkaImpairedBeforeStart(FailureMode failureMode) {
        try (
            var captureProxy = new CaptureProxyContainer(
                toxiproxyTestBase.getProxyUrlHttp(destinationProxy),
                toxiproxyTestBase.getProxyUrlHttp(kafkaProxy)
            )
        ) {
            failureMode.apply(kafkaProxy);

            captureProxy.start();

            var latency = assertBasicCalls(captureProxy, DEFAULT_NUMBER_OF_CALLS);

            assertLessThan(PROXY_EXPECTED_MAX_LATENCY_MS, latency.toMillis());
        }
    }

    @ParameterizedTest
    @EnumSource(FailureMode.class)
    public void testCaptureProxyWithKafkaImpairedAfterStart(FailureMode failureMode) {
        try (
            var captureProxy = new CaptureProxyContainer(
                toxiproxyTestBase.getProxyUrlHttp(destinationProxy),
                toxiproxyTestBase.getProxyUrlHttp(kafkaProxy)
            )
        ) {
            captureProxy.start();

            failureMode.apply(kafkaProxy);

            var latency = assertBasicCalls(captureProxy, DEFAULT_NUMBER_OF_CALLS);

            assertLessThan(PROXY_EXPECTED_MAX_LATENCY_MS, latency.toMillis());
        }
    }

    @ParameterizedTest
    @EnumSource(FailureMode.class)
    public void testCaptureProxyWithKafkaImpairedDoesNotAffectRequest_proxysRequest(FailureMode failureMode) {
        try (
            var captureProxy = new CaptureProxyContainer(
                toxiproxyTestBase.getProxyUrlHttp(destinationProxy),
                toxiproxyTestBase.getProxyUrlHttp(kafkaProxy)
            )
        ) {
            captureProxy.start();
            final int numberOfTests = 20;

            // Performance is different for first few calls so throw them away
            assertBasicCalls(captureProxy, 3);

            var averageBaselineDuration = assertBasicCalls(captureProxy, numberOfTests);

            failureMode.apply(kafkaProxy);

            // Calculate average duration of impaired calls
            var averageImpairedDuration = assertBasicCalls(captureProxy, numberOfTests);

            long acceptableDifference = Duration.ofMillis(25).toMillis();

            log.info(
                "Baseline Duration: {}ms, Impaired Duration: {}ms",
                averageBaselineDuration.toMillis(),
                averageImpairedDuration.toMillis()
            );

            assertEquals(
                averageBaselineDuration.toMillis(),
                averageImpairedDuration.toMillis(),
                acceptableDifference,
                "The average durations are not close enough"
            );
        }
    }

    @Test
    public void testCaptureProxyLatencyAddition() {
        try (
            var captureProxy = new CaptureProxyContainer(
                toxiproxyTestBase.getProxyUrlHttp(destinationProxy),
                toxiproxyTestBase.getProxyUrlHttp(kafkaProxy)
            )
        ) {
            captureProxy.start();
            final int numberOfTests = 25;

            // Performance is different for first few calls so throw them away
            assertBasicCalls(captureProxy, 3);

            var averageRequestDurationWithProxy = assertBasicCalls(captureProxy, numberOfTests);

            var averageNoProxyDuration = assertBasicCalls(
                toxiproxyTestBase.getProxyUrlHttp(destinationProxy),
                numberOfTests
            );

            var acceptableProxyLatencyAdd = Duration.ofMillis(25);

            assertLessThan(
                averageNoProxyDuration.plus(acceptableProxyLatencyAdd).toMillis(),
                averageRequestDurationWithProxy.toMillis()
            );
        }
    }

    private Duration assertBasicCalls(CaptureProxyContainer proxy, int numberOfCalls) {
        return assertBasicCalls(CaptureProxyContainer.getUriFromContainer(proxy), numberOfCalls);
    }

    private Duration assertBasicCalls(String endpoint, int numberOfCalls) {
        return IntStream.range(0, numberOfCalls)
            .mapToObj(i -> assertBasicCall(endpoint))
            .reduce(Duration.ZERO, Duration::plus)
            .dividedBy(numberOfCalls);
    }

    private Duration assertBasicCall(String endpoint) {
        try (var client = new SimpleHttpClientForTesting()) {
            long startTimeNanos = System.nanoTime();
            var response = client.makeGetRequest(URI.create(endpoint), Stream.empty());
            long endTimeNanos = System.nanoTime();

            var responseBody = new String(response.payloadBytes);
<<<<<<< HEAD
            assertEquals(SharedDockerImageNames.HTTPD_EXPECTED_RESPONSE, responseBody);
=======
            Assertions.assertNotNull(responseBody);
            Assertions.assertTrue(responseBody.toLowerCase(Locale.ROOT).contains("it works"));
>>>>>>> c3cc8947
            return Duration.ofNanos(endTimeNanos - startTimeNanos);
        } catch (IOException e) {
            throw new RuntimeException(e);
        }
    }

    public enum FailureMode {
        LATENCY((proxy) -> proxy.toxics().latency("latency", ToxicDirection.UPSTREAM, 5000)),
        BANDWIDTH((proxy) -> proxy.toxics().bandwidth("bandwidth", ToxicDirection.DOWNSTREAM, 1)),
        TIMEOUT((proxy) -> proxy.toxics().timeout("timeout", ToxicDirection.UPSTREAM, 5000)),
        SLICER((proxy) -> {
            proxy.toxics().slicer("slicer_down", ToxicDirection.DOWNSTREAM, 1, 1000);
            proxy.toxics().slicer("slicer_up", ToxicDirection.UPSTREAM, 1, 1000);
        }),
        SLOW_CLOSE((proxy) -> proxy.toxics().slowClose("slow_close", ToxicDirection.UPSTREAM, 5000)),
        RESET_PEER((proxy) -> proxy.toxics().resetPeer("reset_peer", ToxicDirection.UPSTREAM, 5000)),
        LIMIT_DATA((proxy) -> proxy.toxics().limitData("limit_data", ToxicDirection.UPSTREAM, 10)),
        DISCONNECT(Proxy::disable);

        private final ThrowingConsumer<Proxy> failureModeApplier;

        FailureMode(ThrowingConsumer<Proxy> applier) {
            this.failureModeApplier = applier;
        }

        public void apply(Proxy proxy) {
            try {
                this.failureModeApplier.accept(proxy);
            } catch (Throwable t) {
                throw new RuntimeException(t);
            }
        }
    }
}<|MERGE_RESOLUTION|>--- conflicted
+++ resolved
@@ -7,7 +7,6 @@
 import java.util.stream.IntStream;
 import java.util.stream.Stream;
 
-import org.opensearch.migrations.testutils.SharedDockerImageNames;
 import org.opensearch.migrations.testutils.SimpleHttpClientForTesting;
 import org.opensearch.migrations.trafficcapture.proxyserver.testcontainers.CaptureProxyContainer;
 import org.opensearch.migrations.trafficcapture.proxyserver.testcontainers.HttpdContainerTestBase;
@@ -206,12 +205,8 @@
             long endTimeNanos = System.nanoTime();
 
             var responseBody = new String(response.payloadBytes);
-<<<<<<< HEAD
-            assertEquals(SharedDockerImageNames.HTTPD_EXPECTED_RESPONSE, responseBody);
-=======
             Assertions.assertNotNull(responseBody);
             Assertions.assertTrue(responseBody.toLowerCase(Locale.ROOT).contains("it works"));
->>>>>>> c3cc8947
             return Duration.ofNanos(endTimeNanos - startTimeNanos);
         } catch (IOException e) {
             throw new RuntimeException(e);
