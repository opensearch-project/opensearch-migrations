--- conflicted
+++ resolved
@@ -119,14 +119,9 @@
         Assertions.assertTrue(pool.getStats().getNItemsExpired() >= 4);
 
         for (int i=1; i<=NUM_POOLED_ITEMS*2; ++i) {
-<<<<<<< HEAD
-            log.atInfo().setMessage(()->"Pool=" + pool).log();
-            Assertions.assertEquals(NUM_POOLED_ITEMS+i, getNextItem(pool));
-=======
             var nextItemGrabbed = getNextItem(pool);
-            log.debug("Pool=" + pool + " nextItem="+nextItemGrabbed);
+            log.atDebug().setMessage(()->"Pool=" + pool + " nextItem="+nextItemGrabbed)).log();
             Assertions.assertEquals(NUM_POOLED_ITEMS+i, nextItemGrabbed);
->>>>>>> a1a448fd
         }
 
         var numItemsCreated = pool.getStats().getNItemsCreated();
@@ -149,11 +144,7 @@
     private static Integer getIntegerItem(AtomicInteger builtItemCursor,
                                           AtomicReference<Instant> lastCreation,
                                           CountDownLatch countdownLatchToUse) {
-<<<<<<< HEAD
-        log.atInfo().setMessage(()->"Building item (" +builtItemCursor.hashCode() + ") " + (builtItemCursor.get()+1));
-=======
-        log.debug("Building item (" +builtItemCursor.hashCode() + ") " + (builtItemCursor.get()+1));
->>>>>>> a1a448fd
+        log.atDebug().setMessage(()->"Building item (" +builtItemCursor.hashCode() + ") " + (builtItemCursor.get()+1)).log();
         countdownLatchToUse.countDown();
         lastCreation.set(Instant.now());
         return Integer.valueOf(builtItemCursor.incrementAndGet());
