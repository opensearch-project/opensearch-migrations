--- conflicted
+++ resolved
@@ -34,6 +34,7 @@
 import org.opensearch.migrations.trafficcapture.StreamChannelConnectionCaptureSerializer;
 import org.opensearch.migrations.trafficcapture.StreamLifecycleManager;
 import org.opensearch.migrations.trafficcapture.kafkaoffloader.KafkaCaptureFactory;
+import org.opensearch.migrations.trafficcapture.kafkaoffloader.KafkaConfig;
 import org.opensearch.migrations.trafficcapture.kafkaoffloader.KafkaConfig.KafkaParameters;
 import org.opensearch.migrations.trafficcapture.netty.HeaderValueFilteringCapturePredicate;
 import org.opensearch.migrations.trafficcapture.netty.RequestCapturePredicate;
@@ -66,8 +67,6 @@
 import lombok.extern.slf4j.Slf4j;
 import org.apache.kafka.clients.producer.KafkaProducer;
 
-import static org.opensearch.migrations.trafficcapture.kafkaoffloader.KafkaConfig.buildKafkaProperties;
-
 @Slf4j
 public class CaptureProxy {
 
@@ -86,34 +85,6 @@
             description = "If enabled, Does NOT capture traffic to ANY sink.")
         public boolean noCapture;
         @Parameter(required = false,
-<<<<<<< HEAD
-            names = { "--kafkaConfigFile" },
-            arity = 1,
-            description = "Kafka properties file for additional client customization.")
-        public String kafkaPropertiesFile;
-        @Parameter(required = false,
-            names = { "--kafkaClientId" },
-            arity = 1,
-            description = "clientId to use for interfacing with Kafka.")
-        public String kafkaClientId = DEFAULT_KAFKA_CLIENT_ID;
-        @Parameter(required = false,
-            names = { "--kafkaConnection" },
-            arity = 1,
-            description = "Sequence of <HOSTNAME:PORT> values delimited by ','.")
-        public String kafkaConnection;
-        @Parameter(required = false,
-            names = { "--kafkaTopic" },
-            arity = 1,
-            description = "Name of the topic to write captured traffic to.")
-        public String kafakTopicName = KafkaCaptureFactory.DEFAULT_TOPIC_NAME_FOR_TRAFFIC;
-        @Parameter(required = false,
-            names = { "--enableMSKAuth" },
-            arity = 0,
-            description = "Enables SASL Kafka properties required for connecting to MSK with IAM auth.")
-        public boolean mskAuthEnabled = false;
-        @Parameter(required = false,
-=======
->>>>>>> e6cb560e
             names = { "--sslConfigFile" },
             arity = 1,
             description = "YAML configuration of the HTTPS settings.  When this is not set, the proxy will not use TLS.")
@@ -201,6 +172,11 @@
                 "E.g. '(.* /ephemeral/*|GET /_cat/.*)' to ignore capturing all traffic for '/ephemeral' AND " +
                 "all GET requests to /_cat/.*")
         public String suppressMethodAndPath;
+        @Parameter(required = false,
+            names = { "--kafkaTopic" },
+            arity = 1,
+            description = "Name of the topic to write captured traffic to.")
+        public String kafakTopicName = KafkaCaptureFactory.DEFAULT_TOPIC_NAME_FOR_TRAFFIC;
         @ParametersDelegate
         public KafkaParameters kafkaParameters = new KafkaParameters();
     }
@@ -300,12 +276,8 @@
             return new KafkaCaptureFactory(
                 rootContext,
                 nodeId,
-<<<<<<< HEAD
-                new KafkaProducer<>(buildKafkaProperties(params)),
+                new KafkaProducer<>(KafkaConfig.buildKafkaProperties(params.kafkaParameters)),
                 params.kafakTopicName,
-=======
-                new KafkaProducer<>(buildKafkaProperties(params.kafkaParameters)),
->>>>>>> e6cb560e
                 params.maximumTrafficStreamSize
             );
         } else if (params.noCapture) {
