--- conflicted
+++ resolved
@@ -36,10 +36,7 @@
         'trafficCaptureProxyServerTest'
 )
 
-<<<<<<< HEAD
 addSubProjects('', new File(rootProject.projectDir,'replayerPlugins'))
-include 'replayerPlugins:jsonMessageTransformers:jsonJoltMessageTransformerProvider:untitled'
-findProject(':replayerPlugins:jsonMessageTransformers:jsonJoltMessageTransformerProvider:untitled')?.name = 'untitled'
 
 if (System.getenv().containsKey("OS_MIGRATIONS_GRADLE_SCAN_TOS_AGREE_AND_ENABLED") && hasProperty('gradleEnterprise')) {
     gradleEnterprise {
@@ -48,7 +45,4 @@
             termsOfServiceAgree = "yes"
         }
     }
-}
-=======
-addSubProjects('', new File(rootProject.projectDir,'replayerPlugins'))
->>>>>>> f18c4bf5
+}