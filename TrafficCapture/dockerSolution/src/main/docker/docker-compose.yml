--- conflicted
+++ resolved
@@ -77,11 +77,7 @@
         condition: service_started
       opensearchtarget:
         condition: service_started
-<<<<<<< HEAD
-    command: /bin/sh -c "/runJavaWithClasspath.sh org.opensearch.migrations.replay.TrafficReplayer https://opensearchtarget:9200 --auth-header-value Basic\\ YWRtaW46YWRtaW4= --insecure --kafka-traffic-brokers kafka:9092 --kafka-traffic-topic logging-traffic-topic --kafka-traffic-group-id default-logging-group --otelCollectorEndpoint http://otel-collector:4317 | >/dev/null" #nc trafficcomparator 9220"
-=======
-    command: /bin/sh -c "/runJavaWithClasspath.sh org.opensearch.migrations.replay.TrafficReplayer https://opensearchtarget:9200 --auth-header-value Basic\\ YWRtaW46YWRtaW4= --insecure --kafka-traffic-brokers kafka:9092 --kafka-traffic-topic logging-traffic-topic --kafka-traffic-group-id default-logging-group"
->>>>>>> bce4aed1
+    command: /bin/sh -c "/runJavaWithClasspath.sh org.opensearch.migrations.replay.TrafficReplayer https://opensearchtarget:9200 --auth-header-value Basic\\ YWRtaW46YWRtaW4= --insecure --kafka-traffic-brokers kafka:9092 --kafka-traffic-topic logging-traffic-topic --kafka-traffic-group-id default-logging-group --otelCollectorEndpoint http://otel-collector:4317"
 
   opensearchtarget:
     image: 'opensearchproject/opensearch:latest'
@@ -92,7 +88,6 @@
     ports:
       - "29200:9200"
 
-<<<<<<< HEAD
   opensearchanalytics:
     image: 'opensearchproject/opensearch:latest'
     environment:
@@ -129,35 +124,6 @@
     depends_on:
       - opensearchanalytics
 
-  trafficcomparator:
-    image: 'migrations/traffic_comparator:latest'
-    networks:
-      - migrations
-    ports:
-      - "9220:9220"
-    healthcheck:
-      test: "lsof -i -P -n"
-    volumes:
-      - ${TRAFFIC_COMPARATOR_DIRECTORY}:/trafficComparator
-      - sharedComparatorSqlResults:/shared
-    command: /bin/sh -c "cd trafficComparator && pip3 install --editable . && nc -v -l -p 9220 | tee /dev/stderr | trafficcomparator -vv stream | trafficcomparator dump-to-sqlite --db /shared/comparisons.db"
-
-  jupyter-notebook:
-    image: 'migrations/jupyter_notebook:latest'
-    networks:
-      - migrations
-    ports:
-      - "8888:8888"
-    volumes:
-      - ${TRAFFIC_COMPARATOR_DIRECTORY}:/trafficComparator
-      - sharedComparatorSqlResults:/shared
-    environment:
-      # this needs to match the output db that traffic_comparator writes to
-      - COMPARISONS_DB_LOCATION=/shared/comparisons.db
-    command: /bin/sh -c 'cd trafficComparator && pip3 install --editable ".[data]" && jupyter notebook --ip=0.0.0.0 --port=8888 --no-browser --allow-root'
-
-=======
->>>>>>> bce4aed1
   migration-console:
     image: 'migrations/migration_console:latest'
     networks:
