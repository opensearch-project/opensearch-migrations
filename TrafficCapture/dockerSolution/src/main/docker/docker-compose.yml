--- conflicted
+++ resolved
@@ -94,47 +94,7 @@
     ports:
       - "29200:9200"
 
-<<<<<<< HEAD
-=======
-  opensearchanalytics:
-    image: 'opensearchproject/opensearch:latest'
-    environment:
-      - discovery.type=single-node
-      - OPENSEARCH_INITIAL_ADMIN_PASSWORD=myStrongPassword123!
-    networks:
-      - migrations
-    ports:
-      - "39200:9200"
 
-  opensearch-dashboards:
-    image: migrations/opensearch_dashboards:latest # Make sure the version of opensearch-dashboards matches the version of opensearch installed on other nodes
-    container_name: opensearch-dashboards
-    ports:
-      - "5601:5601" # Map host port 5601 to container port 5601
-    expose:
-      - "5601" # Expose port 5601 for web access to OpenSearch Dashboards
-    networks:
-      - migrations
-    volumes:
-      - ./opensearchDashboards/opensearch_dashboards.yml:/usr/share/opensearch-dashboards/config/opensearch_dashboards.yml
-    depends_on:
-      - opensearchanalytics
-
-#  otel-collector:
-#    image: public.ecr.aws/a0w2c5q7/otelcol-with-opensearch:latest
-#    container_name: otel-collector
-#    ports:
-#      - "4317:4317"
-#      - "13133:13133"
-#    volumes:
-#      - ./otelcol/otel-config-debug-only.yaml:/etc/otel-config-debug-only.yaml
-#    networks:
-#      - migrations
-#    depends_on:
-#      - opensearchanalytics
-#    command: tail -f /dev/null
-
->>>>>>> 79877400
   migration-console:
     image: 'migrations/migration_console:latest'
     networks:
