--- conflicted
+++ resolved
@@ -20,13 +20,8 @@
       - AWS_ACCESS_KEY_ID=${AWS_ACCESS_KEY_ID}
       - AWS_SECRET_ACCESS_KEY=${AWS_SECRET_ACCESS_KEY}
       - AWS_SESSION_TOKEN=${AWS_SESSION_TOKEN}
-      - AWS_DEFAULT_REGION=${AWS_DEFAULT_REGION}
-<<<<<<< HEAD
       - AWS_DEFAULT_REGION=us-east-1
-      - AWS_PROFILE=default
-=======
       - API_ALLOWED_HOSTS=localhost
->>>>>>> 431c07ee
     ports:
       - "8000:8000"
     command: python3 /root/console_api/manage.py runserver_plus 0.0.0.0:8000
