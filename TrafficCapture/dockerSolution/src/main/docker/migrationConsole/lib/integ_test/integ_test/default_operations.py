import datetime
import logging
import os
import random
import string
import json
import time
<<<<<<< HEAD
from pathlib import Path
from typing import Dict, List
=======
from typing import Dict, List, Optional
>>>>>>> f74452f4
from unittest import TestCase
from console_link.middleware.clusters import run_test_benchmarks
from console_link.models.cluster import HttpMethod, Cluster
from .common_utils import execute_api_call, DEFAULT_INDEX_IGNORE_LIST

logger = logging.getLogger(__name__)


class DefaultOperationsLibrary:
    """
    Provides a library of high-level common operations to perform on an elasticsearch or opensearch cluster as well as
    operations for interacting with a Migration Assistant deployment.
    **Note**: This library was implemented as a default to work with OpenSearch 2.x clusters and should be extended to
    work with older clusters, such as Elasticsearch 5.x clusters, where pattern differences such as multi-type indices
    exist.
    """

    def create_index(self, index_name: str, cluster: Cluster, **kwargs):
        headers = {'Content-Type': 'application/json'}
        return execute_api_call(cluster=cluster, method=HttpMethod.PUT, path=f"/{index_name}",
                                headers=headers, **kwargs)

    def create_custom_index(self, index_name: str, cluster: Cluster, body: dict = None, **kwargs):
        headers = {'Content-Type': 'application/json'}
        if body:
            kwargs['data'] = json.dumps(body)
        return execute_api_call(cluster=cluster, method=HttpMethod.PUT, path=f"/{index_name}",
                                headers=headers, **kwargs)

    def get_index(self, index_name: str, cluster: Cluster, **kwargs):
        return execute_api_call(cluster=cluster, method=HttpMethod.GET, path=f"/{index_name}",
                                **kwargs)

    def delete_index(self, index_name: str, cluster: Cluster, **kwargs):
        return execute_api_call(cluster=cluster, method=HttpMethod.DELETE, path=f"/{index_name}",
                                **kwargs)

    def create_document(self, index_name: str, doc_id: str, cluster: Cluster, data: dict = None, doc_type="_doc",
                        **kwargs):
        if data is None:
            data = {
                'title': 'Test Document',
                'content': 'This is a sample document for testing OpenSearch.'
            }
        headers = {'Content-Type': 'application/json'}
        return execute_api_call(cluster=cluster, method=HttpMethod.PUT, path=f"/{index_name}/{doc_type}/{doc_id}",
                                data=json.dumps(data), headers=headers, **kwargs)

    def create_and_retrieve_document(self, index_name: str, doc_id: str, cluster: Cluster, data: dict = None,
                                     doc_type="_doc", **kwargs):
        self.create_document(index_name=index_name, doc_id=doc_id, cluster=cluster, data=data, doc_type=doc_type,
                             **kwargs)
        headers = {'Content-Type': 'application/json'}
        self.get_document(index_name=index_name, doc_id=doc_id, cluster=cluster, data=data, doc_type=doc_type,
                          headers=headers, **kwargs)

    def get_document(self, index_name: str, doc_id: str, cluster: Cluster, doc_type="_doc", **kwargs):
        return execute_api_call(cluster=cluster, method=HttpMethod.GET, path=f"/{index_name}/{doc_type}/{doc_id}",
                                **kwargs)

    def delete_document(self, index_name: str, doc_id: str, cluster: Cluster, doc_type="_doc", **kwargs):
        return execute_api_call(cluster=cluster, method=HttpMethod.DELETE, path=f"/{index_name}/{doc_type}/{doc_id}",
                                **kwargs)

    def clear_index_templates(self, cluster: Cluster, **kwargs):
        logger.warning(f"Clearing index templates has not been implemented for cluster version: {cluster.version}")
        return

    def get_all_composable_index_template_names(self, cluster: Cluster, **kwargs):
        response = execute_api_call(cluster=cluster, method=HttpMethod.GET, path="/_index_template", **kwargs)
        data = response.json()
        templates = data.get("index_templates", [])
        return [tpl["name"] for tpl in templates]

    def verify_index_mapping_properties(self, index_name: str, cluster: Cluster, expected_props: set, **kwargs):
        response = execute_api_call(cluster=cluster, method=HttpMethod.GET, path=f"/{index_name}", **kwargs)
        data = response.json()
        mappings = data[index_name]["mappings"]["properties"]
        if not all(prop in mappings for prop in expected_props):
            raise AssertionError(f"Expected properties: {expected_props} not found in index "
                                 f"mappings {list(mappings.keys())}")

    def index_matches_ignored_index(self, index_name: str, index_prefix_ignore_list: List[str]):
        for prefix in index_prefix_ignore_list:
            if index_name.startswith(prefix):
                return True
        return False

    def get_all_index_details(self, cluster: Cluster, index_prefix_ignore_list=None,
                              **kwargs) -> Dict[str, Dict[str, str]]:
        all_index_details = execute_api_call(cluster=cluster, path="/_cat/indices?format=json", **kwargs).json()
        index_dict = {}
        for index_details in all_index_details:
            # While cat/indices returns a doc count metric, the underlying implementation bleeds through details, only
            # capture the index name and make a separate api call for the doc count
            index_name = index_details['index']
            valid_index = not self.index_matches_ignored_index(index_name,
                                                               index_prefix_ignore_list=index_prefix_ignore_list)
            if index_prefix_ignore_list is None or valid_index:
                # "To get an accurate count of Elasticsearch documents, use the cat count or count APIs."
                # See https://www.elastic.co/guide/en/elasticsearch/reference/7.10/cat-indices.html

                count_response = execute_api_call(cluster=cluster, path=f"/{index_name}/_count?format=json", **kwargs)
                index_dict[index_name] = count_response.json()
                index_dict[index_name]['index'] = index_name
        return index_dict

    def check_doc_counts_match(self, cluster: Cluster,
                               expected_index_details: Dict[str, Dict[str, str]],
                               test_case: Optional[TestCase] = None,
                               index_prefix_ignore_list=None,
                               max_attempts: int = 5,
                               delay: float = 2.5):
        if index_prefix_ignore_list is None:
            index_prefix_ignore_list = DEFAULT_INDEX_IGNORE_LIST

        error_message = ""
        for attempt in range(1, max_attempts + 1):
            # Refresh documents
            execute_api_call(cluster=cluster, path="/_refresh")
            actual_index_details = self.get_all_index_details(cluster=cluster,
                                                              index_prefix_ignore_list=index_prefix_ignore_list)
            logger.debug(f"Received actual indices: {actual_index_details}")
            if not expected_index_details.keys() <= actual_index_details.keys():
                error_message = (f"Indices are different: \n Expected: {expected_index_details.keys()} \n "
                                 f"Actual: {actual_index_details.keys()}")
            else:
                errors = []
                for index_name in expected_index_details.keys():
                    expected_doc_count = int(expected_index_details[index_name]['count'])
                    actual_doc_count = int(actual_index_details[index_name]['count'])
                    if actual_doc_count != expected_doc_count:
                        errors.append(f"Index {index_name} has {actual_doc_count} documents "
                                      f"but {expected_doc_count} were expected")
                error_message = ",\n".join(errors)
            if not error_message:
                return True
            if attempt != max_attempts:
                logger.debug(f"Error on attempt {attempt}: {error_message}")
                error_message = ""
                time.sleep(delay)
        if test_case is not None:
            test_case.fail(error_message)
        else:
            raise AssertionError(error_message)

    def check_doc_match(self, test_case: TestCase, index_name: str, doc_id: str, source_cluster: Cluster,
                        target_cluster: Cluster):
        source_response = self.get_document(index_name=index_name, doc_id=doc_id, cluster=source_cluster)
        target_response = self.get_document(index_name=index_name, doc_id=doc_id, cluster=target_cluster)

        source_document = source_response.json()
        source_content = source_document['_source']
        target_document = target_response.json()
        target_content = target_document['_source']
        test_case.assertEqual(source_content, target_content)

    def generate_large_doc(self, size_mib):
        # Calculate number of characters needed (1 char = 1 byte)
        num_chars = size_mib * 1024 * 1024

        # Generate random string of the desired length
        large_string = ''.join(random.choices(string.ascii_letters + string.digits, k=num_chars))

        return {
            "timestamp": datetime.datetime.now().isoformat(),
            "large_field": large_string
        }

    def create_transformation_json_file(self, transform_config_data, file_path_to_create: str):
        file_path = Path(file_path_to_create)
        file_path.parent.mkdir(parents=True, exist_ok=True)  
        with file_path.open("w") as file:
            json.dump(transform_config_data, file, indent=4)

    def convert_transformations_to_str(self, transform_list: List[Dict]) -> str:
        return json.dumps(transform_list)

    def get_index_name_transformation(self, existing_index_name: str, target_index_name: str,
                                      source_major_version: int, source_minor_version: int) -> Dict:
        return {
            "TypeMappingSanitizationTransformerProvider": {
                "staticMappings": {
                    f"{existing_index_name}": {
                        "_doc": f"{target_index_name}"
                    }
                },
                "sourceProperties": {
                    "version": {
                        "major": source_major_version,
                        "minor": source_minor_version
                    }
                }

            }
        }
    
    def run_test_benchmarks(self, cluster: Cluster):
        run_test_benchmarks(cluster=cluster)<|MERGE_RESOLUTION|>--- conflicted
+++ resolved
@@ -5,12 +5,8 @@
 import string
 import json
 import time
-<<<<<<< HEAD
 from pathlib import Path
-from typing import Dict, List
-=======
 from typing import Dict, List, Optional
->>>>>>> f74452f4
 from unittest import TestCase
 from console_link.middleware.clusters import run_test_benchmarks
 from console_link.models.cluster import HttpMethod, Cluster
