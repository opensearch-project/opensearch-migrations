from datetime import datetime
from typing import Dict, Optional

from console_link.models.backfill_base import Backfill, BackfillStatus
from console_link.models.cluster import Cluster
from console_link.models.schema_tools import contains_one_of
from console_link.models.command_result import CommandResult
from console_link.models.ecs_service import ECSService

from cerberus import Validator

import logging

logger = logging.getLogger(__name__)

DOCKER_RFS_SCHEMA = {
    "type": "dict",
    "nullable": True,
    "schema": {
        "socket": {"type": "string", "required": False}
    }
}


ECS_RFS_SCHEMA = {
    "type": "dict",
    "schema": {
        "cluster_name": {"type": "string", "required": True},
        "service_name": {"type": "string", "required": True},
        "aws_region": {"type": "string", "required": False}
    }
}

RFS_BACKFILL_SCHEMA = {
    "reindex_from_snapshot": {
        "type": "dict",
        "schema": {
            "docker": DOCKER_RFS_SCHEMA,
            "ecs": ECS_RFS_SCHEMA,
            "snapshot_name": {"type": "string", "required": False},
            "snapshot_repo": {"type": "string", "required": False},
            "scale": {"type": "integer", "required": False, "min": 1}
        },
        "check_with": contains_one_of({'docker', 'ecs'}),
    }
}


class RFSBackfill(Backfill):
    def __init__(self, config: Dict) -> None:
        super().__init__(config)

        v = Validator(RFS_BACKFILL_SCHEMA)
        if not v.validate(self.config):
            raise ValueError("Invalid config file for RFS backfill", v.errors)

    def create(self, *args, **kwargs) -> CommandResult:
        return CommandResult(1, "no-op")

    def start(self, *args, **kwargs) -> CommandResult:
        raise NotImplementedError()

    def stop(self, *args, **kwargs) -> CommandResult:
        raise NotImplementedError()

    def get_status(self, *args, **kwargs) -> CommandResult:
        raise NotImplementedError()

    def scale(self, units: int, *args, **kwargs) -> CommandResult:
        raise NotImplementedError()


class DockerRFSBackfill(RFSBackfill):
    def __init__(self, config: Dict, target_cluster: Cluster) -> None:
        super().__init__(config)
        self.target_cluster = target_cluster
        self.docker_config = self.config["reindex_from_snapshot"]["docker"]


class ECSRFSBackfill(RFSBackfill):
    def __init__(self, config: Dict, target_cluster: Cluster) -> None:
        super().__init__(config)
        self.target_cluster = target_cluster
        self.default_scale = self.config["reindex_from_snapshot"].get("scale", 1)

        self.ecs_config = self.config["reindex_from_snapshot"]["ecs"]
        self.ecs_client = ECSService(self.ecs_config["cluster_name"], self.ecs_config["service_name"],
                                     self.ecs_config.get("aws_region", None))

    def start(self, *args, **kwargs) -> CommandResult:
        logger.info(f"Starting RFS backfill by setting desired count to {self.default_scale} instances")
        return self.ecs_client.set_desired_count(self.default_scale)

    def stop(self, *args, **kwargs) -> CommandResult:
        logger.info("Stopping RFS backfill by setting desired count to 0 instances")
        return self.ecs_client.set_desired_count(0)

    def scale(self, units: int, *args, **kwargs) -> CommandResult:
        logger.info(f"Scaling RFS backfill by setting desired count to {units} instances")
        return self.ecs_client.set_desired_count(units)

    def get_status(self, deep_check, *args, **kwargs) -> CommandResult:
        logger.info(f"Getting status of RFS backfill, with {deep_check=}")
        instance_statuses = self.ecs_client.get_instance_statuses()
        if not instance_statuses:
            return CommandResult(False, "Failed to get instance statuses")

        status_string = str(instance_statuses)
        if deep_check:
            try:
                shard_status = self._get_detailed_status()
            except Exception as e:
                logger.error(f"Failed to get detailed status: {e}")
                shard_status = None
            if shard_status:
                status_string += f"\n{shard_status}"

        if instance_statuses.running > 0:
            return CommandResult(True, (BackfillStatus.RUNNING, status_string))
        elif instance_statuses.pending > 0:
            return CommandResult(True, (BackfillStatus.STARTING, status_string))
        return CommandResult(True, (BackfillStatus.STOPPED, status_string))

    def _get_detailed_status(self) -> Optional[str]:
        current_epoch_seconds = int(datetime.now().timestamp())
        incomplete_query = {"query": {
            "bool": {"must_not": [{"exists": {"field": "completedAt"}}]}
        }}
        completed_query = {"query": {
            "bool": {"must": [{"exists": {"field": "completedAt"}}]}
        }}
        total_query = {"query": {"match_all": {}}}
        in_progress_query = {"query": {
            "bool": {"must": [
                {"range": {"expiration": {"gte": current_epoch_seconds}}},
                {"bool": {"must_not": [{"exists": {"field": "completedAt"}}]}}
            ]}
        }}
        unclaimed_query = {"query": {
            "bool": {"must": [
                {"range": {"expiration": {"lt": current_epoch_seconds}}},
                {"bool": {"must_not": [{"exists": {"field": "completedAt"}}]}}
            ]}
        }}
<<<<<<< HEAD
        response = self.target_cluster.call_api("/.migrations_working_state/_search", data=status_query)
        r_body = response.json()
        logger.debug(f"Raw response: {r_body}")
        if "hits" in r_body:
            logger.info(f"Hits on detailed status query: {r_body['hits']}")
            logger.info(f"Sample of remaining shards: {[hit['_id'] for hit in r_body['hits']['hits']]}")
            return f"Remaining shards: {r_body['hits']['total']['value']}"
        logger.warning("No hits on detailed status query, migration_working_state index may not exist or be populated")
        return None
=======
        queries = {
            "total": total_query,
            "completed": completed_query,
            "incomplete": incomplete_query,
            "in progress": in_progress_query,
            "unclaimed": unclaimed_query
        }
        values = {key: parse_query_response(queries[key], self.target_cluster, key) for key in queries.keys()}
        logger.info(f"Values: {values}")
        if None in values.values():
            logger.warning(f"Failed to get values for some queries: {values}")
            return "\n".join([f"Shards {key}: {value}" for key, value in values.items() if value is not None])

        disclaimer = "This may be transient because of timing of executing the queries or indicate an issue" +\
            " with the queries or the working state index"
        # Check the various sums to make sure things add up correctly.
        if values["incomplete"] + values["completed"] != values["total"]:
            logger.warning(f"Incomplete ({values['incomplete']}) and completed ({values['completed']}) shards do not "
                           f"sum to the total ({values['total']}) shards." + disclaimer)
        if values["unclaimed"] + values["in progress"] != values["incomplete"]:
            logger.warning(f"Unclaimed ({values['unclaimed']}) and in progress ({values['in progress']}) shards do not"
                           f" sum to the incomplete ({values['incomplete']}) shards." + disclaimer)

        return "\n".join([f"Shards {key}: {value}" for key, value in values.items()])


def parse_query_response(query: dict, cluster: Cluster, label: str) -> Optional[int]:
    try:
        response = cluster.call_api("/.migrations_working_state/_search", json_body=query)
    except Exception as e:
        logger.error(f"Failed to execute query: {e}")
        return None
    logger.debug(f"Query: {label}, {response.request.path_url}, {response.request.body}")
    body = response.json()
    logger.debug(f"Raw response: {body}")
    if "hits" in body:
        logger.debug(f"Hits on {label} query: {body['hits']}")
        logger.info(f"Sample of {label} shards: {[hit['_id'] for hit in body['hits']['hits']]}")
        return int(body['hits']['total']['value'])
    logger.warning(f"No hits on {label} query, migration_working_state index may not exist or be populated")
    return None
>>>>>>> cdf49a55
<|MERGE_RESOLUTION|>--- conflicted
+++ resolved
@@ -142,17 +142,6 @@
                 {"bool": {"must_not": [{"exists": {"field": "completedAt"}}]}}
             ]}
         }}
-<<<<<<< HEAD
-        response = self.target_cluster.call_api("/.migrations_working_state/_search", data=status_query)
-        r_body = response.json()
-        logger.debug(f"Raw response: {r_body}")
-        if "hits" in r_body:
-            logger.info(f"Hits on detailed status query: {r_body['hits']}")
-            logger.info(f"Sample of remaining shards: {[hit['_id'] for hit in r_body['hits']['hits']]}")
-            return f"Remaining shards: {r_body['hits']['total']['value']}"
-        logger.warning("No hits on detailed status query, migration_working_state index may not exist or be populated")
-        return None
-=======
         queries = {
             "total": total_query,
             "completed": completed_query,
@@ -181,7 +170,7 @@
 
 def parse_query_response(query: dict, cluster: Cluster, label: str) -> Optional[int]:
     try:
-        response = cluster.call_api("/.migrations_working_state/_search", json_body=query)
+        response = cluster.call_api("/.migrations_working_state/_search", data=query)
     except Exception as e:
         logger.error(f"Failed to execute query: {e}")
         return None
@@ -193,5 +182,4 @@
         logger.info(f"Sample of {label} shards: {[hit['_id'] for hit in body['hits']['hits']]}")
         return int(body['hits']['total']['value'])
     logger.warning(f"No hits on {label} query, migration_working_state index may not exist or be populated")
-    return None
->>>>>>> cdf49a55
+    return None