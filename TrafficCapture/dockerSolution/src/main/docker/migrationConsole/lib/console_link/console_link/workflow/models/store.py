"""Storage implementation for workflow configurations using Kubernetes ConfigMaps."""

import logging
from typing import Optional, List

from .config import WorkflowConfig
from .utils import load_k8s_config
from kubernetes import client
from kubernetes.client.rest import ApiException

logger = logging.getLogger(__name__)

# Constants
CONFIG_YAML_KEY = "workflow_config.yaml"


class KubernetesConfigNotFoundError(Exception):
    """Raised when the Kubernetes ConfigMap is not found."""
    def __init__(self, *args: object) -> None:
        super().__init__(*args)


class WorkflowConfigStore:
    """
    Workflow configuration store using Kubernetes etcd via ConfigMaps.
    Stores configurations persistently in the Kubernetes cluster and provides session management.
    """

    def __init__(
        self,
        namespace: str = "default",
        config_map_prefix: str = "workflow-config",
        k8s_client: Optional[client.CoreV1Api] = None
    ):
        """Initialize the store with Kubernetes configuration

        Args:
            namespace: Kubernetes namespace to use for ConfigMaps
            config_map_prefix: Prefix for ConfigMap names
            k8s_client: Optional pre-configured Kubernetes client (for testing)
        """
        self.namespace = namespace
        self.config_map_prefix = config_map_prefix

        if k8s_client:
            # Use provided client (useful for testing)
            self.v1 = k8s_client
            logger.info("Using provided Kubernetes client")
        else:
            # Load Kubernetes configuration
<<<<<<< HEAD
            try:
                # Try to load in-cluster config first (when running in a pod)
                config.load_incluster_config()
                logger.info("Loaded in-cluster Kubernetes configuration")
            except config.ConfigException:
                try:
                    # Fall back to local kubeconfig (for development/minikube)
                    config.load_kube_config()
                    logger.info("Loaded local Kubernetes configuration")
                except config.ConfigException as e:
                    logger.error(f"Failed to load Kubernetes configuration: {e}")
                    raise KubernetesConfigNotFoundError("Failed to load Kubernetes configuration") from e

=======
            load_k8s_config()
>>>>>>> 1c2940ca
            self.v1 = client.CoreV1Api()

    def save_config(self, config: WorkflowConfig, session_name: str = "default") -> str:
        """Save workflow configuration to Kubernetes ConfigMap

        Args:
            config: The workflow configuration to save
            session_name: Name of the session/ConfigMap

        Returns:
            A message describing the action taken (created/updated)

        Raises:
            ApiException: If Kubernetes API call fails
            Exception: For other errors during save operation
        """
        config_yaml = config.to_yaml()

        # Create ConfigMap body
        config_map_body = client.V1ConfigMap(
            metadata=client.V1ObjectMeta(
                name=session_name,
                labels={
                    "app": "migration-assistant",
                    "component": "workflow-config",
                    "session": session_name
                }
            ),
            data={
                CONFIG_YAML_KEY: config_yaml,
                "session_name": session_name
            }
        )

        try:
            # Try to update existing ConfigMap
            self.v1.patch_namespaced_config_map(
                name=session_name,
                namespace=self.namespace,
                body=config_map_body
            )
            logger.info(f"Updated workflow config ConfigMap for session: {session_name}")
            return f"Configuration updated for session: {session_name}"
        except ApiException as e:
            if e.status == 404:
                # ConfigMap doesn't exist, create it
                self.v1.create_namespaced_config_map(
                    namespace=self.namespace,
                    body=config_map_body
                )
                logger.info(f"Created workflow config ConfigMap for session: {session_name}")
                return f"Configuration created for session: {session_name}"
            else:
                logger.error(f"Kubernetes API error saving config for session {session_name}: {e}")
                raise

    def load_config(self, session_name: str = "default") -> Optional[WorkflowConfig]:
        """Load workflow configuration from Kubernetes ConfigMap

        Args:
            session_name: Name of the session/ConfigMap to load

        Returns:
            WorkflowConfig if found, None if not found or empty

        Raises:
            ApiException: If Kubernetes API call fails (except 404)
            Exception: For other errors during load operation
        """
        try:
            config_map = self.v1.read_namespaced_config_map(
                name=session_name,
                namespace=self.namespace
            )
        except ApiException as e:
            if e.status == 404:
                logger.info(f"No configuration found for session: {session_name}")
                return None
            else:
                logger.error(f"Kubernetes API error loading config for session {session_name}: {e}")
                raise

        if not config_map.data or CONFIG_YAML_KEY not in config_map.data:
            logger.info(f"ConfigMap {session_name} exists but has no {CONFIG_YAML_KEY} data")
            return None

        config_yaml = config_map.data[CONFIG_YAML_KEY]
        config = WorkflowConfig.from_yaml(config_yaml)

        logger.info(f"Loaded workflow config for session: {session_name}")
        return config

    def delete_config(self, session_name: str = "default") -> str:
        """Delete workflow configuration from Kubernetes ConfigMap

        Args:
            session_name: Name of the session/ConfigMap to delete

        Returns:
            A message describing the deletion

        Raises:
            ApiException: If Kubernetes API call fails (including 404 if not found)
            Exception: For other errors during delete operation
        """
        try:
            self.v1.delete_namespaced_config_map(
                name=session_name,
                namespace=self.namespace
            )
            logger.info(f"Deleted workflow config ConfigMap for session: {session_name}")
            return f"Configuration deleted for session: {session_name}"
        except ApiException as e:
            if e.status == 404:
                logger.warning(f"No configuration found for session: {session_name}")
                raise ApiException(status=404, reason=f"No configuration found for session: {session_name}")
            else:
                logger.error(f"Kubernetes API error deleting config for session {session_name}: {e}")
                raise

    def list_sessions(self) -> List[str]:
        """List all available workflow sessions from Kubernetes ConfigMaps

        Returns:
            List of session names

        Raises:
            ApiException: If Kubernetes API call fails
            Exception: For other errors during list operation
        """
        # List ConfigMaps with our label selector
        config_maps = self.v1.list_namespaced_config_map(
            namespace=self.namespace,
            label_selector="app=migration-assistant,component=workflow-config"
        )

        sessions: List[str] = []
        for config_map in config_maps.items:
            if config_map.data and "session_name" in config_map.data:
                sessions.append(config_map.data["session_name"])
            elif config_map.metadata.labels and "session" in config_map.metadata.labels:
                sessions.append(config_map.metadata.labels["session"])

        logger.info(f"Found {len(sessions)} workflow sessions")
        return sessions

    def close(self):
        """Close any connections (no-op for Kubernetes client)"""<|MERGE_RESOLUTION|>--- conflicted
+++ resolved
@@ -12,12 +12,6 @@
 
 # Constants
 CONFIG_YAML_KEY = "workflow_config.yaml"
-
-
-class KubernetesConfigNotFoundError(Exception):
-    """Raised when the Kubernetes ConfigMap is not found."""
-    def __init__(self, *args: object) -> None:
-        super().__init__(*args)
 
 
 class WorkflowConfigStore:
@@ -48,23 +42,7 @@
             logger.info("Using provided Kubernetes client")
         else:
             # Load Kubernetes configuration
-<<<<<<< HEAD
-            try:
-                # Try to load in-cluster config first (when running in a pod)
-                config.load_incluster_config()
-                logger.info("Loaded in-cluster Kubernetes configuration")
-            except config.ConfigException:
-                try:
-                    # Fall back to local kubeconfig (for development/minikube)
-                    config.load_kube_config()
-                    logger.info("Loaded local Kubernetes configuration")
-                except config.ConfigException as e:
-                    logger.error(f"Failed to load Kubernetes configuration: {e}")
-                    raise KubernetesConfigNotFoundError("Failed to load Kubernetes configuration") from e
-
-=======
             load_k8s_config()
->>>>>>> 1c2940ca
             self.v1 = client.CoreV1Api()
 
     def save_config(self, config: WorkflowConfig, session_name: str = "default") -> str:
