--- conflicted
+++ resolved
@@ -1,5 +1,4 @@
 source_cluster:
-<<<<<<< HEAD
   endpoint: "http://opensearchsource:9200"
   no_auth:
   # allow_insecure: true
@@ -13,19 +12,6 @@
   # basic_auth:
   #     username: "admin"
   #     password: "myStrongPassword123!"
-=======
-  endpoint: "https://capture-proxy:9200"
-  allow_insecure: true
-  basic_auth:
-    username: "admin"
-    password: "admin"
-target_cluster:
-  endpoint: "https://opensearchtarget:9200"
-  allow_insecure: true
-  basic_auth:
-    username: "admin"
-    password: "myStrongPassword123!"
->>>>>>> 862e15cc
 metrics_source:
   prometheus:
     endpoint: "http://prometheus:9090"
@@ -33,18 +19,9 @@
   reindex_from_snapshot:
     docker:
 snapshot:
-<<<<<<< HEAD
   snapshot_name: "snapshot_2023_01_01"
-  s3:
-    repo_uri: "s3://os-demo-us-east-1-snapshots/2024-06-20-snapshot-test-0001/"
-    aws_region: "us-east-1"
   fs:
-    repo_path: "/snapshot/test"
+    repo_path: "/snapshot/test-console"
 metadata_migration:
   from_snapshot:
-  min_replicas: 0
-=======
-  snapshot_name: "snapshot_2024_06_21"
-  fs:
-    repo_path: "/snapshot/test-console"
->>>>>>> 862e15cc
+  min_replicas: 0