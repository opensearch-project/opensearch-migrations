from datetime import datetime
from enum import Enum
from typing import Any, Dict, List, Optional, Tuple
from cerberus import Validator
from console_link.models.client_options import ClientOptions
from console_link.models.utils import raise_for_aws_api_error, create_boto3_client, \
    append_user_agent_header_for_requests
import requests
import logging

from console_link.models.schema_tools import contains_one_of

logger = logging.getLogger(__name__)


MetricStatistic = Enum(
    "MetricStatistic", ["SampleCount", "Average", "Sum", "Minimum", "Maximum"]
)


class Component(Enum):
    CAPTUREPROXY = "captureProxy"
    REPLAYER = "replayer"


MetricsSourceType = Enum("MetricsSourceType", ["CLOUDWATCH", "PROMETHEUS"])


CLOUDWATCH_SCHEMA = {
    "type": "dict",
    "schema": {
        "aws_region": {
            "type": "string",
            "required": False,
        },
    },
    "nullable": True
}

PROMETHEUS_SCHEMA = {
    "type": "dict",
    "schema": {
        "endpoint": {
            "type": "string",
            "required": True,
        },
    },
}

SCHEMA = {
    "metrics": {
        "type": "dict",
        "check_with": contains_one_of({ms.name.lower() for ms in MetricsSourceType}),
        "schema": {
            "prometheus": PROMETHEUS_SCHEMA,
            "cloudwatch": CLOUDWATCH_SCHEMA
        },
    }
}


class MetricsSource:
    def __init__(self, config: Dict) -> None:
        v = Validator(SCHEMA)
        if not v.validate({"metrics": config}):
            raise ValueError("Invalid config file for MetricsSource", v.errors)

    def get_metrics(self) -> Dict[str, List[str]]:
        raise NotImplementedError()

    def get_metric_data(
        self,
        component: Component,
        metric: str,
        statistic: MetricStatistic,
        start_time: datetime,
        period_in_seconds: int = 60,
        end_time: Optional[datetime] = None,
        dimensions: Optional[Dict] = None,
    ) -> List[Tuple[str, float]]:
        raise NotImplementedError


CLOUDWATCH_METRICS_NAMESPACE = "OpenSearchMigrations"


class CloudwatchMetricMetadata:
    def __init__(self, list_metric_data: Dict[str, Any]):
        """
        example:
        {'Dimensions': [{'Name': 'targetStatusCode', 'Value': '200'},
                             {'Name': 'method', 'Value': 'GET'},
                             {'Name': 'sourceStatusCode', 'Value': '200'},
                             {'Name': 'OTelLib', 'Value': 'replayer'},
                             {'Name': 'statusCodesMatch', 'Value': 'true'}],
              'MetricName': 'tupleComparison',
              'Namespace': 'OpenSearchMigrations'},
        """
        assert "Namespace" in list_metric_data, "Namespace is missing"
        assert "MetricName" in list_metric_data, "MetricName is missing"
        self.namespace = list_metric_data["Namespace"]
        self.metric_name = list_metric_data["MetricName"]

        if "Dimensions" in list_metric_data:
            self.dimensions = {
                d["Name"]: d["Value"] for d in list_metric_data["Dimensions"]
            }
        else:
            self.dimensions = {}
        self.component = self.dimensions.get("OTelLib", "None")


class CloudwatchMetricsSource(MetricsSource):
    def __init__(self, config: Dict, client_options: Optional[ClientOptions] = None) -> None:
        super().__init__(config)
        self.client_options = client_options
        logger.info(f"Initializing CloudwatchMetricsSource from config {config}")
        self.aws_region = None
        if type(config["cloudwatch"]) is dict and "aws_region" in config["cloudwatch"]:
            self.aws_region = config["cloudwatch"]["aws_region"]
        self.client = create_boto3_client(aws_service_name="cloudwatch", region=self.aws_region,
                                          client_options=self.client_options)

    def get_metrics(self, recent=True) -> Dict[str, List[str]]:
        logger.info(f"{self.__class__.__name__}.get_metrics called with {recent=}")
        response = self.client.list_metrics(  # TODO: implement pagination
            Namespace=CLOUDWATCH_METRICS_NAMESPACE,
            RecentlyActive="PT3H" if recent else None,
        )
        raise_for_aws_api_error(response)
        logger.debug(f"ResponseMetadata from list_metrics: {response['ResponseMetadata']}")
        assert "Metrics" in response
        metrics = [CloudwatchMetricMetadata(m) for m in response["Metrics"]]
        components = set([m.component for m in metrics])
        logger.debug(f"Components found in returned metrics: {components}")
        metrics_by_component = {}
        for component in components:
            metrics_by_component[component] = [
                m.metric_name for m in metrics if m.component == component
            ]
        return metrics_by_component

    def get_metric_data(
        self,
        component: Component,
        metric: str,
        statistic: MetricStatistic,
        start_time: datetime,
        period_in_seconds: int = 60,
        end_time: Optional[datetime] = None,
        dimensions: Optional[Dict[str, str]] = None,
    ) -> List[Tuple[str, float]]:
        logger.info(f"{self.__class__.__name__}.get_metric_data called with {component=}, {metric=}, {statistic=},"
                    f"{start_time=}, {period_in_seconds=}, {end_time=}, {dimensions=}")

        aws_dimensions = [{"Name": "OTelLib", "Value": component.value}]
        if dimensions:
            aws_dimensions += [{"Name": k, "Value": v} for k, v in dimensions.items()]
        logger.debug(f"AWS Dimensions set to: {aws_dimensions}")
        if not end_time:
            end_time = datetime.now()
            logger.debug(f"No endTime provided, using current time: {end_time}")
        response = self.client.get_metric_data(
            MetricDataQueries=[
                {
                    "Id": metric,
                    "MetricStat": {
                        "Metric": {
                            "Namespace": CLOUDWATCH_METRICS_NAMESPACE,
                            "MetricName": metric,
                            "Dimensions": aws_dimensions,
                        },
                        "Period": period_in_seconds,
                        "Stat": statistic.name,
                    },
                },
            ],
            StartTime=start_time,
            EndTime=end_time,
            ScanBy="TimestampAscending",
        )
        raise_for_aws_api_error(response)
        logger.debug(f"ResponseMetadata from get_metric_data: {response['ResponseMetadata']}")
        data_length = len(response["MetricDataResults"][0]["Timestamps"])
        logger.debug(f"Number of datapoints returned: {data_length}")
        return [
            (
                response["MetricDataResults"][0]["Timestamps"][i].isoformat(),
                response["MetricDataResults"][0]["Values"][i],
            )
            for i in range(data_length)
        ]


def prometheus_component_names(c: Component) -> str:
    if c == Component.CAPTUREPROXY:
        return "capture"
    elif c == Component.REPLAYER:
        return "replay"
    raise ValueError(f"Unsupported component: {c}")


class PrometheusMetricsSource(MetricsSource):
    def __init__(self, config: Dict, client_options: Optional[ClientOptions] = None) -> None:
        super().__init__(config)
        self.client_options = client_options
        logger.info(f"Initializing PrometheusMetricsSource from config {config}")

        self.endpoint = config["prometheus"]["endpoint"]

    def get_metrics(self, recent=False) -> Dict[str, List[str]]:
        logger.info(f"{self.__class__.__name__}.get_metrics called with {recent=}")
        metrics_by_component = {}
        if recent:
            raise NotImplementedError("Recent metrics are not implemented for Prometheus")
        for c in Component:
            exported_job = prometheus_component_names(c)
            headers = None
            if self.client_options and self.client_options.user_agent_extra:
                headers = append_user_agent_header_for_requests(headers=None,
                                                                user_agent_extra=self.client_options.user_agent_extra)
            r = requests.get(
                f"{self.endpoint}/api/v1/query",
                params={"query": f'{{exported_job="{exported_job}"}}'},
                headers=headers,
            )
            logger.debug(f"Request to Prometheus: {r.request}")
            logger.debug(f"Response status code: {r.status_code}")
            r.raise_for_status()
            assert "data" in r.json() and "result" in r.json()["data"]
            metrics_by_component[c.value] = list(
                set(m["metric"]["__name__"] for m in r.json()["data"]["result"])
            )
        return metrics_by_component

    def get_metric_data(
        self,
        component: Component,
        metric: str,
        statistic: MetricStatistic,
        start_time: datetime,
        period_in_seconds: int = 60,
        end_time: Optional[datetime] = None,
        dimensions: Optional[Dict] = None,
    ) -> List[Tuple[str, float]]:
        logger.info(f"{self.__class__.__name__} get_metric_data called with {component=}, {metric=}, {statistic=},"
<<<<<<< HEAD
                    f"{startTime=}, {period_in_seconds=}, {endTime=}, {dimensions=}")
        if not endTime:
            endTime = datetime.now()
        headers = None
        if self.client_options and self.client_options.user_agent_extra:
            headers = append_user_agent_header_for_requests(headers=None,
                                                            user_agent_extra=self.client_options.user_agent_extra)
=======
                    f"{start_time=}, {period_in_seconds=}, {end_time=}, {dimensions=}")
        if not end_time:
            end_time = datetime.now()
>>>>>>> 5fd341db
        r = requests.get(
            f"{self.endpoint}/api/v1/query_range",
            params={  # type: ignore
                "query": f'{metric}{{exported_job="{prometheus_component_names(component)}"}}',
                "start": start_time.timestamp(),
                "end": end_time.timestamp(),
                "step": period_in_seconds,
            },
            headers=headers,
        )
        logger.debug(f"Request to Prometheus: {r.request}")
        logger.debug(f"Response status code: {r.status_code}")
        r.raise_for_status()
        assert "data" in r.json() and "result" in r.json()["data"]
        if not r.json()["data"]["result"]:
            return []
        return [
            (datetime.fromtimestamp(ts).isoformat(), float(v))
            for ts, v in r.json()["data"]["result"][0]["values"]
        ]<|MERGE_RESOLUTION|>--- conflicted
+++ resolved
@@ -244,19 +244,13 @@
         dimensions: Optional[Dict] = None,
     ) -> List[Tuple[str, float]]:
         logger.info(f"{self.__class__.__name__} get_metric_data called with {component=}, {metric=}, {statistic=},"
-<<<<<<< HEAD
-                    f"{startTime=}, {period_in_seconds=}, {endTime=}, {dimensions=}")
-        if not endTime:
-            endTime = datetime.now()
+                    f"{start_time=}, {period_in_seconds=}, {end_time=}, {dimensions=}")
+        if not end_time:
+            end_time = datetime.now()
         headers = None
         if self.client_options and self.client_options.user_agent_extra:
             headers = append_user_agent_header_for_requests(headers=None,
                                                             user_agent_extra=self.client_options.user_agent_extra)
-=======
-                    f"{start_time=}, {period_in_seconds=}, {end_time=}, {dimensions=}")
-        if not end_time:
-            end_time = datetime.now()
->>>>>>> 5fd341db
         r = requests.get(
             f"{self.endpoint}/api/v1/query_range",
             params={  # type: ignore
