--- conflicted
+++ resolved
@@ -17,22 +17,9 @@
   reindex_from_snapshot:
     docker:
 snapshot:
-<<<<<<< HEAD
   snapshot_name: "test_snapshot"
-  s3_repo_uri: "s3://test-bucket"
-  s3_region: "us-east-2"
+  fs:
+    repo_path: "/snapshot/test-console"
 metadata_migration:
   from_snapshot: # If not provided, these are assumed from the snapshot object
-  min_replicas: 0
-  index_allowlist:
-    - "my_index"
-  index_template_allowlist:
-    - "my_index_template"
-  component-template-allowlist:
-    - "my_component_template"
-=======
-  snapshot_name: "snapshot_2023_01_01"
-  s3:
-    repo_uri: "s3://my-snapshot-bucket"
-    aws_region: "us-east-2"
->>>>>>> 862e15cc
+  min_replicas: 0