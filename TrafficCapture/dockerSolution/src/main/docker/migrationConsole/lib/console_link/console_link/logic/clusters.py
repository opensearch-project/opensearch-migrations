from console_link.models.cluster import Cluster, HttpMethod
from dataclasses import dataclass
import logging

logger = logging.getLogger(__name__)


<<<<<<< HEAD
def call_api(cluster: Cluster, path: str, method=HttpMethod.GET, data=None, headers=None, timeout=None):
    r = cluster.call_api(path=path, method=method, data=data, headers=headers, timeout=timeout)
    return r
=======
@dataclass
class ConnectionResult:
    connection_message: str
    connection_established: bool
    cluster_version: str
>>>>>>> fd9ba8d3


def cat_indices(cluster: Cluster, as_json=False):
    as_json_suffix = "?format=json" if as_json else "?v"
    cat_indices_path = f"/_cat/indices{as_json_suffix}"
    r = cluster.call_api(cat_indices_path)
    return r.json() if as_json else r.content


def connection_check(cluster: Cluster) -> ConnectionResult:
    cluster_details_path = "/"
    caught_exception = None
    r = None
    try:
        r = cluster.call_api(cluster_details_path, timeout=3)
    except Exception as e:
        caught_exception = e
        logging.debug(f"Unable to access cluster: {cluster} with exception: {e}")
    if caught_exception is None:
        response_json = r.json()
        return ConnectionResult(connection_message="Successfully connected!",
                                connection_established=True,
                                cluster_version=response_json['version']['number'])
    else:
        return ConnectionResult(connection_message=f"Unable to connect to cluster with error: {caught_exception}",
                                connection_established=False,
                                cluster_version=None)


def run_test_benchmarks(cluster: Cluster):
    cluster.execute_benchmark_workload(workload="geonames")
    cluster.execute_benchmark_workload(workload="http_logs")
    cluster.execute_benchmark_workload(workload="nested")
    cluster.execute_benchmark_workload(workload="nyc_taxis")


# As a default we exclude system indices and searchguard indices
def clear_indices(cluster: Cluster):
    clear_indices_path = "/*,-.*,-searchguard*,-sg7*"
    r = cluster.call_api(clear_indices_path, method=HttpMethod.DELETE)
    return r.content<|MERGE_RESOLUTION|>--- conflicted
+++ resolved
@@ -5,17 +5,16 @@
 logger = logging.getLogger(__name__)
 
 
-<<<<<<< HEAD
-def call_api(cluster: Cluster, path: str, method=HttpMethod.GET, data=None, headers=None, timeout=None):
-    r = cluster.call_api(path=path, method=method, data=data, headers=headers, timeout=timeout)
-    return r
-=======
 @dataclass
 class ConnectionResult:
     connection_message: str
     connection_established: bool
     cluster_version: str
->>>>>>> fd9ba8d3
+
+
+def call_api(cluster: Cluster, path: str, method=HttpMethod.GET, data=None, headers=None, timeout=None):
+    r = cluster.call_api(path=path, method=method, data=data, headers=headers, timeout=timeout)
+    return r
 
 
 def cat_indices(cluster: Cluster, as_json=False):
