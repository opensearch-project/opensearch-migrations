import tempfile
import logging
import json
from cerberus import Validator
from datetime import datetime, timezone
from pydantic import BaseModel, field_validator, field_serializer
from typing import Optional, Any, Dict, List

from console_link.db import metadata_db
from console_link.models.command_result import CommandResult
from console_link.models.command_runner import CommandRunner, CommandRunnerError, FlagOnlyArgument
from console_link.models.cluster import AuthMethod, Cluster, NoTargetClusterDefinedError
from console_link.models.schema_tools import list_schema
from console_link.models.snapshot import S3Snapshot, Snapshot, FileSystemSnapshot
from console_link.models.step_state import StepState

logger = logging.getLogger(__name__)
MAX_FILENAME_LEN = 255

FROM_SNAPSHOT_SCHEMA = {
    "type": "dict",
    # In the future, there should be a "from_snapshot" and a "from_live_cluster" option, but for now only snapshot is
    # supported, so this is required. It _can_ be null, but that requires a snapshot to defined on its own in
    # the services.yaml file.
    "required": True,
    "nullable": True,
    "schema": {
        "snapshot_name": {"type": "string", "required": True},
        "otel_endpoint": {"type": "string", "required": False},
        "local_dir": {"type": "string", "required": False},
        "s3": {
            'type': 'dict',
            "required": False,
            'schema': {
                'repo_uri': {'type': 'string', 'required': True},
                'aws_region': {'type': 'string', 'required': True},
            }
        },
        "fs": {
            'type': 'dict',
            "required": False,
            'schema': {
                'repo_path': {'type': 'string', 'required': True},
            }
        }
    },
    # We _should_ have the check below, but I need to figure out how to combine it with a potentially
    # nullable block (like this one)
    # 'check_with': contains_one_of({'s3', 'fs'})

}

SCHEMA = {
    "from_snapshot": FROM_SNAPSHOT_SCHEMA,
    "otel_endpoint": {"type": "string", "required": False},
    "cluster_awareness_attributes": {"type": "integer", "min": 0, "required": False},
    "index_allowlist": list_schema(required=False),
    "index_template_allowlist": list_schema(required=False),
    "component_template_allowlist": list_schema(required=False),
    "source_cluster_version": {"type": "string", "required": False},
    "transformer_config_base64": {"type": "string", "required": False}
}


def generate_tmp_dir(name: str) -> str:
    prefix = "migration-"
    suffix = "-"
    # Tempfile will add random string ~6 characters, round to 10
    reserved_len = len(prefix) + len(suffix) + 10
    max_name_len = MAX_FILENAME_LEN - reserved_len

    # Truncate name if too long
    safe_name = name[:max_name_len]
    return tempfile.mkdtemp(prefix=f"{prefix}{safe_name}{suffix}")


class Metadata:
    def __init__(self, config, target_cluster: Optional[Cluster], source_cluster: Optional[Cluster] = None,
                 snapshot: Optional[Snapshot] = None):
        logger.debug(f"Initializing Metadata with config: {config}")
        v = Validator(SCHEMA)
        if not v.validate(config):
            logger.error(f"Invalid config: {v.errors}")
            raise ValueError(v.errors)
        self._config = config
        self._target_cluster = target_cluster
        self._snapshot = snapshot

        if (not snapshot) and (config["from_snapshot"] is None):
            raise ValueError("No snapshot is specified or can be assumed for the metadata migration to use.")

        self._source_cluster_version = self._get_source_cluster_version(source_cluster)

        self._awareness_attributes = config.get("cluster_awareness_attributes", 0)
        self._index_allowlist = config.get("index_allowlist", None)
        self._index_template_allowlist = config.get("index_template_allowlist", None)
        self._component_template_allowlist = config.get("component_template_allowlist", None)
        self._otel_endpoint = config.get("otel_endpoint", None)
        self._transformer_config_base64 = config.get("transformer_config_base64", None)

        logger.debug(f"Cluster awareness attributes: {self._awareness_attributes}")
        logger.debug(f"Index allowlist: {self._index_allowlist}")
        logger.debug(f"Index template allowlist: {self._index_template_allowlist}")
        logger.debug(f"Component template allowlist: {self._component_template_allowlist}")
        logger.debug(f"Otel endpoint: {self._otel_endpoint}")
        logger.debug(f"Transformation config: {self._transformer_config_base64}")

        # If `from_snapshot` is fully specified, use those values to define snapshot params
        if config["from_snapshot"] is not None:
            logger.debug("Using fully specified snapshot config")
            self._init_from_config()
        else:
            logger.debug("Using independently specified snapshot")
            if isinstance(snapshot, S3Snapshot):
                self._init_from_s3_snapshot(snapshot)
            elif isinstance(snapshot, FileSystemSnapshot):
                self._init_from_fs_snapshot(snapshot)

        if config["from_snapshot"] is not None and "local_dir" in config["from_snapshot"]:
            self._local_dir = config["from_snapshot"]["local_dir"]
        else:
            self._local_dir = generate_tmp_dir(self._snapshot_name)

        logger.debug(f"Snapshot name: {self._snapshot_name}")
        if self._snapshot_location == 's3':
            logger.debug(f"S3 URI: {self._s3_uri}")
            logger.debug(f"AWS region: {self._aws_region}")
        else:
            logger.debug(f"Local dir: {self._local_dir}")

        logger.info("Metadata migration configuration defined")

    def _init_from_config(self) -> None:
        config = self._config
        self._snapshot_location = 's3' if 's3' in config["from_snapshot"] else 'fs'
        self._snapshot_name = config["from_snapshot"]["snapshot_name"]

        if self._snapshot_location == 'fs':
            self._repo_path = config["from_snapshot"]["fs"]["repo_path"]
        else:
            self._s3_uri = config["from_snapshot"]["s3"]["repo_uri"]
            self._aws_region = config["from_snapshot"]["s3"]["aws_region"]

    def _init_from_s3_snapshot(self, snapshot: S3Snapshot) -> None:
        self._snapshot_name = snapshot.snapshot_name
        self._snapshot_location = "s3"
        self._s3_uri = snapshot.s3_repo_uri
        self._aws_region = snapshot.s3_region
        self._s3_endpoint = snapshot.s3_endpoint

    def _init_from_fs_snapshot(self, snapshot: FileSystemSnapshot) -> None:
        self._snapshot_name = snapshot.snapshot_name
        self._snapshot_location = "fs"
        self._repo_path = snapshot.repo_path

    def _append_args(self, commands: Dict[str, Any], args_to_add: List[str]) -> None:
        if args_to_add is None:
            return

        def is_command(arg: Optional[str]) -> bool:
            if arg is None:
                return False
            return arg.startswith('--') or arg.startswith('-')

        def is_value(arg: Optional[str]) -> bool:
            if arg is None:
                return False
            return not is_command(arg)

        i = 0
        while i < len(args_to_add):
            arg = args_to_add[i]
            next_arg = args_to_add[i + 1] if (i + 1 < len(args_to_add)) else None

            if is_command(arg) and is_value(next_arg):
                commands[arg] = next_arg
                i += 2  # Move past the command and value
            elif is_command(arg):
                commands[arg] = None
                i += 1  # Move past the command, its a flag
            else:
                logger.warning(f"Ignoring extra value {arg}, there was no command name before it")
                i += 1

    def evaluate(self, extra_args=None) -> CommandResult:
        logger.info("Starting metadata migration")
        return self.migrate_or_evaluate("evaluate", extra_args)

    def migrate(self, extra_args=None) -> CommandResult:
        logger.info("Starting metadata migration")
        return self.migrate_or_evaluate("migrate", extra_args)

    def migrate_or_evaluate(self, command: str, extra_args=None) -> CommandResult:
        if not self._target_cluster:
            raise NoTargetClusterDefinedError()

        command_base = "/root/metadataMigration/bin/MetadataMigration"
        command_args = {}

        # Add any common metadata parameter before the command
        if self._otel_endpoint:
            command_args.update({"--otel-collector-endpoint": self._otel_endpoint})

        command_args.update({
            command: None,
            "--snapshot-name": self._snapshot_name,
            "--target-host": self._target_cluster.endpoint,
            "--cluster-awareness-attributes": self._awareness_attributes
        })

        if self._snapshot_location == 's3':
            self._add_s3_args(command_args=command_args)
        elif self._snapshot_location == 'fs':
            command_args.update({
                "--file-system-repo-path": self._repo_path,
            })

        if self._target_cluster.auth_type == AuthMethod.BASIC_AUTH:
            try:
                auth_details = self._target_cluster.get_basic_auth_details()
                command_args.update({
                    "--target-username": auth_details.username,
                    "--target-password": auth_details.password
                })
                logger.info("Using basic auth for target cluster")
            except KeyError as e:
                raise ValueError(f"Missing required auth details for target cluster: {e}")
        elif self._target_cluster.auth_type == AuthMethod.SIGV4:
            signing_name, region = self._target_cluster._get_sigv4_details(force_region=True)
            logger.info(f"Using sigv4 auth for target cluster with signing_name {signing_name} and region {region}")
            command_args.update({
                "--target-aws-service-signing-name": signing_name,
                "--target-aws-region": region
            })

        if self._target_cluster.allow_insecure:
            command_args.update({"--target-insecure": FlagOnlyArgument})

        if self._index_allowlist:
            command_args.update({"--index-allowlist": ",".join(self._index_allowlist)})

        if self._index_template_allowlist:
            command_args.update({"--index-template-allowlist": ",".join(self._index_template_allowlist)})

        if self._component_template_allowlist:
            command_args.update({"--component-template-allowlist": ",".join(self._component_template_allowlist)})

        if self._source_cluster_version:
            command_args.update({"--source-version": self._source_cluster_version})

        if self._transformer_config_base64:
            command_args.update({"--transformer-config-base64": self._transformer_config_base64})

        # Extra args might not be represented with dictionary, so convert args to list and append commands
        self._append_args(command_args, extra_args)

        command_runner = CommandRunner(command_base, command_args,
                                       sensitive_fields=["--target-password"])
        logger.info(f"Migrating metadata with command: {' '.join(command_runner.sanitized_command())}")
        try:
            return command_runner.run(print_on_error=True)
        except CommandRunnerError as e:
            logger.debug(f"Metadata migration failed: {e}")
<<<<<<< HEAD
            return CommandResult(success=False, value=f"{e.output}")


class MetadataMigrateRequest(BaseModel):
    index_allowlist: Optional[List[str]] = None
    index_template_allowlist: Optional[List[str]] = None
    component_template_allowlist: Optional[List[str]] = None
    dry_run: bool = True


class ClusterInfo(BaseModel):
    type: Optional[str] = None
    version: Optional[str] = None
    uri: Optional[str] = None
    protocol: Optional[str] = None
    insecure: Optional[bool] = None
    awsSpecificAuthentication: Optional[bool] = None
    disableCompression: Optional[bool] = None
    localRepository: Optional[str] = None


class ClustersInfo(BaseModel):
    source: ClusterInfo
    target: ClusterInfo


class FailureInfo(BaseModel):
    type: Optional[str] = None
    message: Optional[str] = None
    fatal: Optional[bool] = None


class ItemResult(BaseModel):
    name: str
    successful: bool
    failure: Optional[FailureInfo] = None


class ItemsInfo(BaseModel):
    dryRun: bool
    indexTemplates: List[ItemResult]
    componentTemplates: List[ItemResult]
    indexes: List[ItemResult]
    aliases: List[ItemResult]


class TransformationInfo(BaseModel):
    transformers: List[Dict[str, Any]]


class MetadataStatus(BaseModel):
    session_name: str
    status: Optional[StepState] = StepState.PENDING
    started: Optional[datetime] = None
    finished: Optional[datetime] = None
    clusters: Optional[ClustersInfo] = None
    items: Optional[ItemsInfo] = None
    transformations: Optional[TransformationInfo] = None
    errors: Optional[List[str]] = None
    errorCount: Optional[int] = None
    errorCode: Optional[int] = None
    errorMessage: Optional[str] = None

    @field_serializer('started', 'finished')
    def serialize_datetime(self, dt: Optional[datetime]) -> str | None:
        if dt:
            return dt.isoformat()
        return None

    @field_validator('started', 'finished', mode='before')
    @classmethod
    def parse_datetime(cls, v):
        if isinstance(v, str):
            return datetime.fromisoformat(v)
        return v


class MetadataResponseUnparseable(Exception):
    pass


def parse_metadata_result(result: CommandResult) -> Any:
    """Parse the metadata operation result into a structured format."""
    logger.info(f"Result response: {result}")
    if result.output and result.output.stdout:
        result_str = result.output.stdout
    else:
        logger.error("Unable to read standard out from the migration command")
        raise MetadataResponseUnparseable

    try:
        if result_str.strip().startswith('{'):
            parsed_json = json.loads(result_str)
            if isinstance(parsed_json, dict):
                return parsed_json
    except Exception:
        raise MetadataResponseUnparseable

    # Fail out if we could not parse the response
    raise MetadataResponseUnparseable


def store_metadata_result(
    session_name: str,
    result: Any,
    start_time: datetime,
    end_time: datetime,
    dry_run: bool
) -> metadata_db.MetadataEntry:
    """Store metadata operation result for later retrieval."""
    metadata_result = metadata_db.MetadataEntry(
        session_name=session_name,
        timestamp=datetime.now(timezone.utc),
        started=start_time,
        finished=end_time,
        dry_run=dry_run,
        detailed_results=result
    )
    metadata_db.create_entry(metadata_result)
    return metadata_result


def extra_args_from_request(request: MetadataMigrateRequest) -> List[str]:
    """Build extra args list from the request parameters."""
    extra_args = []
    
    if request.index_allowlist:
        extra_args.extend(["--index-allowlist", ",".join(request.index_allowlist)])
    
    if request.index_template_allowlist:
        extra_args.extend(["--index-template-allowlist", ",".join(request.index_template_allowlist)])
    
    if request.component_template_allowlist:
        extra_args.extend(["--component-template-allowlist", ",".join(request.component_template_allowlist)])
    
    extra_args.extend(["--output", "json"])
    extra_args.extend(["--multi-type-behavior", "union"])

    return extra_args


def build_status_from_entry(entry: metadata_db.MetadataEntry) -> MetadataStatus:
    """Build a structured metadata response from the command result."""
    error_message = entry.detailed_results.get("errorMessage", None)
    error_count = entry.detailed_results.get("errorCount", 0)
    errors = entry.detailed_results.get("errors", [])

    if error_message or error_count or errors:
        status = StepState.FAILED
    else:
        status = StepState.COMPLETED

    response = MetadataStatus(
        session_name=entry.session_name,
        status=status,
        started=entry.started,
        finished=entry.finished,
        clusters=ClustersInfo(**entry.detailed_results.get("clusters", {}))
        if "clusters" in entry.detailed_results else None,
        items=ItemsInfo(**entry.detailed_results.get("items", {}))
        if "items" in entry.detailed_results else None,
        transformations=TransformationInfo(**entry.detailed_results.get("transformations", {}))
        if "transformations" in entry.detailed_results else None,
        errors=errors,
        errorCount=error_count,
        errorCode=entry.detailed_results.get("errorCode", 0),
        errorMessage=error_message,
    )
    
    return response
=======
            return CommandResult(success=False, value=f"Metadata migration failed: {e}")

    def _get_source_cluster_version(self, source_cluster: Optional[Cluster] = None) -> str:
        version = self._config.get("source_cluster_version", None)
        if not version:
            if source_cluster and source_cluster.version:
                logger.info(f"Using source cluster version: {source_cluster.version} as cluster version used for "
                            f"snapshot when performing metadata migrations")
                version = source_cluster.version
            else:
                raise ValueError("A version field in the source_cluster object, or source_cluster_version in the "
                                 "metadata object is required to perform metadata migrations e.g. version: \"ES_6.8\" ")
        return version

    def _add_s3_args(self, command_args: Dict[str, Any]) -> None:
        command_args.update({
            "--s3-local-dir": self._local_dir,
            "--s3-repo-uri": self._s3_uri,
            "--s3-region": self._aws_region,
        })
        if hasattr(self, '_s3_endpoint') and self._s3_endpoint:
            command_args.update({
                "--s3-endpoint": self._s3_endpoint,
            })
>>>>>>> 760d5d96
<|MERGE_RESOLUTION|>--- conflicted
+++ resolved
@@ -261,8 +261,30 @@
             return command_runner.run(print_on_error=True)
         except CommandRunnerError as e:
             logger.debug(f"Metadata migration failed: {e}")
-<<<<<<< HEAD
             return CommandResult(success=False, value=f"{e.output}")
+
+    def _get_source_cluster_version(self, source_cluster: Optional[Cluster] = None) -> str:
+        version = self._config.get("source_cluster_version", None)
+        if not version:
+            if source_cluster and source_cluster.version:
+                logger.info(f"Using source cluster version: {source_cluster.version} as cluster version used for "
+                            f"snapshot when performing metadata migrations")
+                version = source_cluster.version
+            else:
+                raise ValueError("A version field in the source_cluster object, or source_cluster_version in the "
+                                 "metadata object is required to perform metadata migrations e.g. version: \"ES_6.8\" ")
+        return version
+
+    def _add_s3_args(self, command_args: Dict[str, Any]) -> None:
+        command_args.update({
+            "--s3-local-dir": self._local_dir,
+            "--s3-repo-uri": self._s3_uri,
+            "--s3-region": self._aws_region,
+        })
+        if hasattr(self, '_s3_endpoint') and self._s3_endpoint:
+            command_args.update({
+                "--s3-endpoint": self._s3_endpoint,
+            })
 
 
 class MetadataMigrateRequest(BaseModel):
@@ -431,30 +453,4 @@
         errorMessage=error_message,
     )
     
-    return response
-=======
-            return CommandResult(success=False, value=f"Metadata migration failed: {e}")
-
-    def _get_source_cluster_version(self, source_cluster: Optional[Cluster] = None) -> str:
-        version = self._config.get("source_cluster_version", None)
-        if not version:
-            if source_cluster and source_cluster.version:
-                logger.info(f"Using source cluster version: {source_cluster.version} as cluster version used for "
-                            f"snapshot when performing metadata migrations")
-                version = source_cluster.version
-            else:
-                raise ValueError("A version field in the source_cluster object, or source_cluster_version in the "
-                                 "metadata object is required to perform metadata migrations e.g. version: \"ES_6.8\" ")
-        return version
-
-    def _add_s3_args(self, command_args: Dict[str, Any]) -> None:
-        command_args.update({
-            "--s3-local-dir": self._local_dir,
-            "--s3-repo-uri": self._s3_uri,
-            "--s3-region": self._aws_region,
-        })
-        if hasattr(self, '_s3_endpoint') and self._s3_endpoint:
-            command_args.update({
-                "--s3-endpoint": self._s3_endpoint,
-            })
->>>>>>> 760d5d96
+    return response