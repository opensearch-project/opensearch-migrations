--- conflicted
+++ resolved
@@ -72,12 +72,8 @@
 
 
 class Metadata:
-<<<<<<< HEAD
-    def __init__(self, config, target_cluster: Cluster, source_cluster: Optional[Cluster] = None,
+    def __init__(self, config, target_cluster: Optional[Cluster], source_cluster: Optional[Cluster] = None,
                  snapshot: Optional[Snapshot] = None):
-=======
-    def __init__(self, config, target_cluster: Optional[Cluster], snapshot: Optional[Snapshot] = None):
->>>>>>> 3da0e607
         logger.debug(f"Initializing Metadata with config: {config}")
         v = Validator(SCHEMA)
         if not v.validate(config):
