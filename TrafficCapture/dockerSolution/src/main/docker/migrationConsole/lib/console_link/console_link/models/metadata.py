--- conflicted
+++ resolved
@@ -7,7 +7,7 @@
 from console_link.models.command_result import CommandResult
 from console_link.models.command_runner import CommandRunner, CommandRunnerError, FlagOnlyArgument
 from console_link.models.schema_tools import list_schema
-from console_link.models.cluster import AuthMethod, Cluster, NoTargetClusterDefinedError
+from console_link.models.cluster import AuthMethod, Cluster
 from console_link.models.snapshot import S3Snapshot, Snapshot, FileSystemSnapshot
 from typing import Any, Dict, List
 
@@ -72,11 +72,7 @@
 
 
 class Metadata:
-<<<<<<< HEAD
-    def __init__(self, config, target_cluster: Cluster, source_cluster: Optional[Cluster] = None,
-=======
     def __init__(self, config, target_cluster: Optional[Cluster], source_cluster: Optional[Cluster] = None,
->>>>>>> 760d5d96
                  snapshot: Optional[Snapshot] = None):
         logger.debug(f"Initializing Metadata with config: {config}")
         v = Validator(SCHEMA)
