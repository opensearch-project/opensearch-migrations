from typing import Any, Dict, Optional
from enum import Enum
import requests
from requests.auth import HTTPBasicAuth
from cerberus import Validator
import logging
import subprocess
from console_link.models.schema_tools import contains_one_of

requests.packages.urllib3.disable_warnings()  # ignore: type

logger = logging.getLogger(__name__)

AuthMethod = Enum("AuthMethod", ["NO_AUTH", "BASIC_AUTH", "SIGV4"])
HttpMethod = Enum("HttpMethod", ["GET", "POST", "PUT", "DELETE"])


NO_AUTH_SCHEMA = {
    "nullable": True,
}

BASIC_AUTH_SCHEMA = {
    "type": "dict",
    "schema": {
        "username": {
            "type": "string",
            "required": False,
        },
        "password": {
            "type": "string",
            "required": False,
            "excludes": ["aws_secret_arn"]
        },
        "aws_secret_arn": {
            "type": "string",
            "required": False,
            "excludes": ["password"]
        }
    },
}

SIGV4_SCHEMA = {
    "nullable": True,
}

SCHEMA = {
    "cluster": {
        "type": "dict",
        "schema": {
            "endpoint": {"type": "string", "required": True},
            "allow_insecure": {"type": "boolean", "required": False},
            "no_auth": NO_AUTH_SCHEMA,
            "basic_auth": BASIC_AUTH_SCHEMA,
            "sigv4": SIGV4_SCHEMA
        },
        "check_with": contains_one_of({auth.name.lower() for auth in AuthMethod})
    }
}


class Cluster:
    """
    An elasticcsearch or opensearch cluster.
    """

    endpoint: str = ""
    aws_secret_arn: Optional[str] = None
    auth_type: Optional[AuthMethod] = None
    auth_details: Optional[Dict[str, Any]] = None
    allow_insecure: bool = False

    def __init__(self, config: Dict) -> None:
        logger.info(f"Initializing cluster with config: {config}")
        v = Validator(SCHEMA)
        if not v.validate({'cluster': config}):
            raise ValueError("Invalid config file for cluster", v.errors)

        self.endpoint = config["endpoint"]
        self.allow_insecure = config.get("allow_insecure", False) if self.endpoint.startswith(
            "https") else config.get("allow_insecure", True)
        if 'no_auth' in config:
            self.auth_type = AuthMethod.NO_AUTH
        elif 'basic_auth' in config:
            self.auth_type = AuthMethod.BASIC_AUTH
            self.auth_details = config["basic_auth"]
        elif 'sigv4' in config:
            self.auth_type = AuthMethod.SIGV4

<<<<<<< HEAD
    def call_api(self, path, method: HttpMethod = HttpMethod.GET, data=None, headers=None,
                 timeout=None, session=None, raise_error=True, **kwargs) -> requests.Response:
=======
    def call_api(self, path, method: HttpMethod = HttpMethod.GET, timeout=None,
                 json_body=None, **kwargs) -> requests.Response:
>>>>>>> 8c323d71
        """
        Calls an API on the cluster.
        """
        if session is None:
            session = requests.Session()
        if self.auth_type == AuthMethod.BASIC_AUTH:
            assert self.auth_details is not None  # for mypy's sake
            auth = HTTPBasicAuth(
                self.auth_details.get("username", None),
                self.auth_details.get("password", None)
            )
        elif self.auth_type is AuthMethod.NO_AUTH:
            auth = None
        else:
            raise NotImplementedError(f"Auth type {self.auth_type} not implemented")

<<<<<<< HEAD
        # Extract query parameters from kwargs
        params = kwargs.get('params', {})

        logger.info(f"Performing request: {method.name} {self.endpoint}{path}")
        r = session.request(
=======
        if json_body is not None:
            data = json_body
        else:
            data = None

        logger.info(f"Making api call to {self.endpoint}{path}")
        
        # Extract query parameters from kwargs
        params = kwargs.get('params', {})
        
        r = requests.request(
>>>>>>> 8c323d71
            method.name,
            f"{self.endpoint}{path}",
            params=params,
            verify=(not self.allow_insecure),
            params=params,
            auth=auth,
<<<<<<< HEAD
            data=data,
            headers=headers,
            timeout=timeout
=======
            timeout=timeout,
            json=data
>>>>>>> 8c323d71
        )
        logger.info(f"Received response: {r.status_code} {method.name} {self.endpoint}{path} - {r.text[:1000]}")
        if raise_error:
            r.raise_for_status()
        return r

    def execute_benchmark_workload(self, workload: str,
                                   workload_params='target_throughput:0.5,bulk_size:10,bulk_indexing_clients:1,'
                                                   'search_clients:1'):
        client_options = "verify_certs:false"
        if not self.allow_insecure:
            client_options += ",use_ssl:true"
        if self.auth_type == AuthMethod.BASIC_AUTH:
            if self.auth_details['password'] is not None:
                client_options += (f",basic_auth_user:{self.auth_details['username']},"
                                   f"basic_auth_password:{self.auth_details['password']}")
            else:
                raise NotImplementedError(f"Auth type {self.auth_type} with AWS Secret ARN is not currently support "
                                          f"for executing benchmark workloads")
        elif self.auth_type == AuthMethod.SIGV4:
            raise NotImplementedError(f"Auth type {self.auth_type} is not currently support for executing "
                                      f"benchmark workloads")
        # Note -- we should censor the password when logging this command
        logger.info(f"Running opensearch-benchmark with '{workload}' workload")
        command = (f"opensearch-benchmark execute-test --distribution-version=1.0.0 --target-host={self.endpoint} "
                   f"--workload={workload} --pipeline=benchmark-only --test-mode --kill-running-processes "
                   f"--workload-params={workload_params} --client-options={client_options}")
        logger.info(f"Executing command: {command}")
        subprocess.run(command, shell=True)<|MERGE_RESOLUTION|>--- conflicted
+++ resolved
@@ -86,13 +86,8 @@
         elif 'sigv4' in config:
             self.auth_type = AuthMethod.SIGV4
 
-<<<<<<< HEAD
     def call_api(self, path, method: HttpMethod = HttpMethod.GET, data=None, headers=None,
-                 timeout=None, session=None, raise_error=True, **kwargs) -> requests.Response:
-=======
-    def call_api(self, path, method: HttpMethod = HttpMethod.GET, timeout=None,
-                 json_body=None, **kwargs) -> requests.Response:
->>>>>>> 8c323d71
+                 timeout=None, session=None, raise_error=True, **kwargs) -> re -> requests.Response:quests.Response:
         """
         Calls an API on the cluster.
         """
@@ -109,39 +104,19 @@
         else:
             raise NotImplementedError(f"Auth type {self.auth_type} not implemented")
 
-<<<<<<< HEAD
         # Extract query parameters from kwargs
         params = kwargs.get('params', {})
 
         logger.info(f"Performing request: {method.name} {self.endpoint}{path}")
         r = session.request(
-=======
-        if json_body is not None:
-            data = json_body
-        else:
-            data = None
-
-        logger.info(f"Making api call to {self.endpoint}{path}")
-        
-        # Extract query parameters from kwargs
-        params = kwargs.get('params', {})
-        
-        r = requests.request(
->>>>>>> 8c323d71
             method.name,
             f"{self.endpoint}{path}",
-            params=params,
             verify=(not self.allow_insecure),
             params=params,
             auth=auth,
-<<<<<<< HEAD
             data=data,
             headers=headers,
             timeout=timeout
-=======
-            timeout=timeout,
-            json=data
->>>>>>> 8c323d71
         )
         logger.info(f"Received response: {r.status_code} {method.name} {self.endpoint}{path} - {r.text[:1000]}")
         if raise_error:
