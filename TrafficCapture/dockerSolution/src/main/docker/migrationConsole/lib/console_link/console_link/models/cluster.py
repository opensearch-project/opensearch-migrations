--- conflicted
+++ resolved
@@ -85,11 +85,8 @@
         elif 'sigv4' in config:
             self.auth_type = AuthMethod.SIGV4
 
-<<<<<<< HEAD
-    def call_api(self, path, method: HttpMethod = HttpMethod.GET, timeout=None, json_body=None) -> requests.Response:
-=======
-    def call_api(self, path, method: HttpMethod = HttpMethod.GET, timeout=None, **kwargs) -> requests.Response:
->>>>>>> 3fec905b
+    def call_api(self, path, method: HttpMethod = HttpMethod.GET, timeout=None,
+                 json_body=None, **kwargs) -> requests.Response:
         """
         Calls an API on the cluster.
         """
@@ -105,10 +102,8 @@
             raise NotImplementedError(f"Auth type {self.auth_type} not implemented")
 
         if json_body is not None:
-            # headers = {'Content-type': 'application/json'}
             data = json_body
         else:
-            # headers = None
             data = None
 
         logger.info(f"Making api call to {self.endpoint}{path}")
@@ -123,10 +118,7 @@
             verify=(not self.allow_insecure),
             auth=auth,
             timeout=timeout,
-<<<<<<< HEAD
             json=data
-=======
->>>>>>> 3fec905b
         )
         logger.debug(f"Cluster API call request: {r.request}")
         r.raise_for_status()
