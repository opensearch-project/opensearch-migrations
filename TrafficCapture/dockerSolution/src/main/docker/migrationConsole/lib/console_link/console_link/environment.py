import logging
from pathlib import Path
from typing import Dict, Optional, Union
from console_link.models.factories import get_replayer, get_backfill, get_kafka, get_snapshot, \
    get_metrics_source
from console_link.models.cluster import Cluster
from console_link.models.metrics_source import MetricsSource
from console_link.models.backfill_base import Backfill
from console_link.models.snapshot import Snapshot
from console_link.models.replayer_base import Replayer
from console_link.models.kafka import Kafka
from console_link.models.client_options import ClientOptions

import yaml
from cerberus import Validator

from console_link.models.metadata import Metadata

logger = logging.getLogger(__name__)


SCHEMA = {
    "source_cluster": {"type": "dict", "required": False},
    "target_cluster": {"type": "dict", "required": False},
    "backfill": {"type": "dict", "required": False},
    "metrics_source": {"type": "dict", "required": False},
    "snapshot": {"type": "dict", "required": False},
    "metadata_migration": {"type": "dict", "required": False},
    "replay": {"type": "dict", "required": False},
    "kafka": {"type": "dict", "required": False},
    "client_options": {"type": "dict", "required": False},
}


class Environment:
    source_cluster: Optional[Cluster] = None
    target_cluster: Optional[Cluster] = None
    backfill: Optional[Backfill] = None
    metrics_source: Optional[MetricsSource] = None
    snapshot: Optional[Snapshot] = None
    metadata: Optional[Metadata] = None
    replay: Optional[Replayer] = None
    kafka: Optional[Kafka] = None
    client_options: Optional[ClientOptions] = None
    config: Dict

    def __init__(self, config: Optional[Dict] = None, config_file: Optional[Union[str, Path]] = None):
        """
        Initialize the environment either from a configuration file or a direct configuration object.

        :param config: Direct configuration object (overrides config_file).
        :param config_file: Path to the YAML config file.
        """
        if config_file:
            logger.info(f"Loading config file: {config_file}")
            with open(config_file) as f:
                self.config = yaml.safe_load(f)
                logger.info(f"Loaded config file: {self.config}")
        elif config:
            self.config = config
            logger.info(f"Using provided config: {self.config}")
        else:
            raise ValueError("Either config or config_file must be provided.")

        v = Validator(SCHEMA)
        if not v.validate(self.config):
            logger.error(f"Config file validation errors: {v.errors}")
            raise ValueError("Invalid config file", v.errors)

        if 'client_options' in self.config:
            self.client_options = ClientOptions(self.config["client_options"])

        if 'source_cluster' in self.config:
            self.source_cluster = Cluster(config=self.config["source_cluster"],
                                          client_options=self.client_options)
            logger.info(f"Source cluster initialized: {self.source_cluster.endpoint}")
        else:
            logger.info("No source cluster provided")

        # At some point, target and replayers should be stored as pairs, but for the time being
        # we can probably assume one target cluster.
        if 'target_cluster' in self.config:
            self.target_cluster = Cluster(config=self.config["target_cluster"],
                                          client_options=self.client_options)
            logger.info(f"Target cluster initialized: {self.target_cluster.endpoint}")
        else:
            logger.warning("No target cluster provided. This may prevent other actions from proceeding.")

        if 'metrics_source' in self.config:
            self.metrics_source = get_metrics_source(
                config=self.config["metrics_source"],
                client_options=self.client_options
            )
            logger.info(f"Metrics source initialized: {self.metrics_source}")
        else:
            logger.info("No metrics source provided")

        if 'backfill' in self.config:
            if self.target_cluster is None:
                raise ValueError("target_cluster must be provided for RFS backfill")
            self.backfill = get_backfill(self.config["backfill"],
                                         target_cluster=self.target_cluster,
                                         client_options=self.client_options)
            logger.info(f"Backfill migration initialized: {self.backfill}")
        else:
            logger.info("No backfill provided")

        if 'replay' in self.config:
            self.replay = get_replayer(self.config["replay"], client_options=self.client_options)
            logger.info(f"Replay initialized: {self.replay}")

        if 'snapshot' in self.config:
            self.snapshot = get_snapshot(self.config["snapshot"],
                                         source_cluster=self.source_cluster)
            logger.info(f"Snapshot initialized: {self.snapshot}")
        else:
            logger.info("No snapshot provided")
        if 'metadata_migration' in self.config:
<<<<<<< HEAD
            self.metadata: Metadata = Metadata(self.config["metadata_migration"],
                                               target_cluster=self.target_cluster,
                                               source_cluster=self.source_cluster,
                                               snapshot=self.snapshot)
=======
            self.metadata = Metadata(self.config["metadata_migration"],
                                     target_cluster=self.target_cluster,
                                     source_cluster=self.source_cluster,
                                     snapshot=self.snapshot)
>>>>>>> 760d5d96
        if 'kafka' in self.config:
            self.kafka = get_kafka(self.config["kafka"])
            logger.info(f"Kafka initialized: {self.kafka}")<|MERGE_RESOLUTION|>--- conflicted
+++ resolved
@@ -116,17 +116,10 @@
         else:
             logger.info("No snapshot provided")
         if 'metadata_migration' in self.config:
-<<<<<<< HEAD
-            self.metadata: Metadata = Metadata(self.config["metadata_migration"],
-                                               target_cluster=self.target_cluster,
-                                               source_cluster=self.source_cluster,
-                                               snapshot=self.snapshot)
-=======
             self.metadata = Metadata(self.config["metadata_migration"],
                                      target_cluster=self.target_cluster,
                                      source_cluster=self.source_cluster,
                                      snapshot=self.snapshot)
->>>>>>> 760d5d96
         if 'kafka' in self.config:
             self.kafka = get_kafka(self.config["kafka"])
             logger.info(f"Kafka initialized: {self.kafka}")