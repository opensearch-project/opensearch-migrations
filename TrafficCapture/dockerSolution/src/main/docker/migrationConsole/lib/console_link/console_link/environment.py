import logging
from pathlib import Path
from typing import Dict, Optional, Union
from console_link.models.factories import get_replayer, get_backfill, get_kafka, get_snapshot, \
    get_metrics_source
from console_link.models.cluster import Cluster
from console_link.models.metrics_source import MetricsSource
from console_link.models.backfill_base import Backfill
from console_link.models.snapshot import Snapshot
from console_link.models.replayer_base import Replayer
from console_link.models.kafka import Kafka
from console_link.models.client_options import ClientOptions

import yaml
from cerberus import Validator

from console_link.models.metadata import Metadata

logger = logging.getLogger(__name__)


SCHEMA = {
    "source_cluster": {"type": "dict", "required": False},
    "target_cluster": {"type": "dict", "required": False},
    "backfill": {"type": "dict", "required": False},
    "metrics_source": {"type": "dict", "required": False},
    "snapshot": {"type": "dict", "required": False},
    "metadata_migration": {"type": "dict", "required": False},
    "replay": {"type": "dict", "required": False},
    "kafka": {"type": "dict", "required": False},
    "client_options": {"type": "dict", "required": False},
}


class Environment:
    source_cluster: Optional[Cluster] = None
    target_cluster: Optional[Cluster] = None
    backfill: Optional[Backfill] = None
    metrics_source: Optional[MetricsSource] = None
    snapshot: Optional[Snapshot] = None
    metadata: Optional[Metadata] = None
    replay: Optional[Replayer] = None
    kafka: Optional[Kafka] = None
    client_options: Optional[ClientOptions] = None
    config: Dict

    def __init__(self, config: Optional[Dict] = None, config_file: Optional[Union[str, Path]] = None):
        """
        Initialize the environment either from a configuration file or a direct configuration object.
        
        :param config: Direct configuration object (overrides config_file).
        :param config_file: Path to the YAML config file.
        """
        if config_file:
            logger.info(f"Loading config file: {config_file}")
            with open(config_file) as f:
                self.config = yaml.safe_load(f)
                logger.info(f"Loaded config file: {self.config}")
        elif config:
            self.config = config
            logger.info(f"Using provided config: {self.config}")
        else:
            raise ValueError("Either config or config_file must be provided.")

        v = Validator(SCHEMA)
        if not v.validate(self.config):
            logger.error(f"Config file validation errors: {v.errors}")
            raise ValueError("Invalid config file", v.errors)

        if 'client_options' in self.config:
            self.client_options = ClientOptions(self.config["client_options"])

        if 'source_cluster' in self.config:
            self.source_cluster = Cluster(config=self.config["source_cluster"],
                                          client_options=self.client_options)
            logger.info(f"Source cluster initialized: {self.source_cluster.endpoint}")
        else:
            logger.info("No source cluster provided")

        # At some point, target and replayers should be stored as pairs, but for the time being
        # we can probably assume one target cluster.
        if 'target_cluster' in self.config:
            self.target_cluster = Cluster(config=self.config["target_cluster"],
                                          client_options=self.client_options)
            logger.info(f"Target cluster initialized: {self.target_cluster.endpoint}")
        else:
            logger.warning("No target cluster provided. This may prevent other actions from proceeding.")

        if 'metrics_source' in self.config:
            self.metrics_source = get_metrics_source(
                config=self.config["metrics_source"],
                client_options=self.client_options
            )
            logger.info(f"Metrics source initialized: {self.metrics_source}")
        else:
            logger.info("No metrics source provided")

        if 'backfill' in self.config:
            if self.target_cluster is None:
                raise ValueError("target_cluster must be provided for RFS backfill")
            self.backfill = get_backfill(self.config["backfill"],
                                         target_cluster=self.target_cluster,
                                         client_options=self.client_options)
            logger.info(f"Backfill migration initialized: {self.backfill}")
        else:
            logger.info("No backfill provided")

        if 'replay' in self.config:
            self.replay = get_replayer(self.config["replay"], client_options=self.client_options)
            logger.info(f"Replay initialized: {self.replay}")

        if 'snapshot' in self.config:
            self.snapshot = get_snapshot(self.config["snapshot"],
                                         source_cluster=self.source_cluster)
            logger.info(f"Snapshot initialized: {self.snapshot}")
        else:
            logger.info("No snapshot provided")
        if 'metadata_migration' in self.config:
<<<<<<< HEAD
            self.metadata: Metadata = Metadata(self.config["metadata_migration"],
                                               target_cluster=self.target_cluster,
                                               source_cluster=self.source_cluster,
                                               snapshot=self.snapshot)
=======
            self.metadata = Metadata(self.config["metadata_migration"],
                                     target_cluster=self.target_cluster,
                                     snapshot=self.snapshot)
>>>>>>> 3da0e607
        if 'kafka' in self.config:
            self.kafka = get_kafka(self.config["kafka"])
            logger.info(f"Kafka initialized: {self.kafka}")<|MERGE_RESOLUTION|>--- conflicted
+++ resolved
@@ -47,7 +47,7 @@
     def __init__(self, config: Optional[Dict] = None, config_file: Optional[Union[str, Path]] = None):
         """
         Initialize the environment either from a configuration file or a direct configuration object.
-        
+
         :param config: Direct configuration object (overrides config_file).
         :param config_file: Path to the YAML config file.
         """
@@ -116,16 +116,10 @@
         else:
             logger.info("No snapshot provided")
         if 'metadata_migration' in self.config:
-<<<<<<< HEAD
-            self.metadata: Metadata = Metadata(self.config["metadata_migration"],
-                                               target_cluster=self.target_cluster,
-                                               source_cluster=self.source_cluster,
-                                               snapshot=self.snapshot)
-=======
             self.metadata = Metadata(self.config["metadata_migration"],
                                      target_cluster=self.target_cluster,
+                                     source_cluster=self.source_cluster,
                                      snapshot=self.snapshot)
->>>>>>> 3da0e607
         if 'kafka' in self.config:
             self.kafka = get_kafka(self.config["kafka"])
             logger.info(f"Kafka initialized: {self.kafka}")