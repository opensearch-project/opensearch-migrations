import datetime
import logging
from abc import ABC, abstractmethod
from requests.exceptions import HTTPError
from typing import Dict

from cerberus import Validator
from console_link.models.cluster import AuthMethod, Cluster, HttpMethod
from console_link.models.command_result import CommandResult
from console_link.models.command_runner import CommandRunner, CommandRunnerError, FlagOnlyArgument
from console_link.models.schema_tools import contains_one_of
from console_link.models.utils import DEFAULT_SNAPSHOT_REPO_NAME


logger = logging.getLogger(__name__)


SNAPSHOT_SCHEMA = {
    'snapshot': {
        'type': 'dict',
        'schema': {
            'snapshot_name': {'type': 'string', 'required': True},
            'snapshot_repo_name': {'type': 'string', 'required': False},
            'otel_endpoint': {'type': 'string', 'required': False},
            's3': {
                'type': 'dict',
                'schema': {
                    'repo_uri': {'type': 'string', 'required': True},
                    'aws_region': {'type': 'string', 'required': True},
                    'role': {'type': 'string', 'required': False},
                    'endpoint': {'type': 'string', 'required': False}
                }
            },
            'fs': {
                'type': 'dict',
                'schema': {
                    'repo_path': {'type': 'string', 'required': True},
                }
            }
        },
        'check_with': contains_one_of({'s3', 'fs'})
    }
}


class Snapshot(ABC):
    """
    Interface for creating and managing snapshots.
    """
    def __init__(self, config: Dict, cluster: Cluster) -> None:
        self.config = config
        self.cluster = cluster
        v = Validator(SNAPSHOT_SCHEMA)
        if not v.validate({'snapshot': config}):
            raise ValueError("Invalid config file for snapshot", v.errors)
        self.snapshot_name = config['snapshot_name']
        self.snapshot_repo_name = config.get("snapshot_repo_name", DEFAULT_SNAPSHOT_REPO_NAME)
        self.otel_endpoint = config.get("otel_endpoint", None)

    @abstractmethod
    def create(self, *args, **kwargs) -> CommandResult:
        """Create a snapshot."""
        pass

    @abstractmethod
    def status(self, *args, **kwargs) -> CommandResult:
        """Get the status of the snapshot."""
        pass

    @abstractmethod
    def delete(self, *args, **kwargs) -> CommandResult:
        """Delete a snapshot."""
        pass

    @abstractmethod
    def delete_all_snapshots(self, *args, **kwargs) -> CommandResult:
        """Delete all snapshots in the snapshot repository."""
        pass

    @abstractmethod
    def delete_snapshot_repo(self, *args, **kwargs) -> CommandResult:
        """Delete a snapshot repository."""
        pass

    def _collect_universal_command_args(self) -> Dict:
        command_args = {
            "--snapshot-name": self.snapshot_name,
<<<<<<< HEAD
            "--source-host": self.cluster.endpoint
=======
            "--snapshot-repo-name": self.snapshot_repo_name,
            "--source-host": self.source_cluster.endpoint
>>>>>>> 0d7018c5
        }

        if self.cluster.auth_type == AuthMethod.BASIC_AUTH:
            try:
                command_args.update({
                    "--source-username": self.cluster.auth_details.get("username"),
                    "--source-password": self.cluster.get_basic_auth_password()
                })
                logger.info("Using basic auth for source cluster")
            except KeyError as e:
                raise ValueError(f"Missing required auth details for source cluster: {e}")
        elif self.cluster.auth_type == AuthMethod.SIGV4:
            signing_name, region = self.cluster._get_sigv4_details(force_region=True)
            logger.info(f"Using sigv4 auth for source cluster with signing_name {signing_name} and region {region}")
            command_args.update({
                "--source-aws-service-signing-name": signing_name,
                "--source-aws-region": region
            })

        if self.cluster.allow_insecure:
            command_args["--source-insecure"] = None

        if self.otel_endpoint:
            command_args["--otel-collector-endpoint"] = self.otel_endpoint

        return command_args


<<<<<<< HEAD
S3_SNAPSHOT_SCHEMA = {
    'snapshot_name': {'type': 'string', 'required': True},
    'otel_endpoint': {'type': 'string', 'required': False},
    's3_repo_uri': {'type': 'string', 'required': True},
    's3_region': {'type': 'string', 'required': True},
    's3_endpoint': {'type': 'string', 'required': False}
}


class S3Snapshot(Snapshot):
    def __init__(self, config: Dict, cluster: Cluster) -> None:
        super().__init__(config, cluster)
        self.snapshot_name = config['snapshot_name']
        self.otel_endpoint = config.get("otel_endpoint", None)
=======
class S3Snapshot(Snapshot):
    def __init__(self, config: Dict, source_cluster: Cluster) -> None:
        super().__init__(config, source_cluster)
>>>>>>> 0d7018c5
        self.s3_repo_uri = config['s3']['repo_uri']
        self.s3_role_arn = config['s3'].get('role')
        self.s3_region = config['s3']['aws_region']
        self.s3_endpoint = config['s3'].get('endpoint')

    def create(self, *args, **kwargs) -> CommandResult:
        assert isinstance(self.cluster, Cluster)
        base_command = "/root/createSnapshot/bin/CreateSnapshot"

        s3_command_args = {
            "--s3-repo-uri": self.s3_repo_uri,
            "--s3-region": self.s3_region,
        }

        if self.s3_endpoint:
            s3_command_args["--s3-endpoint"] = self.s3_endpoint

        command_args = self._collect_universal_command_args()
        command_args.update(s3_command_args)

        wait = kwargs.get('wait', False)
        max_snapshot_rate_mb_per_node = kwargs.get('max_snapshot_rate_mb_per_node')
        extra_args = kwargs.get('extra_args')

        if not wait:
            command_args["--no-wait"] = FlagOnlyArgument
        if max_snapshot_rate_mb_per_node is not None:
            command_args["--max-snapshot-rate-mb-per-node"] = max_snapshot_rate_mb_per_node
        if self.s3_role_arn:
            command_args["--s3-role-arn"] = self.s3_role_arn
        if extra_args:
            for arg in extra_args:
                command_args[arg] = FlagOnlyArgument

        command_runner = CommandRunner(base_command, command_args, sensitive_fields=["--source-password"])
        try:
            command_runner.run()
            logger.info(f"Snapshot {self.config['snapshot_name']} creation initiated successfully")
            return CommandResult(success=True,
                                 value=f"Snapshot {self.config['snapshot_name']} creation initiated successfully")
        except CommandRunnerError as e:
            logger.debug(f"Failed to create snapshot: {str(e)}")
            return CommandResult(success=False, value=f"Failed to create snapshot: {str(e)}")

    def status(self, *args, deep_check=False, **kwargs) -> CommandResult:
        if deep_check:
<<<<<<< HEAD
            return get_snapshot_status_full(self.cluster, self.snapshot_name)
        return get_snapshot_status(self.cluster, self.snapshot_name)

    def delete(self, *args, **kwargs) -> CommandResult:
        timeout = kwargs.get('timeout', 1200)
        return delete_snapshot(self.cluster, self.snapshot_name, timeout=timeout)

    def delete_snapshot_repo(self, *args, **kwargs) -> CommandResult:
        timeout = kwargs.get('timeout', 1200)
        return delete_snapshot_repo(self.cluster, timeout=timeout)


class FileSystemSnapshot(Snapshot):
    def __init__(self, config: Dict, cluster: Cluster) -> None:
        super().__init__(config, cluster)
        self.snapshot_name = config['snapshot_name']
        self.otel_endpoint = config.get("otel_endpoint", None)
=======
            return get_snapshot_status_full(self.source_cluster, self.snapshot_name, self.snapshot_repo_name)
        return get_snapshot_status(self.source_cluster, self.snapshot_name, self.snapshot_repo_name)

    def delete(self, *args, **kwargs) -> CommandResult:
        return delete_snapshot(self.source_cluster, self.snapshot_name, self.snapshot_repo_name)

    def delete_all_snapshots(self, *args, **kwargs) -> CommandResult:
        return delete_all_snapshots(self.source_cluster, self.snapshot_repo_name)

    def delete_snapshot_repo(self, *args, **kwargs) -> CommandResult:
        return delete_snapshot_repo(self.source_cluster, self.snapshot_repo_name)


class FileSystemSnapshot(Snapshot):
    def __init__(self, config: Dict, source_cluster: Cluster) -> None:
        super().__init__(config, source_cluster)
>>>>>>> 0d7018c5
        self.repo_path = config['fs']['repo_path']

    def create(self, *args, **kwargs) -> CommandResult:
        assert isinstance(self.cluster, Cluster)
        base_command = "/root/createSnapshot/bin/CreateSnapshot"

        command_args = self._collect_universal_command_args()
        command_args["--file-system-repo-path"] = self.repo_path

        max_snapshot_rate_mb_per_node = kwargs.get('max_snapshot_rate_mb_per_node')
        extra_args = kwargs.get('extra_args')

        if max_snapshot_rate_mb_per_node is not None:
            command_args["--max-snapshot-rate-mb-per-node"] = max_snapshot_rate_mb_per_node
        if extra_args:
            for arg in extra_args:
                command_args[arg] = FlagOnlyArgument

        command_runner = CommandRunner(base_command, command_args, sensitive_fields=["--source-password"])
        try:
            command_runner.run()
            logger.info(f"Snapshot {self.config['snapshot_name']} creation initiated successfully")
            return CommandResult(success=True,
                                 value=f"Snapshot {self.config['snapshot_name']} creation initiated successfully")
        except CommandRunnerError as e:
            logger.debug(f"Failed to create snapshot: {str(e)}")
            return CommandResult(success=False, value=f"Failed to create snapshot: {str(e)}")

    def status(self, *args, deep_check=False, **kwargs) -> CommandResult:
        if deep_check:
<<<<<<< HEAD
            return get_snapshot_status_full(self.cluster, self.snapshot_name)
        return get_snapshot_status(self.cluster, self.snapshot_name)

    def delete(self, *args, **kwargs) -> CommandResult:
        timeout = kwargs.get('timeout', 1200)
        return delete_snapshot(self.cluster, self.snapshot_name, timeout=timeout)

    def delete_snapshot_repo(self, *args, **kwargs) -> CommandResult:
        timeout = kwargs.get('timeout', 1200)
        return delete_snapshot_repo(self.cluster, timeout=timeout)


def get_snapshot_status(cluster: Cluster, snapshot: str,
                        repository: str = 'migration_assistant_repo', timeout: int = 300) -> CommandResult:
=======
            return get_snapshot_status_full(self.source_cluster, self.snapshot_name, self.snapshot_repo_name)
        return get_snapshot_status(self.source_cluster, self.snapshot_name, self.snapshot_repo_name)

    def delete(self, *args, **kwargs) -> CommandResult:
        return delete_snapshot(self.source_cluster, self.snapshot_name, self.snapshot_repo_name)

    def delete_all_snapshots(self, *args, **kwargs) -> CommandResult:
        return delete_all_snapshots(self.source_cluster, self.snapshot_repo_name)

    def delete_snapshot_repo(self, *args, **kwargs) -> CommandResult:
        return delete_snapshot_repo(self.source_cluster, self.snapshot_repo_name)


def get_snapshot_status(cluster: Cluster, snapshot: str, repository: str) -> CommandResult:
>>>>>>> 0d7018c5
    path = f"/_snapshot/{repository}/{snapshot}"
    try:
        response = cluster.call_api(path, HttpMethod.GET, timeout=timeout)
        logging.debug(f"Raw get snapshot status response: {response.text}")
        response.raise_for_status()

        snapshot_data = response.json()
        snapshots = snapshot_data.get('snapshots', [])
        if not snapshots:
            return CommandResult(success=False, value="Snapshot not started")

        return CommandResult(success=True, value=snapshots[0].get("state"))
    except Exception as e:
        return CommandResult(success=False, value=f"Failed to get snapshot status: {str(e)}")


<<<<<<< HEAD
def get_repository_for_snapshot(cluster: Cluster, snapshot: str, timeout: int = 300) -> Optional[str]:
    url = f"/_snapshot/*/{snapshot}"
    response = cluster.call_api(url, HttpMethod.GET, timeout=timeout)
    logging.debug(f"Raw response: {response.text}")
    response.raise_for_status()

    snapshot_data = response.json()
    snapshots = snapshot_data.get('snapshots', [])
    if not snapshots:
        logging.debug(f"Snapshot {snapshot} not found in any repository")
        return None

    return snapshots[0].get("repository")


=======
>>>>>>> 0d7018c5
def format_date(millis: int) -> str:
    if millis == 0:
        return "N/A"
    return datetime.datetime.fromtimestamp(millis / 1000).strftime('%Y-%m-%d %H:%M:%S')


def format_duration(millis: int) -> str:
    seconds = int(millis / 1000)
    minutes, seconds = divmod(seconds, 60)
    hours, minutes = divmod(minutes, 60)
    return f"{hours}h {minutes}m {seconds}s"


def get_snapshot_status_message(snapshot_info: Dict) -> str:
    snapshot_state = snapshot_info.get("state")
    stats = snapshot_info.get("stats", {})
    total_size_in_bytes = stats.get("total", {}).get("size_in_bytes", 0)
    processed_size_in_bytes = stats.get("processed", stats.get("incremental", {})).get("size_in_bytes", 0)
    percent_completed = (processed_size_in_bytes / total_size_in_bytes) * 100 if total_size_in_bytes > 0 else 0
    total_size_gibibytes = total_size_in_bytes / (1024 ** 3)
    processed_size_gibibytes = processed_size_in_bytes / (1024 ** 3)

    total_shards = snapshot_info.get('shards_stats', {}).get('total', 0)
    successful_shards = snapshot_info.get('shards_stats', {}).get('done', 0)
    failed_shards = snapshot_info.get('shards_stats', {}).get('failed', 0)

    start_time = snapshot_info.get('stats', {}).get('start_time_in_millis', 0)
    duration_in_millis = snapshot_info.get('stats', {}).get('time_in_millis', 0)

    start_time_formatted = format_date(start_time)
    duration_formatted = format_duration(duration_in_millis)

    anticipated_duration_remaining_formatted = (
        format_duration((duration_in_millis / percent_completed) * (100 - percent_completed))
        if percent_completed > 0 else "N/A (not enough data to compute)"
    )

    throughput_mib_per_sec = (
        (processed_size_in_bytes / (1024 ** 2)) / (duration_in_millis / 1000)
        if duration_in_millis > 0 else 0
    )

    return (
        f"Snapshot is {snapshot_state}.\n"
        f"Percent completed: {percent_completed:.2f}%\n"
        f"Data GiB done: {processed_size_gibibytes:.3f}/{total_size_gibibytes:.3f}\n"
        f"Total shards: {total_shards}\n"
        f"Successful shards: {successful_shards}\n"
        f"Failed shards: {failed_shards}\n"
        f"Start time: {start_time_formatted}\n"
        f"Duration: {duration_formatted}\n"
        f"Anticipated duration remaining: {anticipated_duration_remaining_formatted}\n"
        f"Throughput: {throughput_mib_per_sec:.2f} MiB/sec"
    )


<<<<<<< HEAD
def get_snapshot_status_full(cluster: Cluster, snapshot: str,
                             repository: str = 'migration_assistant_repo', timeout: int = 300) -> CommandResult:
    try:
        repository = repository if repository != '*' else get_repository_for_snapshot(cluster, snapshot, timeout=timeout)

=======
def get_snapshot_status_full(cluster: Cluster, snapshot: str, repository: str) -> CommandResult:
    try:
>>>>>>> 0d7018c5
        path = f"/_snapshot/{repository}/{snapshot}"
        response = cluster.call_api(path, HttpMethod.GET, timeout=timeout)
        logging.debug(f"Raw get snapshot status response: {response.text}")
        response.raise_for_status()

        snapshot_data = response.json()
        snapshots = snapshot_data.get('snapshots', [])
        if not snapshots:
            return CommandResult(success=False, value="Snapshot not started")

        snapshot_info = snapshots[0]
        state = snapshot_info.get("state")

        path = f"/_snapshot/{repository}/{snapshot}/_status"
        response = cluster.call_api(path, HttpMethod.GET, timeout=timeout)
        logging.debug(f"Raw get snapshot status full response: {response.text}")
        response.raise_for_status()

        snapshot_data = response.json()
        snapshots = snapshot_data.get('snapshots', [])
        if not snapshots:
            return CommandResult(success=False, value="Snapshot status not available")

        message = get_snapshot_status_message(snapshots[0])
        return CommandResult(success=True, value=f"{state}\n{message}")
    except Exception as e:
        return CommandResult(success=False, value=f"Failed to get full snapshot status: {str(e)}")


<<<<<<< HEAD
def delete_snapshot(cluster: Cluster, snapshot_name: str, repository: str = 'migration_assistant_repo', timeout: int = 1200):
    repository = repository if repository != '*' else get_repository_for_snapshot(cluster, snapshot_name)

=======
def delete_snapshot(cluster: Cluster, snapshot_name: str, repository: str):
>>>>>>> 0d7018c5
    path = f"/_snapshot/{repository}/{snapshot_name}"
    response = cluster.call_api(path, HttpMethod.DELETE, timeout=timeout)
    logging.debug(f"Raw delete snapshot status response: {response.text}")
    logger.info(f"Deleted snapshot: {snapshot_name} from repository '{repository}'.")


<<<<<<< HEAD
def delete_snapshot_repo(cluster: Cluster, repository: str = 'migration_assistant_repo', timeout: int = 1200):
    path = f"/_snapshot/{repository}"
    response = cluster.call_api(path, HttpMethod.DELETE, timeout=timeout)
    logging.debug(f"Raw delete snapshot repository status response: {response.text}")
=======
def delete_all_snapshots(cluster: Cluster, repository: str) -> None:
    logger.info(f"Clearing snapshots from repository '{repository}'")
    """
    Clears all snapshots from the specified repository.

    :param cluster: Cluster object to interact with the Elasticsearch cluster.
    :param repository: Name of the snapshot repository to clear snapshots from.
    :raises Exception: For general errors during snapshot clearing, except when the repository is missing.
    """
    try:
        # List all snapshots in the repository
        snapshots_path = f"/_snapshot/{repository}/_all"
        response = cluster.call_api(snapshots_path, raise_error=True)
        logger.debug(f"Raw response: {response.json()}")
        snapshots = response.json().get("snapshots", [])
        logger.info(f"Found {len(snapshots)} snapshots in repository '{repository}'.")

        if not snapshots:
            logger.info(f"No snapshots found in repository '{repository}'.")
            return

        # Delete each snapshot
        for snapshot in snapshots:
            snapshot_name = snapshot["snapshot"]
            delete_snapshot(cluster, snapshot_name, repository)

    except Exception as e:
        # Handle 404 errors specifically for missing repository
        if isinstance(e, HTTPError) and e.response.status_code == 404:
            error_details = e.response.json().get('error', {})
            if error_details.get('type') == 'repository_missing_exception':
                logger.info(f"Repository '{repository}' is missing. Skipping snapshot clearing.")
                return
        # Re-raise other errors
        logger.error(f"Error clearing snapshots from repository '{repository}': {e}")
        raise e


def delete_snapshot_repo(cluster: Cluster, repository: str) -> None:
    logger.info(f"Deleting repository '{repository}'")
    """
    Delete repository. Should be empty before execution.

    :param cluster: Cluster object to interact with the Elasticsearch cluster.
    :param repository: Name of the snapshot repository to delete.
    :raises Exception: For general errors during repository deleting, except when the repository is missing.
    """
    try:
        delete_path = f"/_snapshot/{repository}"
        response = cluster.call_api(delete_path, method=HttpMethod.DELETE, raise_error=True)
        logging.debug(f"Raw delete snapshot repository status response: {response.text}")
        logger.info(f"Deleted repository: {repository}.")
    except Exception as e:
        # Handle 404 errors specifically for missing repository
        if isinstance(e, HTTPError) and e.response.status_code == 404:
            error_details = e.response.json().get('error', {})
            if error_details.get('type') == 'repository_missing_exception':
                logger.info(f"Repository '{repository}' is missing. Skipping delete.")
                return
        # Re-raise other errors
        logger.error(f"Error deleting repository '{repository}': {e}")
        raise e
>>>>>>> 0d7018c5
<|MERGE_RESOLUTION|>--- conflicted
+++ resolved
@@ -85,12 +85,8 @@
     def _collect_universal_command_args(self) -> Dict:
         command_args = {
             "--snapshot-name": self.snapshot_name,
-<<<<<<< HEAD
-            "--source-host": self.cluster.endpoint
-=======
             "--snapshot-repo-name": self.snapshot_repo_name,
             "--source-host": self.source_cluster.endpoint
->>>>>>> 0d7018c5
         }
 
         if self.cluster.auth_type == AuthMethod.BASIC_AUTH:
@@ -119,7 +115,6 @@
         return command_args
 
 
-<<<<<<< HEAD
 S3_SNAPSHOT_SCHEMA = {
     'snapshot_name': {'type': 'string', 'required': True},
     'otel_endpoint': {'type': 'string', 'required': False},
@@ -134,11 +129,6 @@
         super().__init__(config, cluster)
         self.snapshot_name = config['snapshot_name']
         self.otel_endpoint = config.get("otel_endpoint", None)
-=======
-class S3Snapshot(Snapshot):
-    def __init__(self, config: Dict, source_cluster: Cluster) -> None:
-        super().__init__(config, source_cluster)
->>>>>>> 0d7018c5
         self.s3_repo_uri = config['s3']['repo_uri']
         self.s3_role_arn = config['s3'].get('role')
         self.s3_region = config['s3']['aws_region']
@@ -185,7 +175,6 @@
 
     def status(self, *args, deep_check=False, **kwargs) -> CommandResult:
         if deep_check:
-<<<<<<< HEAD
             return get_snapshot_status_full(self.cluster, self.snapshot_name)
         return get_snapshot_status(self.cluster, self.snapshot_name)
 
@@ -203,24 +192,6 @@
         super().__init__(config, cluster)
         self.snapshot_name = config['snapshot_name']
         self.otel_endpoint = config.get("otel_endpoint", None)
-=======
-            return get_snapshot_status_full(self.source_cluster, self.snapshot_name, self.snapshot_repo_name)
-        return get_snapshot_status(self.source_cluster, self.snapshot_name, self.snapshot_repo_name)
-
-    def delete(self, *args, **kwargs) -> CommandResult:
-        return delete_snapshot(self.source_cluster, self.snapshot_name, self.snapshot_repo_name)
-
-    def delete_all_snapshots(self, *args, **kwargs) -> CommandResult:
-        return delete_all_snapshots(self.source_cluster, self.snapshot_repo_name)
-
-    def delete_snapshot_repo(self, *args, **kwargs) -> CommandResult:
-        return delete_snapshot_repo(self.source_cluster, self.snapshot_repo_name)
-
-
-class FileSystemSnapshot(Snapshot):
-    def __init__(self, config: Dict, source_cluster: Cluster) -> None:
-        super().__init__(config, source_cluster)
->>>>>>> 0d7018c5
         self.repo_path = config['fs']['repo_path']
 
     def create(self, *args, **kwargs) -> CommandResult:
@@ -251,7 +222,6 @@
 
     def status(self, *args, deep_check=False, **kwargs) -> CommandResult:
         if deep_check:
-<<<<<<< HEAD
             return get_snapshot_status_full(self.cluster, self.snapshot_name)
         return get_snapshot_status(self.cluster, self.snapshot_name)
 
@@ -266,22 +236,6 @@
 
 def get_snapshot_status(cluster: Cluster, snapshot: str,
                         repository: str = 'migration_assistant_repo', timeout: int = 300) -> CommandResult:
-=======
-            return get_snapshot_status_full(self.source_cluster, self.snapshot_name, self.snapshot_repo_name)
-        return get_snapshot_status(self.source_cluster, self.snapshot_name, self.snapshot_repo_name)
-
-    def delete(self, *args, **kwargs) -> CommandResult:
-        return delete_snapshot(self.source_cluster, self.snapshot_name, self.snapshot_repo_name)
-
-    def delete_all_snapshots(self, *args, **kwargs) -> CommandResult:
-        return delete_all_snapshots(self.source_cluster, self.snapshot_repo_name)
-
-    def delete_snapshot_repo(self, *args, **kwargs) -> CommandResult:
-        return delete_snapshot_repo(self.source_cluster, self.snapshot_repo_name)
-
-
-def get_snapshot_status(cluster: Cluster, snapshot: str, repository: str) -> CommandResult:
->>>>>>> 0d7018c5
     path = f"/_snapshot/{repository}/{snapshot}"
     try:
         response = cluster.call_api(path, HttpMethod.GET, timeout=timeout)
@@ -298,7 +252,6 @@
         return CommandResult(success=False, value=f"Failed to get snapshot status: {str(e)}")
 
 
-<<<<<<< HEAD
 def get_repository_for_snapshot(cluster: Cluster, snapshot: str, timeout: int = 300) -> Optional[str]:
     url = f"/_snapshot/*/{snapshot}"
     response = cluster.call_api(url, HttpMethod.GET, timeout=timeout)
@@ -314,8 +267,6 @@
     return snapshots[0].get("repository")
 
 
-=======
->>>>>>> 0d7018c5
 def format_date(millis: int) -> str:
     if millis == 0:
         return "N/A"
@@ -372,16 +323,11 @@
     )
 
 
-<<<<<<< HEAD
 def get_snapshot_status_full(cluster: Cluster, snapshot: str,
                              repository: str = 'migration_assistant_repo', timeout: int = 300) -> CommandResult:
     try:
         repository = repository if repository != '*' else get_repository_for_snapshot(cluster, snapshot, timeout=timeout)
 
-=======
-def get_snapshot_status_full(cluster: Cluster, snapshot: str, repository: str) -> CommandResult:
-    try:
->>>>>>> 0d7018c5
         path = f"/_snapshot/{repository}/{snapshot}"
         response = cluster.call_api(path, HttpMethod.GET, timeout=timeout)
         logging.debug(f"Raw get snapshot status response: {response.text}")
@@ -411,25 +357,15 @@
         return CommandResult(success=False, value=f"Failed to get full snapshot status: {str(e)}")
 
 
-<<<<<<< HEAD
 def delete_snapshot(cluster: Cluster, snapshot_name: str, repository: str = 'migration_assistant_repo', timeout: int = 1200):
     repository = repository if repository != '*' else get_repository_for_snapshot(cluster, snapshot_name)
 
-=======
-def delete_snapshot(cluster: Cluster, snapshot_name: str, repository: str):
->>>>>>> 0d7018c5
     path = f"/_snapshot/{repository}/{snapshot_name}"
     response = cluster.call_api(path, HttpMethod.DELETE, timeout=timeout)
     logging.debug(f"Raw delete snapshot status response: {response.text}")
     logger.info(f"Deleted snapshot: {snapshot_name} from repository '{repository}'.")
 
 
-<<<<<<< HEAD
-def delete_snapshot_repo(cluster: Cluster, repository: str = 'migration_assistant_repo', timeout: int = 1200):
-    path = f"/_snapshot/{repository}"
-    response = cluster.call_api(path, HttpMethod.DELETE, timeout=timeout)
-    logging.debug(f"Raw delete snapshot repository status response: {response.text}")
-=======
 def delete_all_snapshots(cluster: Cluster, repository: str) -> None:
     logger.info(f"Clearing snapshots from repository '{repository}'")
     """
@@ -491,5 +427,4 @@
                 return
         # Re-raise other errors
         logger.error(f"Error deleting repository '{repository}': {e}")
-        raise e
->>>>>>> 0d7018c5
+        raise e