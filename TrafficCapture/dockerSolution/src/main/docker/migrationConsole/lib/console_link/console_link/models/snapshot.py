import datetime
import logging
from abc import ABC, abstractmethod
from requests.exceptions import HTTPError
from typing import Dict

from cerberus import Validator
from console_link.models.cluster import AuthMethod, Cluster, HttpMethod
from console_link.models.command_result import CommandResult
from console_link.models.command_runner import CommandRunner, CommandRunnerError, FlagOnlyArgument
from console_link.models.schema_tools import contains_one_of
from console_link.models.utils import DEFAULT_SNAPSHOT_REPO_NAME


logger = logging.getLogger(__name__)


SNAPSHOT_SCHEMA = {
    'snapshot': {
        'type': 'dict',
        'schema': {
            'snapshot_name': {'type': 'string', 'required': True},
            'snapshot_repo_name': {'type': 'string', 'required': False},
            'otel_endpoint': {'type': 'string', 'required': False},
            's3': {
                'type': 'dict',
                'schema': {
                    'repo_uri': {'type': 'string', 'required': True},
                    'aws_region': {'type': 'string', 'required': True},
                    'role': {'type': 'string', 'required': False},
                    'endpoint': {'type': 'string', 'required': False}
                }
            },
            'fs': {
                'type': 'dict',
                'schema': {
                    'repo_path': {'type': 'string', 'required': True},
                }
            }
        },
        'check_with': contains_one_of({'s3', 'fs'})
    }
}


class Snapshot(ABC):
    """
    Interface for creating and managing snapshots.
    """
    def __init__(self, config: Dict, source_cluster: Cluster) -> None:
        self.config = config
        self.source_cluster = source_cluster
        v = Validator(SNAPSHOT_SCHEMA)
        if not v.validate({'snapshot': config}):
            raise ValueError("Invalid config file for snapshot", v.errors)
        self.snapshot_name = config['snapshot_name']
        self.snapshot_repo_name = config.get("snapshot_repo_name", DEFAULT_SNAPSHOT_REPO_NAME)
        self.otel_endpoint = config.get("otel_endpoint", None)

    @abstractmethod
    def create(self, *args, **kwargs) -> CommandResult:
        """Create a snapshot."""
        pass

    @abstractmethod
    def status(self, *args, **kwargs) -> CommandResult:
        """Get the status of the snapshot."""
        pass

    @abstractmethod
    def delete(self, *args, **kwargs) -> CommandResult:
        """Delete a snapshot."""
        pass

    @abstractmethod
    def delete_all_snapshots(self, *args, **kwargs) -> CommandResult:
        """Delete all snapshots in the snapshot repository."""
        pass

    @abstractmethod
    def delete_snapshot_repo(self, *args, **kwargs) -> CommandResult:
        """Delete a snapshot repository."""
        pass

    def _collect_universal_command_args(self) -> Dict:
        command_args = {
            "--snapshot-name": self.snapshot_name,
            "--snapshot-repo-name": self.snapshot_repo_name,
            "--source-host": self.source_cluster.endpoint
        }

        if self.source_cluster.auth_type == AuthMethod.BASIC_AUTH:
            try:
                command_args.update({
                    "--source-username": self.source_cluster.auth_details.get("username"),
                    "--source-password": self.source_cluster.get_basic_auth_password()
                })
                logger.info("Using basic auth for source cluster")
            except KeyError as e:
                raise ValueError(f"Missing required auth details for source cluster: {e}")
        elif self.source_cluster.auth_type == AuthMethod.SIGV4:
            signing_name, region = self.source_cluster._get_sigv4_details(force_region=True)
            logger.info(f"Using sigv4 auth for source cluster with signing_name {signing_name} and region {region}")
            command_args.update({
                "--source-aws-service-signing-name": signing_name,
                "--source-aws-region": region
            })

        if self.source_cluster.allow_insecure:
            command_args["--source-insecure"] = None

        if self.otel_endpoint:
            command_args["--otel-collector-endpoint"] = self.otel_endpoint

        return command_args


<<<<<<< HEAD
S3_SNAPSHOT_SCHEMA = {
    'snapshot_name': {'type': 'string', 'required': True},
    'otel_endpoint': {'type': 'string', 'required': False},
    's3_repo_uri': {'type': 'string', 'required': True},
    's3_region': {'type': 'string', 'required': True},
}


=======
>>>>>>> e6cb560e
class S3Snapshot(Snapshot):
    def __init__(self, config: Dict, source_cluster: Cluster) -> None:
        super().__init__(config, source_cluster)
        self.s3_repo_uri = config['s3']['repo_uri']
        self.s3_role_arn = config['s3'].get('role')
        self.s3_region = config['s3']['aws_region']

    def create(self, *args, **kwargs) -> CommandResult:
        assert isinstance(self.source_cluster, Cluster)
        base_command = "/root/createSnapshot/bin/CreateSnapshot"

        s3_command_args = {
            "--s3-repo-uri": self.s3_repo_uri,
            "--s3-region": self.s3_region,
        }

        command_args = self._collect_universal_command_args()
        command_args.update(s3_command_args)

        wait = kwargs.get('wait', False)
        max_snapshot_rate_mb_per_node = kwargs.get('max_snapshot_rate_mb_per_node')
        extra_args = kwargs.get('extra_args')

        if not wait:
            command_args["--no-wait"] = FlagOnlyArgument
        if max_snapshot_rate_mb_per_node is not None:
            command_args["--max-snapshot-rate-mb-per-node"] = max_snapshot_rate_mb_per_node
        if self.s3_role_arn:
            command_args["--s3-role-arn"] = self.s3_role_arn
        if extra_args:
            for arg in extra_args:
                command_args[arg] = FlagOnlyArgument

        command_runner = CommandRunner(base_command, command_args, sensitive_fields=["--source-password"])
        try:
            command_runner.run()
            logger.info(f"Snapshot {self.config['snapshot_name']} creation initiated successfully")
            return CommandResult(success=True,
                                 value=f"Snapshot {self.config['snapshot_name']} creation initiated successfully")
        except CommandRunnerError as e:
            logger.debug(f"Failed to create snapshot: {str(e)}")
            return CommandResult(success=False, value=f"Failed to create snapshot: {str(e)}")

    def status(self, *args, deep_check=False, **kwargs) -> CommandResult:
        if deep_check:
            return get_snapshot_status_full(self.source_cluster, self.snapshot_name, self.snapshot_repo_name)
        return get_snapshot_status(self.source_cluster, self.snapshot_name, self.snapshot_repo_name)

    def delete(self, *args, **kwargs) -> CommandResult:
        return delete_snapshot(self.source_cluster, self.snapshot_name, self.snapshot_repo_name)

    def delete_all_snapshots(self, *args, **kwargs) -> CommandResult:
        return delete_all_snapshots(self.source_cluster, self.snapshot_repo_name)

    def delete_snapshot_repo(self, *args, **kwargs) -> CommandResult:
        return delete_snapshot_repo(self.source_cluster, self.snapshot_repo_name)


class FileSystemSnapshot(Snapshot):
    def __init__(self, config: Dict, source_cluster: Cluster) -> None:
        super().__init__(config, source_cluster)
        self.repo_path = config['fs']['repo_path']

    def create(self, *args, **kwargs) -> CommandResult:
        assert isinstance(self.source_cluster, Cluster)
        base_command = "/root/createSnapshot/bin/CreateSnapshot"

        command_args = self._collect_universal_command_args()
        command_args["--file-system-repo-path"] = self.repo_path

        max_snapshot_rate_mb_per_node = kwargs.get('max_snapshot_rate_mb_per_node')
        extra_args = kwargs.get('extra_args')

        if max_snapshot_rate_mb_per_node is not None:
            command_args["--max-snapshot-rate-mb-per-node"] = max_snapshot_rate_mb_per_node
        if extra_args:
            for arg in extra_args:
                command_args[arg] = FlagOnlyArgument

        command_runner = CommandRunner(base_command, command_args, sensitive_fields=["--source-password"])
        try:
            command_runner.run()
            logger.info(f"Snapshot {self.config['snapshot_name']} creation initiated successfully")
            return CommandResult(success=True,
                                 value=f"Snapshot {self.config['snapshot_name']} creation initiated successfully")
        except CommandRunnerError as e:
            logger.debug(f"Failed to create snapshot: {str(e)}")
            return CommandResult(success=False, value=f"Failed to create snapshot: {str(e)}")

    def status(self, *args, deep_check=False, **kwargs) -> CommandResult:
        if deep_check:
            return get_snapshot_status_full(self.source_cluster, self.snapshot_name, self.snapshot_repo_name)
        return get_snapshot_status(self.source_cluster, self.snapshot_name, self.snapshot_repo_name)

    def delete(self, *args, **kwargs) -> CommandResult:
        return delete_snapshot(self.source_cluster, self.snapshot_name, self.snapshot_repo_name)

    def delete_all_snapshots(self, *args, **kwargs) -> CommandResult:
        return delete_all_snapshots(self.source_cluster, self.snapshot_repo_name)

    def delete_snapshot_repo(self, *args, **kwargs) -> CommandResult:
        return delete_snapshot_repo(self.source_cluster, self.snapshot_repo_name)


def get_snapshot_status(cluster: Cluster, snapshot: str, repository: str) -> CommandResult:
    path = f"/_snapshot/{repository}/{snapshot}"
    try:
        response = cluster.call_api(path, HttpMethod.GET)
        logging.debug(f"Raw get snapshot status response: {response.text}")
        response.raise_for_status()

        snapshot_data = response.json()
        snapshots = snapshot_data.get('snapshots', [])
        if not snapshots:
            return CommandResult(success=False, value="Snapshot not started")

        return CommandResult(success=True, value=snapshots[0].get("state"))
    except Exception as e:
        return CommandResult(success=False, value=f"Failed to get snapshot status: {str(e)}")


def format_date(millis: int) -> str:
    if millis == 0:
        return "N/A"
    return datetime.datetime.fromtimestamp(millis / 1000).strftime('%Y-%m-%d %H:%M:%S')


def format_duration(millis: int) -> str:
    seconds = int(millis / 1000)
    minutes, seconds = divmod(seconds, 60)
    hours, minutes = divmod(minutes, 60)
    return f"{hours}h {minutes}m {seconds}s"


def get_snapshot_status_message(snapshot_info: Dict) -> str:
    snapshot_state = snapshot_info.get("state")
    stats = snapshot_info.get("stats", {})
    total_size_in_bytes = stats.get("total", {}).get("size_in_bytes", 0)
    processed_size_in_bytes = stats.get("processed", stats.get("incremental", {})).get("size_in_bytes", 0)
    percent_completed = (processed_size_in_bytes / total_size_in_bytes) * 100 if total_size_in_bytes > 0 else 0
    total_size_gibibytes = total_size_in_bytes / (1024 ** 3)
    processed_size_gibibytes = processed_size_in_bytes / (1024 ** 3)

    total_shards = snapshot_info.get('shards_stats', {}).get('total', 0)
    successful_shards = snapshot_info.get('shards_stats', {}).get('done', 0)
    failed_shards = snapshot_info.get('shards_stats', {}).get('failed', 0)

    start_time = snapshot_info.get('stats', {}).get('start_time_in_millis', 0)
    duration_in_millis = snapshot_info.get('stats', {}).get('time_in_millis', 0)

    start_time_formatted = format_date(start_time)
    duration_formatted = format_duration(duration_in_millis)

    anticipated_duration_remaining_formatted = (
        format_duration((duration_in_millis / percent_completed) * (100 - percent_completed))
        if percent_completed > 0 else "N/A (not enough data to compute)"
    )

    throughput_mib_per_sec = (
        (processed_size_in_bytes / (1024 ** 2)) / (duration_in_millis / 1000)
        if duration_in_millis > 0 else 0
    )

    return (
        f"Snapshot is {snapshot_state}.\n"
        f"Percent completed: {percent_completed:.2f}%\n"
        f"Data GiB done: {processed_size_gibibytes:.3f}/{total_size_gibibytes:.3f}\n"
        f"Total shards: {total_shards}\n"
        f"Successful shards: {successful_shards}\n"
        f"Failed shards: {failed_shards}\n"
        f"Start time: {start_time_formatted}\n"
        f"Duration: {duration_formatted}\n"
        f"Anticipated duration remaining: {anticipated_duration_remaining_formatted}\n"
        f"Throughput: {throughput_mib_per_sec:.2f} MiB/sec"
    )


def get_snapshot_status_full(cluster: Cluster, snapshot: str, repository: str) -> CommandResult:
    try:
        path = f"/_snapshot/{repository}/{snapshot}"
        response = cluster.call_api(path, HttpMethod.GET)
        logging.debug(f"Raw get snapshot status response: {response.text}")
        response.raise_for_status()

        snapshot_data = response.json()
        snapshots = snapshot_data.get('snapshots', [])
        if not snapshots:
            return CommandResult(success=False, value="Snapshot not started")

        snapshot_info = snapshots[0]
        state = snapshot_info.get("state")

        path = f"/_snapshot/{repository}/{snapshot}/_status"
        response = cluster.call_api(path, HttpMethod.GET)
        logging.debug(f"Raw get snapshot status full response: {response.text}")
        response.raise_for_status()

        snapshot_data = response.json()
        snapshots = snapshot_data.get('snapshots', [])
        if not snapshots:
            return CommandResult(success=False, value="Snapshot status not available")

        message = get_snapshot_status_message(snapshots[0])
        return CommandResult(success=True, value=f"{state}\n{message}")
    except Exception as e:
        return CommandResult(success=False, value=f"Failed to get full snapshot status: {str(e)}")


def delete_snapshot(cluster: Cluster, snapshot_name: str, repository: str):
    path = f"/_snapshot/{repository}/{snapshot_name}"
    response = cluster.call_api(path, HttpMethod.DELETE)
    logging.debug(f"Raw delete snapshot status response: {response.text}")
    logger.info(f"Deleted snapshot: {snapshot_name} from repository '{repository}'.")


def delete_all_snapshots(cluster: Cluster, repository: str) -> None:
    logger.info(f"Clearing snapshots from repository '{repository}'")
    """
    Clears all snapshots from the specified repository.

    :param cluster: Cluster object to interact with the Elasticsearch cluster.
    :param repository: Name of the snapshot repository to clear snapshots from.
    :raises Exception: For general errors during snapshot clearing, except when the repository is missing.
    """
    try:
        # List all snapshots in the repository
        snapshots_path = f"/_snapshot/{repository}/_all"
        response = cluster.call_api(snapshots_path, raise_error=True)
        logger.debug(f"Raw response: {response.json()}")
        snapshots = response.json().get("snapshots", [])
        logger.info(f"Found {len(snapshots)} snapshots in repository '{repository}'.")

        if not snapshots:
            logger.info(f"No snapshots found in repository '{repository}'.")
            return

        # Delete each snapshot
        for snapshot in snapshots:
            snapshot_name = snapshot["snapshot"]
            delete_snapshot(cluster, snapshot_name, repository)

    except Exception as e:
        # Handle 404 errors specifically for missing repository
        if isinstance(e, HTTPError) and e.response.status_code == 404:
            error_details = e.response.json().get('error', {})
            if error_details.get('type') == 'repository_missing_exception':
                logger.info(f"Repository '{repository}' is missing. Skipping snapshot clearing.")
                return
        # Re-raise other errors
        logger.error(f"Error clearing snapshots from repository '{repository}': {e}")
        raise e


def delete_snapshot_repo(cluster: Cluster, repository: str) -> None:
    logger.info(f"Deleting repository '{repository}'")
    """
    Delete repository. Should be empty before execution.

    :param cluster: Cluster object to interact with the Elasticsearch cluster.
    :param repository: Name of the snapshot repository to delete.
    :raises Exception: For general errors during repository deleting, except when the repository is missing.
    """
    try:
        delete_path = f"/_snapshot/{repository}"
        response = cluster.call_api(delete_path, method=HttpMethod.DELETE, raise_error=True)
        logging.debug(f"Raw delete snapshot repository status response: {response.text}")
        logger.info(f"Deleted repository: {repository}.")
    except Exception as e:
        # Handle 404 errors specifically for missing repository
        if isinstance(e, HTTPError) and e.response.status_code == 404:
            error_details = e.response.json().get('error', {})
            if error_details.get('type') == 'repository_missing_exception':
                logger.info(f"Repository '{repository}' is missing. Skipping delete.")
                return
        # Re-raise other errors
        logger.error(f"Error deleting repository '{repository}': {e}")
        raise e<|MERGE_RESOLUTION|>--- conflicted
+++ resolved
@@ -115,17 +115,6 @@
         return command_args
 
 
-<<<<<<< HEAD
-S3_SNAPSHOT_SCHEMA = {
-    'snapshot_name': {'type': 'string', 'required': True},
-    'otel_endpoint': {'type': 'string', 'required': False},
-    's3_repo_uri': {'type': 'string', 'required': True},
-    's3_region': {'type': 'string', 'required': True},
-}
-
-
-=======
->>>>>>> e6cb560e
 class S3Snapshot(Snapshot):
     def __init__(self, config: Dict, source_cluster: Cluster) -> None:
         super().__init__(config, source_cluster)
