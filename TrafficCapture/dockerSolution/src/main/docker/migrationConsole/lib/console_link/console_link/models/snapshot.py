from asyncio import streams
from enum import Enum
import logging
from abc import ABC, abstractmethod
from cerberus import Validator
from datetime import datetime
from pydantic import BaseModel, Field, field_serializer
from requests.exceptions import HTTPError
from typing import Any, Dict, List, Optional, TypeAlias

from console_link.models.cluster import AuthMethod, Cluster, HttpMethod, NoSourceClusterDefinedError
from console_link.models.command_result import CommandResult
from console_link.models.command_runner import CommandRunner, CommandRunnerError, FlagOnlyArgument
from console_link.models.schema_tools import contains_one_of
from console_link.models.step_state import StepState
from console_link.models.utils import DEFAULT_SNAPSHOT_REPO_NAME

logger = logging.getLogger(__name__)


# Define the models first to avoid forward reference issues
class SnapshotIndex(BaseModel):
    name: str
    document_count: Optional[int]
    size_bytes: int
    shard_count: int = 0


class SnapshotIndexState(str, Enum):
    not_started = "not_started"
    in_progress = "in_progress"
    completed = "completed"


class SnapshotIndexStatus(SnapshotIndex):
    status: SnapshotIndexState


class SnapshotIndexes(BaseModel):
    indexes: List[SnapshotIndex]


SNAPSHOT_SCHEMA = {
    'snapshot': {
        'type': 'dict',
        'schema': {
            'snapshot_name': {'type': 'string', 'required': True},
            'snapshot_repo_name': {'type': 'string', 'required': False},
            'otel_endpoint': {'type': 'string', 'required': False},
            's3': {
                'type': 'dict',
                'schema': {
                    'repo_uri': {'type': 'string', 'required': True},
                    'aws_region': {'type': 'string', 'required': True},
                    'role': {'type': 'string', 'required': False},
                    'endpoint': {'type': 'string', 'required': False}
                }
            },
            'fs': {
                'type': 'dict',
                'schema': {
                    'repo_path': {'type': 'string', 'required': True},
                }
            }
        },
        'check_with': contains_one_of({'s3', 'fs'})
    }
}


class Snapshot(ABC):
    """
    Interface for creating and managing snapshots.
    """
    def __init__(self, config: Dict, source_cluster: Optional[Cluster]) -> None:
        self.config = config
        self.source_cluster = source_cluster
        v = Validator(SNAPSHOT_SCHEMA)
        if not v.validate({'snapshot': config}):
            raise ValueError("Invalid config file for snapshot", v.errors)
        self.snapshot_name = config['snapshot_name']
        self.snapshot_repo_name = config.get("snapshot_repo_name", DEFAULT_SNAPSHOT_REPO_NAME)
        self.otel_endpoint = config.get("otel_endpoint", None)

    @abstractmethod
    def create(self, *args, **kwargs) -> str:
        """Create a snapshot."""
        pass

    @abstractmethod
    def status(self, *args, **kwargs) -> CommandResult:
        """Get the status of the snapshot."""
        pass

    @abstractmethod
    def delete(self, *args, **kwargs) -> str:
        """Delete a snapshot."""
        pass

    @abstractmethod
    def delete_all_snapshots(self, *args, **kwargs) -> str:
        """Delete all snapshots in the snapshot repository."""
        pass

    @abstractmethod
    def delete_snapshot_repo(self, *args, **kwargs) -> str:
        """Delete a snapshot repository."""
        pass

    def get_snapshot_indexes(self, index_patterns: Optional[List[str]] = None) -> SnapshotIndexes:
        """
        Fetch all indexes that will be included in the snapshot with accurate document count and size information.
        
        Args:
            index_patterns: Optional list of index patterns to filter the indexes. If None, 
                          all indexes in the cluster will be considered.
        
        Returns:
            SnapshotIndexes containing information about all indexes that will be included in the snapshot.
        
        Raises:
            NoSourceClusterDefinedError: If no source cluster is defined.
        """
        if not self.source_cluster:
            raise NoSourceClusterDefinedError()
        
        try:
            return get_cluster_indexes(self.source_cluster, index_patterns)
        except Exception as e:
            logger.error(f"Failed to get snapshot indexes: {str(e)}")
            raise

    def _collect_universal_command_args(self) -> Dict:
        if not self.source_cluster:
            raise NoSourceClusterDefinedError()

        command_args = {
            "--snapshot-name": self.snapshot_name,
            "--snapshot-repo-name": self.snapshot_repo_name,
            "--source-host": self.source_cluster.endpoint
        }

        if self.source_cluster.auth_type == AuthMethod.BASIC_AUTH:
            try:
                auth_details = self.source_cluster.get_basic_auth_details()
                command_args.update({
                    "--source-username": auth_details.username,
                    "--source-password": auth_details.password
                })
                logger.info("Using basic auth for source cluster")
            except KeyError as e:
                raise ValueError(f"Missing required auth details for source cluster: {e}")
        elif self.source_cluster.auth_type == AuthMethod.SIGV4:
            signing_name, region = self.source_cluster._get_sigv4_details(force_region=True)
            logger.info(f"Using sigv4 auth for source cluster with signing_name {signing_name} and region {region}")
            command_args.update({
                "--source-aws-service-signing-name": signing_name,
                "--source-aws-region": region
            })

        if self.source_cluster.allow_insecure:
            command_args["--source-insecure"] = None

        if self.otel_endpoint:
            command_args["--otel-collector-endpoint"] = self.otel_endpoint

        return command_args


class S3Snapshot(Snapshot):
    def __init__(self, config: Dict, source_cluster: Optional[Cluster]) -> None:
        super().__init__(config, source_cluster)
        self.s3_repo_uri = config['s3']['repo_uri']
        self.s3_role_arn = config['s3'].get('role')
        self.s3_region = config['s3']['aws_region']
        self.s3_endpoint = config['s3'].get('endpoint')

    def create(self, *args, **kwargs) -> str:
        if not self.source_cluster:
            raise NoSourceClusterDefinedError
        base_command = "/root/createSnapshot/bin/CreateSnapshot"

        s3_command_args = {
            "--s3-repo-uri": self.s3_repo_uri,
            "--s3-region": self.s3_region,
        }
        if self.s3_endpoint:
            s3_command_args["--s3-endpoint"] = self.s3_endpoint

        command_args = self._collect_universal_command_args()
        command_args.update(s3_command_args)

        wait = kwargs.get('wait', False)
        max_snapshot_rate_mb_per_node = kwargs.get('max_snapshot_rate_mb_per_node')
        extra_args = kwargs.get('extra_args')

        if not wait:
            command_args["--no-wait"] = FlagOnlyArgument
        if max_snapshot_rate_mb_per_node is not None:
            command_args["--max-snapshot-rate-mb-per-node"] = max_snapshot_rate_mb_per_node
        if self.s3_role_arn:
            command_args["--s3-role-arn"] = self.s3_role_arn
        if extra_args:
            for arg in extra_args:
                command_args[arg] = FlagOnlyArgument

        command_runner = CommandRunner(base_command, command_args, sensitive_fields=["--source-password"])
        try:
            command_runner.run()
            logger.info(f"Snapshot {self.config['snapshot_name']} creation initiated successfully")
            return f"Snapshot {self.config['snapshot_name']} creation initiated successfully"
        except CommandRunnerError as e:
            logger.debug(f"Failed to create snapshot: {str(e)}")
            ex = FailedToCreateSnapshot()
            ex.add_note(f"Failure from {str(e)}")
            raise ex

    def status(self, *args, deep_check=False, **kwargs) -> CommandResult:
        if not self.source_cluster:
            raise NoSourceClusterDefinedError()

        return get_snapshot_status(self.source_cluster, self.snapshot_name, self.snapshot_repo_name, deep_check)

    def delete(self, *args, **kwargs) -> str:
        if not self.source_cluster:
            raise NoSourceClusterDefinedError()

        return delete_snapshot(self.source_cluster, self.snapshot_name, self.snapshot_repo_name)

    def delete_all_snapshots(self, *args, **kwargs) -> str:
        if not self.source_cluster:
            raise NoSourceClusterDefinedError()

        return delete_all_snapshots(self.source_cluster, self.snapshot_repo_name)

    def delete_snapshot_repo(self, *args, **kwargs) -> str:
        if not self.source_cluster:
            raise NoSourceClusterDefinedError()

        return delete_snapshot_repo(self.source_cluster, self.snapshot_repo_name)


class FileSystemSnapshot(Snapshot):
    def __init__(self, config: Dict, source_cluster: Optional[Cluster]) -> None:
        super().__init__(config, source_cluster)
        self.repo_path = config['fs']['repo_path']

    def create(self, *args, **kwargs) -> str:
        if not self.source_cluster:
            raise NoSourceClusterDefinedError
        base_command = "/root/createSnapshot/bin/CreateSnapshot"

        command_args = self._collect_universal_command_args()
        command_args["--file-system-repo-path"] = self.repo_path

        max_snapshot_rate_mb_per_node = kwargs.get('max_snapshot_rate_mb_per_node')
        extra_args = kwargs.get('extra_args')

        if max_snapshot_rate_mb_per_node is not None:
            command_args["--max-snapshot-rate-mb-per-node"] = max_snapshot_rate_mb_per_node
        if extra_args:
            for arg in extra_args:
                command_args[arg] = FlagOnlyArgument

        command_runner = CommandRunner(base_command, command_args, sensitive_fields=["--source-password"])
        try:
            command_runner.run()
            logger.info(f"Snapshot {self.config['snapshot_name']} creation initiated successfully")
            return f"Snapshot {self.config['snapshot_name']} creation initiated successfully"
        except CommandRunnerError as e:
            logger.debug(f"Failed to create snapshot: {str(e)}")
            ex = FailedToCreateSnapshot()
            ex.add_note(f"Failure from {str(e)}")
            raise ex

    def status(self, *args, deep_check=False, **kwargs) -> CommandResult:
        if not self.source_cluster:
            raise NoSourceClusterDefinedError()

        return get_snapshot_status(self.source_cluster, self.snapshot_name, self.snapshot_repo_name, deep_check)

    def delete(self, *args, **kwargs) -> str:
        if not self.source_cluster:
            raise NoSourceClusterDefinedError()

        return delete_snapshot(self.source_cluster, self.snapshot_name, self.snapshot_repo_name)

    def delete_all_snapshots(self, *args, **kwargs) -> str:
        if not self.source_cluster:
            raise NoSourceClusterDefinedError()

        return delete_all_snapshots(self.source_cluster, self.snapshot_repo_name)

    def delete_snapshot_repo(self, *args, **kwargs) -> str:
        if not self.source_cluster:
            raise NoSourceClusterDefinedError()

        return delete_snapshot_repo(self.source_cluster, self.snapshot_repo_name)


def format_date(millis: int) -> str:
    if millis == 0:
        return "N/A"
    return datetime.fromtimestamp(millis / 1000).strftime('%Y-%m-%d %H:%M:%S')


def format_duration(millis: int) -> str:
    seconds = int(millis / 1000)
    minutes, seconds = divmod(seconds, 60)
    hours, minutes = divmod(minutes, 60)
    return f"{hours}h {minutes}m {seconds}s"


class SnapshotStateAndDetails:
    def __init__(self, state: str, details: Any):
        self.state = state
        self.details = details


class SnapshotNotStarted(Exception):
    pass


class SnapshotStatusUnavailable(Exception):
    pass


class SnapshotStatus(BaseModel):
    status: StepState
    percentage_completed: float
    eta_ms: Optional[float] = None
    started: Optional[datetime] = Field(
        default=None,
        description="Start time in ISO 8601 format",
        json_schema_extra={"format": "date-time"}
    )
    finished: Optional[datetime] = Field(
        default=None,
        description="Start time in ISO 8601 format",
        json_schema_extra={"format": "date-time"}
    )
    data_total_bytes: Optional[int] = None
    data_processed_bytes: Optional[int] = None
    data_throughput_bytes_avg_sec: Optional[float] = None
    shard_total: Optional[int] = None
    shard_complete: Optional[int] = None
<<<<<<< HEAD
    shard_failed: Optional[int] = None
    # Index details with their state
    indexes: Optional[List[SnapshotIndexStatus]] = None
=======
>>>>>>> 9956db7a
    model_config = {
        'from_attributes': True,
    }

    @field_serializer("started", "finished")
    def serialize_completed(self, dt: datetime | None) -> str | None:
        return dt.isoformat() if dt else None

    @classmethod
    def from_snapshot_info(cls, snapshot_info: dict) -> "SnapshotStatus":
        # 1) Extract progress metrics
        total_bytes = processed_bytes = throughput_bytes = None
        total_shards = completed_shards = failed_shards = None
        total_units = processed_units = 0
        if shards_stats := snapshot_info.get("shards_stats"):
            # ES ≥7.8 / OS: shard-level stats
            total_units = total_shards = shards_stats.get("total", 0)
            completed_shards = shards_stats.get("done", 0)
            failed_shards = shards_stats.get("failed", 0)
            processed_units = completed_shards + failed_shards
            # these sometimes live at the top level
            start_ms = snapshot_info.get("start_time_in_millis", 0)
            elapsed_ms = snapshot_info.get("time_in_millis", 0)
        else:
            # ES <7.8: simple shards summary
            shards = snapshot_info.get("shards", {})
            total_units = total_shards = shards.get("total", 0)
            completed_shards = shards.get("successful", 0)
            failed_shards = shards.get("failed", 0)
            processed_units = completed_shards + failed_shards
            start_ms = snapshot_info.get("start_time_in_millis", 0)
            elapsed_ms = snapshot_info.get("time_in_millis", 0)

        if stats := snapshot_info.get("stats"):
            # OpenSearch: byte-level stats
            total_units = total_bytes = stats.get("total", {}).get("size_in_bytes", 0)
            processed_units = processed_bytes = (
                stats.get("processed", {}).get("size_in_bytes", 0) +
                stats.get("incremental", {}).get("size_in_bytes", 0)
            )
            start_ms = stats.get("start_time_in_millis", 0)
            elapsed_ms = stats.get("time_in_millis", 0)
            duration_ms = stats.get("time_in_millis", 0)
            throughput_bytes = (
                (processed_bytes / (1024 ** 2)) / (duration_ms / 1000)
                if duration_ms > 0 else 0
            )

        # 2) Compute percentage complete
        percentage = (processed_units / total_units * 100) if total_units else 0.0

        # 3) Compute ETA in ms (only once we've made some progress)
        eta_ms: Optional[float] = None
        if 0 < percentage < 100:
            eta_ms = (elapsed_ms / percentage) * (100 - percentage)

        # 4) Normalize finished time
        finished_ms = start_ms + elapsed_ms

        # 5) Map snapshot state to your status string
        raw_state = snapshot_info.get("state", "")
        state = convert_snapshot_state_to_step_state(raw_state)

        # 6) If it's already done, clamp to 100%
        if state == StepState.COMPLETED:
            percentage = 100.0
            eta_ms = 0.0

        # 7) Extract index status information
        indexes = []
        indices = snapshot_info.get("indices", {})
        if indices:
            for index_name, index_info in indices.items():
                # Extract basic index info
                shards_info = index_info.get("shards", 0)
                # Ensure shard_count is an integer, not a dictionary
                if isinstance(shards_info, dict):
                    # If it's a dictionary of shard data, just use the count of keys
                    shard_count = len(shards_info)
                else:
                    shard_count = shards_info
                doc_count = index_info.get("docs", 0)
                size_bytes = index_info.get("size_in_bytes", 0)
                
                # Determine index status
                index_state = index_info.get("state", "")
                if index_state == "SUCCESS" or state == StepState.COMPLETED:
                    index_status = SnapshotIndexState.completed
                elif index_state in ["IN_PROGRESS", "STARTED"]:
                    index_status = SnapshotIndexState.in_progress
                else:
                    index_status = SnapshotIndexState.not_started
                
                # Create and add SnapshotIndexStatus
                indexes.append(
                    SnapshotIndexStatus(
                        name=index_name,
                        document_count=doc_count,
                        size_bytes=size_bytes,
                        shard_count=shard_count,
                        status=index_status
                    )
                )

        return cls(
            status=state,
            percentage_completed=percentage,
            eta_ms=eta_ms,
            started=datetime.fromtimestamp(start_ms / 1000) if start_ms else None,
            finished=datetime.fromtimestamp(finished_ms / 1000) if finished_ms else None,
            data_total_bytes=total_bytes,
            data_processed_bytes=processed_bytes,
            data_throughput_bytes_avg_sec=throughput_bytes,
            shard_total=total_shards,
            shard_complete=completed_shards,
<<<<<<< HEAD
            shard_failed=failed_shards,
            indexes=indexes
=======
>>>>>>> 9956db7a
        )


def convert_snapshot_state_to_step_state(snapshot_state: str) -> StepState:
    state_mapping = {
        "FAILED": StepState.FAILED,
        "IN_PROGRESS": StepState.RUNNING,
        "PARTIAL": StepState.FAILED,
        "SUCCESS": StepState.COMPLETED,
    }

    if (mapped := state_mapping.get(snapshot_state)) is None:
        logging.warning("Unknown snapshot_state %r; defaulting to 'FAILED'", snapshot_state)
        return StepState.FAILED
    return mapped


def get_latest_snapshot_status_raw(cluster: Cluster,
                                   snapshot: str,
                                   repository: str,
                                   deep_check: bool) -> SnapshotStateAndDetails:
    try:
        path = f"/_snapshot/{repository}/{snapshot}"
        response = cluster.call_api(path, HttpMethod.GET)
        logging.debug(f"Raw get snapshot status response: {response.text}")
        response.raise_for_status()
    except HTTPError:
        raise SnapshotNotStarted()

    snapshot_data = response.json()
    snapshots = snapshot_data.get('snapshots', [])
    if not snapshots:
        raise SnapshotNotStarted()
    
    snapshot_info = snapshots[0]
    state = snapshot_info.get("state")
    if not deep_check:
        return SnapshotStateAndDetails(state, None)

    try:
        path = f"/_snapshot/{repository}/{snapshot}/_status"
        response = cluster.call_api(path, HttpMethod.GET)
        logging.debug(f"Raw get snapshot status full response: {response.text}")
        response.raise_for_status()
    except HTTPError:
        raise SnapshotStatusUnavailable()

    snapshot_data = response.json()
    snapshots = snapshot_data.get('snapshots', [])
    if not snapshots or not snapshots[0]:
        raise SnapshotStatusUnavailable()
    
    return SnapshotStateAndDetails(state, snapshots[0])


def get_snapshot_status(cluster: Cluster, snapshot: str, repository: str, deep_check: bool) -> CommandResult:
    try:
        # Get raw snapshot status data
        latest_snapshot_status_raw = get_latest_snapshot_status_raw(cluster, snapshot, repository, deep_check)

        if not deep_check:
            return CommandResult(success=True, value=latest_snapshot_status_raw.state)

        snapshot_status = SnapshotStatus.from_snapshot_info(latest_snapshot_status_raw.details)
        
        # Format datetime values for display
        start_time = snapshot_status.started.strftime('%Y-%m-%d %H:%M:%S') if snapshot_status.started else ''
        finish_time = snapshot_status.finished.strftime('%Y-%m-%d %H:%M:%S') if snapshot_status.finished else ''
        
        # Format the ETA string
        eta_ms = snapshot_status.eta_ms or 0
        eta_str = format_duration(int(eta_ms)) if eta_ms else "0h 0m 0s"

        # Format byte data
        def mb_or_blank(n: int | float | None) -> str | float:
            bytes_to_megabytes = (1024 ** 2)
            return "" if n is None else n / bytes_to_megabytes

        total_mb = mb_or_blank(snapshot_status.data_total_bytes)
        processed_mb = mb_or_blank(snapshot_status.data_processed_bytes)
        throughput_mb = mb_or_blank(snapshot_status.data_throughput_bytes_avg_sec)
        message = (
            f"Snapshot status: {latest_snapshot_status_raw.state}\n"
            f"Start time: {start_time}\n"
            f"Finished time: {finish_time}\n"
            f"Percent completed: {snapshot_status.percentage_completed:.2f}%\n"
            f"Estimated time to completion: {eta_str}\n"
            f"Data processed: {processed_mb:.3f}/{total_mb:.3f} MiB\n"
            f"Throughput: {throughput_mb:.3f} MiB/sec\n"
            f"Total shards: {snapshot_status.shard_total}\n"
            f"Successful shards: {snapshot_status.shard_complete}\n"
        )
        
        return CommandResult(success=True, value=message)
    except SnapshotNotStarted:
        return CommandResult(success=False, value="Snapshot not started")
    except SnapshotStatusUnavailable:
        return CommandResult(success=False, value="Snapshot status not available")
    except Exception as e:
        return CommandResult(success=False, value=f"Failed to get full snapshot status: {str(e)}")


def delete_snapshot(cluster: Cluster, snapshot_name: str, repository: str) -> str:
    try:
        path = f"/_snapshot/{repository}/{snapshot_name}"
        response = cluster.call_api(path, HttpMethod.DELETE)
        logging.debug(f"Raw delete snapshot status response: {response.text}")
        logger.info(f"Deleted snapshot: {snapshot_name} from repository '{repository}'.")
        return f"Deleted snapshot: {snapshot_name} from repository '{repository}'"
    except Exception as e:
        logger.error(f"Error deleting snapshot '{snapshot_name}' from repository '{repository}': {e}")
        ex = FailedToDeleteSnapshot()
        ex.add_note(f"Cause {str(e)}")
        raise ex


def delete_all_snapshots(cluster: Cluster, repository: str) -> str:
    logger.info(f"Clearing snapshots from repository '{repository}'")
    """
    Clears all snapshots from the specified repository.

    :param cluster: Cluster object to interact with the Elasticsearch cluster.
    :param repository: Name of the snapshot repository to clear snapshots from.
    :raises Exception: For general errors during snapshot clearing, except when the repository is missing.
    """
    try:
        # List all snapshots in the repository
        snapshots_path = f"/_snapshot/{repository}/_all"
        response = cluster.call_api(snapshots_path, raise_error=True)
        logger.debug(f"Raw response: {response.json()}")
        snapshots = response.json().get("snapshots", [])
        logger.info(f"Found {len(snapshots)} snapshots in repository '{repository}'.")

        if not snapshots:
            logger.info(f"No snapshots found in repository '{repository}'.")
            return f"No snapshots found in repository '{repository}'."

        # Delete each snapshot
        for snapshot in snapshots:
            snapshot_name = snapshot["snapshot"]
            delete_snapshot(cluster, snapshot_name, repository)

    except Exception as e:
        # Handle 404 errors specifically for missing repository
        if isinstance(e, HTTPError) and e.response.status_code == 404:
            error_details = e.response.json().get('error', {})
            if error_details.get('type') == 'repository_missing_exception':
                logger.info(f"Repository '{repository}' is missing. Skipping snapshot clearing.")
                return f"Repository '{repository}' does not exist"
        # Return error result instead of raising
        logger.debug(f"Error clearing snapshots from repository '{repository}': {e}")
        ex = FailedToDeleteSnapshot()
        ex.add_note(f"Cause {str(e)}")
        raise ex
    
    return f"All snapshots cleared from repository '{repository}'"


def delete_snapshot_repo(cluster: Cluster, repository: str) -> str:
    logger.info(f"Deleting repository '{repository}'")
    """
    Delete repository. Should be empty before execution.

    :param cluster: Cluster object to interact with the Elasticsearch cluster.
    :param repository: Name of the snapshot repository to delete.
    :raises Exception: For general errors during repository deleting, except when the repository is missing.
    """
    try:
        delete_path = f"/_snapshot/{repository}"
        response = cluster.call_api(delete_path, method=HttpMethod.DELETE, raise_error=True)
        logging.debug(f"Raw delete snapshot repository status response: {response.text}")
        logger.info(f"Deleted repository: {repository}.")
    except Exception as e:
        # Handle 404 errors specifically for missing repository
        if isinstance(e, HTTPError) and e.response.status_code == 404:
            error_details = e.response.json().get('error', {})
            if error_details.get('type') == 'repository_missing_exception':
                logger.info(f"Repository '{repository}' is missing. Skipping delete.")
                return f"Repository '{repository}' does not exist"
        logger.debug(f"Error deleting repository '{repository}': {e}")
        ex = FailedToDeleteSnapshotRepo()
        ex.add_note(f"Cause {str(e)}")
        raise ex
    
    return f"Repository '{repository}' deleted"


class SnapshotSourceType(str, Enum):
    filesystem = "filesytem"
    s3 = "s3"


class SnapshotSource(BaseModel):
    type: SnapshotSourceType


class FileSystemSnapshotSource(SnapshotSource):
    type: SnapshotSourceType = SnapshotSourceType.filesystem
    path: str


class S3SnapshotSource(SnapshotSource):
    type: SnapshotSourceType = SnapshotSourceType.s3
    uri: str
    region: str


SnapshotType: TypeAlias = FileSystemSnapshotSource | S3SnapshotSource


class SnapshotConfig(BaseModel):
    snapshot_name: str
    repository_name: str
    index_allow: List[str]
    source: SnapshotType


def get_cluster_indexes(cluster: Cluster, index_patterns: Optional[List[str]] = None) -> SnapshotIndexes:
    """
    Programmatic, more reliable index sizing:
    - Uses /_stats/docs,store (primary bytes & doc counts)
    - Includes hidden/closed indices if patterns match
    - Optionally resolves data streams to backing indices
    """
    if not cluster:
        raise NoSourceClusterDefinedError()

    try:
        # If patterns were provided, resolve them to concrete indices (incl. hidden/closed)
        # This avoids surprises with data streams & wildcards.
        targets = None
        if index_patterns:
            # Resolve via _resolve/index to capture indices + backing indices of data streams.
            resolve = cluster.call_api(
                "/_resolve/index",
                params={
                    "name": ",".join(index_patterns),
                    "expand_wildcards": "all",
                },
            ).json()
            concrete = [i["name"] for i in resolve.get("indices", [])]
            # Include backing indices for any matched data streams
            for ds in resolve.get("data_streams", []):
                backing_indices = ds.get("backing_indices", [])
                backing_index_names = [bi["name"] for bi in backing_indices]
                concrete.extend(backing_index_names)
            # Deduplicate while preserving order
            seen = set()
            # Filter out duplicates while preserving order
            unique_indices = []
            for x in concrete:
                # If not already seen, add to unique indices
                if x not in seen:
                    seen.add(x)
                    unique_indices.append(x)
            targets = ",".join(unique_indices) if unique_indices else None

        # First get regular stats for document count and size
        path = f"/{targets}/_stats" if targets else "/_stats"
        params = {
            "level": "indices",
            "filter_path": (
                "indices.*.primaries.docs.count,"
                "indices.*.primaries.docs.deleted,"
                "indices.*.primaries.store.size_in_bytes"
            ),
            "expand_wildcards": "all",
            "metric": "docs,store",
        }

        stats = cluster.call_api(path, params=params).json()
        indices = stats.get("indices", {}) or {}
        
        # Now get shard counts from _settings endpoint
        settings_path = f"/{targets}/_settings" if targets else "/_settings"
        settings_params = {
            "filter_path": "*.settings.index.number_of_shards",
            "expand_wildcards": "all",
        }
        
        settings_response = cluster.call_api(settings_path, params=settings_params).json()

        # Create a mapping of index name to shard count
        shard_count_map = {}
        for index_name, index_data in settings_response.items():
            # The settings path might include the index name as a prefix
            clean_name = index_name.split(".")[-1]
            try:
                num_shards = int(index_data.get("settings", {}).get("index", {}).get("number_of_shards", 0))
                shard_count_map[clean_name] = num_shards
            except (ValueError, AttributeError):
                # In case of parsing issues, default to 0
                shard_count_map[clean_name] = 0
                
        index_list: List[SnapshotIndex] = []
        for name, body in indices.items():
            prim = body.get("primaries", {})
            docs = prim.get("docs", {})
            store = prim.get("store", {})

            # Live docs (excludes deletions). Add docs.get("deleted") if you want to expose it.
            doc_count = int(docs.get("count", 0) or 0)
            size_bytes = int(store.get("size_in_bytes", 0) or 0)
            
            # Get shard count from our mapping
            shard_count = shard_count_map.get(name, 0)

            index_list.append(SnapshotIndex(
                name=name,
                document_count=doc_count,
                size_bytes=size_bytes,
                shard_count=shard_count,
            ))

        # Optional: stable order
        index_list.sort(key=lambda x: x.name)
        return SnapshotIndexes(indexes=index_list)

    except Exception as e:
        logger.error(f"Failed to fetch index information via _stats: {e}")
        raise


class FailedToCreateSnapshot(Exception):
    pass


class FailedToDeleteSnapshot(Exception):
    pass


class FailedToDeleteSnapshotRepo(Exception):
    pass<|MERGE_RESOLUTION|>--- conflicted
+++ resolved
@@ -344,12 +344,7 @@
     data_throughput_bytes_avg_sec: Optional[float] = None
     shard_total: Optional[int] = None
     shard_complete: Optional[int] = None
-<<<<<<< HEAD
-    shard_failed: Optional[int] = None
-    # Index details with their state
     indexes: Optional[List[SnapshotIndexStatus]] = None
-=======
->>>>>>> 9956db7a
     model_config = {
         'from_attributes': True,
     }
@@ -465,11 +460,7 @@
             data_throughput_bytes_avg_sec=throughput_bytes,
             shard_total=total_shards,
             shard_complete=completed_shards,
-<<<<<<< HEAD
-            shard_failed=failed_shards,
             indexes=indexes
-=======
->>>>>>> 9956db7a
         )
 
 
