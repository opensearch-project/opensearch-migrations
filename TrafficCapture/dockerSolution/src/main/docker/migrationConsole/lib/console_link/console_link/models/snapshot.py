--- conflicted
+++ resolved
@@ -2,11 +2,7 @@
 import logging
 from abc import ABC, abstractmethod
 from requests.exceptions import HTTPError
-<<<<<<< HEAD
-from typing import Any, Dict
-=======
-from typing import Dict, Optional
->>>>>>> cbe9238e
+from typing import Any, Dict, Optional
 
 from cerberus import Validator
 from console_link.models.cluster import AuthMethod, Cluster, HttpMethod, NoSourceClusterDefinedError
@@ -224,16 +220,10 @@
             return CommandResult(success=False, value=f"Failed to create snapshot: {str(e)}")
 
     def status(self, *args, deep_check=False, **kwargs) -> CommandResult:
-<<<<<<< HEAD
+        if not self.source_cluster:
+            raise NoSourceClusterDefinedError()
+
         return get_snapshot_status(self.source_cluster, self.snapshot_name, self.snapshot_repo_name, deep_check)
-=======
-        if not self.source_cluster:
-            raise NoSourceClusterDefinedError()
-
-        if deep_check:
-            return get_snapshot_status_full(self.source_cluster, self.snapshot_name, self.snapshot_repo_name)
-        return get_snapshot_status(self.source_cluster, self.snapshot_name, self.snapshot_repo_name)
->>>>>>> cbe9238e
 
     def delete(self, *args, **kwargs) -> CommandResult:
         if not self.source_cluster:
