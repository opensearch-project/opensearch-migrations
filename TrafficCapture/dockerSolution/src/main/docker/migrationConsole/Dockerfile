--- conflicted
+++ resolved
@@ -44,13 +44,11 @@
 RUN chmod ug+x /root/osiMigration.py
 RUN chmod ug+x /root/kafka-tools/kafkaExport.sh
 
-<<<<<<< HEAD
+RUN pip install -e /root/lib/console_link/
+
 # Experimental console API, not started by default
 COPY console_api /root/console_api
 RUN pip3 install -r /root/console_api/requirements.txt
 #CMD python3 /root/console_api/manage.py runserver_plus 0.0.0.0:8000
-=======
-RUN pip install -e /root/lib/console_link/
->>>>>>> 1f6e4d15
 
 CMD tail -f /dev/null