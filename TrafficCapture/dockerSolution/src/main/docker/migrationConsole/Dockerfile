FROM migrations/elasticsearch_client_test_console:latest

RUN mkdir /root/kafka-tools
RUN mkdir /root/kafka-tools/aws

WORKDIR /root/kafka-tools
# Get kafka distribution and unpack to 'kafka'
RUN wget -qO- https://archive.apache.org/dist/kafka/3.6.0/kafka_2.13-3.6.0.tgz | tar --transform 's!^[^/]*!kafka!' -xvz
RUN wget -O kafka/libs/msk-iam-auth.jar https://github.com/aws/aws-msk-iam-auth/releases/download/v2.0.3/aws-msk-iam-auth-2.0.3-all.jar
WORKDIR /root

# Add Traffic Replayer jars for running KafkaPrinter from this container
COPY build/jars /root/kafka-tools/replayer-jars
RUN printf "#!/bin/sh\njava -cp `echo /root/kafka-tools/replayer-jars/*.jar | tr \   :` \"\$@\" " > /root/kafka-tools/runJavaWithClasspath.sh
RUN chmod +x /root/kafka-tools/runJavaWithClasspath.sh

COPY osiPipelineTemplate.yaml /root/
COPY msk-iam-auth.properties /root/kafka-tools/aws
COPY kafkaCmdRef.md /root/kafka-tools

COPY humanReadableLogs.py /root/
RUN chmod ug+x /root/humanReadableLogs.py

COPY setupIntegTests.sh /root/
RUN chmod ug+x /root/setupIntegTests.sh

COPY showFetchMigrationCommand.sh /root/
RUN chmod ug+x /root/showFetchMigrationCommand.sh

COPY kafkaExport.sh /root/kafka-tools
RUN chmod ug+x /root/kafka-tools/kafkaExport.sh

<<<<<<< HEAD
COPY loadServicesFromParameter.sh /root/
RUN chmod ug+x /root/loadServicesFromParameter.sh

=======
COPY lib /root/lib
>>>>>>> 4c93fc88
RUN pip install -e /root/lib/console_link/

# Experimental console API, not started by default
COPY console_api /root/console_api
WORKDIR /root/console_api
RUN pip3 install -r /root/console_api/requirements.txt
WORKDIR /root
#CMD python3 /root/console_api/manage.py runserver_plus 0.0.0.0:8000

CMD /root/loadServicesFromParameter.sh && tail -f /dev/null<|MERGE_RESOLUTION|>--- conflicted
+++ resolved
@@ -30,13 +30,10 @@
 COPY kafkaExport.sh /root/kafka-tools
 RUN chmod ug+x /root/kafka-tools/kafkaExport.sh
 
-<<<<<<< HEAD
 COPY loadServicesFromParameter.sh /root/
 RUN chmod ug+x /root/loadServicesFromParameter.sh
 
-=======
 COPY lib /root/lib
->>>>>>> 4c93fc88
 RUN pip install -e /root/lib/console_link/
 
 # Experimental console API, not started by default
