--- conflicted
+++ resolved
@@ -4,7 +4,6 @@
 ENV DEBIAN_FRONTEND noninteractive
 
 RUN apt-get update && \
-<<<<<<< HEAD
     apt-get install -y --no-install-recommends \
     python3.9 \
     python3-pip \
@@ -18,9 +17,8 @@
     vim \
     jq \
     unzip \
-    less 
-
-    #pip3 install urllib3==1.25.11 opensearch-benchmark==1.1.0 awscurl tqdm
+    less && \
+    pip3 install urllib3 opensearch-benchmark==1.2.0 awscurl tqdm awscli
 
 # Experimental libraries needed for API
 #RUN if [ "$EXPERIMENTAL" = "true" ]; then \
@@ -31,12 +29,6 @@
         #werkzeug==3.0.1; \
     #fi
 
-# TODO upon the next release of opensearch-benchmark the awscli package should be installed by pip3, with the expected boto3 version upgrade resolving the current conflicts between opensearch-benchmark and awscli
-RUN curl "https://awscli.amazonaws.com/awscli-exe-linux-x86_64.zip" -o "awscliv2.zip" && unzip awscliv2.zip && ./aws/install && rm -rf aws awscliv2.zip
-=======
-    apt-get install -y --no-install-recommends python3.9 python3-pip python3-dev openjdk-11-jre-headless wget gcc libc-dev git curl vim jq unzip less && \
-    pip3 install urllib3 opensearch-benchmark==1.2.0 awscurl tqdm awscli
->>>>>>> 8c6fa534
 RUN mkdir /root/kafka-tools
 RUN mkdir /root/kafka-tools/aws
 
@@ -68,7 +60,7 @@
 RUN chmod ug+x /root/showFetchMigrationCommand.sh
 RUN chmod ug+x /root/kafka-tools/kafkaExport.sh
 
-# Experimental
+# Experimental Django API
 COPY console /console
 RUN pip3 install -r /console/requirements.txt
 
