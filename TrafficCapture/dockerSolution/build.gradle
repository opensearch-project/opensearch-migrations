plugins {
    id 'org.opensearch.migrations.java-library-conventions'
    id "com.avast.gradle.docker-compose"
    id 'com.bmuschko.docker-remote-api'
}

import org.opensearch.migrations.common.CommonUtils
import com.bmuschko.gradle.docker.tasks.image.DockerBuildImage

def dockerFilesForExternalServices = [
        "elasticsearch_searchguard": "elasticsearchWithSearchGuard",
        "capture_proxy_base": "captureProxyBase",
        "k8s_config_map_util_scripts": "k8sConfigMapUtilScripts",
        "elasticsearch_client_test_console": "elasticsearchTestConsole",
        "migration_console": "migrationConsole",
        "otel_collector": "otelCollector",
        "grafana": "grafana"
]
dockerFilesForExternalServices.each { dockerImageName, projectName ->
    task("buildDockerImage_${dockerImageName}", type: DockerBuildImage) {
        if (projectName == "migrationConsole") {
            def libraries = [
                project(":libraries:kafkaCommandLineFormatter")
            ]

            def applications = [
                project(":CreateSnapshot"),
                project(":MetadataMigration")
            ]
            // Setup additional sync task which doesn't depend on the base image being built, for other projects to use
            getMigrationConsoleSyncTask(project, dockerImageName, projectName, libraries, applications, false)
            def syncTask = getMigrationConsoleSyncTask(project, dockerImageName, projectName, libraries, applications, true)
            dependsOn syncTask
            inputDir = syncTask.destinationDir
        } else {
            inputDir = project.file("src/main/docker/${projectName}")
        }
        def hashNonce = CommonUtils.calculateDockerHash(project.fileTree(inputDir))
        images.add("migrations/${dockerImageName}:${hashNonce}".toString())
        images.add("migrations/${dockerImageName}:latest".toString())
    }
}

static Sync getMigrationConsoleSyncTask(Project project, String dockerImageName, String projectName, List<Project> libraries, List<Project> applications, boolean dependOnBaseImage) {
     // Create a single sync task to copy the required files
    def destDir = "build/docker/${dockerImageName}_${projectName}"
    def taskName = "syncArtifact_${dockerImageName}_${projectName}"
    if (!dependOnBaseImage) {
        taskName= "${taskName}_noDockerBuild"
    }
    def syncTask = project.tasks.create(taskName, Sync) {
        into destDir
        duplicatesStrategy = DuplicatesStrategy.EXCLUDE

        // Applications and Standalone Libraries both have libraries, sync them
        (libraries + applications).each { lib ->
            def applicationDestDir = "staging/${lib.name}/"

            // Ensure dependencies are resolved within the correct project context
            project.evaluationDependsOn(lib.path)

            from (lib.files { lib.configurations.runtimeClasspath }) {
                into "${applicationDestDir}/lib"
            }
            from (lib.tasks.named('jar')) {
                into "${applicationDestDir}/lib"
            }
        }

        // Sync application start scripts
        applications.each { app ->
            def applicationDestDir = "staging/${app.name}/"
            from (app.tasks.named('startScripts').get().outputs.files) {
                into "${applicationDestDir}/bin"
            }
        }

<<<<<<< HEAD
        from(project.layout.projectDirectory.dir("src/main/docker/${projectName}").asFileTree.matching {
            exclude("**/build/**", "**/.venv/**")
        })
=======
        // Sync VERSION file
        from (project.rootProject.layout.projectDirectory.file("VERSION"))

        from "src/main/docker/${projectName}"
>>>>>>> a57c3f62
    }

    // Collect assemble tasks from libraries and applications
    def assembleTasks = (libraries + applications).collect { it.tasks.named("assemble") }
    // Ensure the sync task depends on the assemble tasks
    syncTask.dependsOn assembleTasks

    if (dependOnBaseImage) {
        // Migration Console base image is the test console
        syncTask.dependsOn "buildDockerImage_elasticsearch_client_test_console"
    }

    return syncTask
}

def javaContainerServices = [
        "capture_proxy": ":TrafficCapture:trafficCaptureProxyServer",
        "capture_proxy_es": ":TrafficCapture:trafficCaptureProxyServer",
        "traffic_replayer": ":TrafficCapture:trafficReplayer"
]
def baseImageOverrides = [
        "capture_proxy": "capture_proxy_base",
        "capture_proxy_es": "elasticsearch_searchguard",
]
javaContainerServices.each { dockerImageName, projectName ->
    def artifactProject = project(projectName);
    CommonUtils.copyArtifactFromProjectToProjectsDockerStaging(project as Project, artifactProject, dockerImageName)
    CommonUtils.createDockerfile(project, artifactProject, baseImageOverrides[dockerImageName], dockerFilesForExternalServices, dockerImageName)
}

javaContainerServices.forEach { dockerImageName, gradleProjectName ->
    def projectName = project(gradleProjectName).name;
    def dockerBuildDir = "build/docker/${dockerImageName}_${projectName}"
    task "buildDockerImage_${dockerImageName}"(type: DockerBuildImage) {
        dependsOn "createDockerfile_${dockerImageName}"
        inputDir = project.file("${dockerBuildDir}")
        images.add("migrations/${dockerImageName}:${version}".toString())
        images.add("migrations/${dockerImageName}:latest".toString())
    }
}

dockerCompose {
    def extensionsDir = "src/main/docker/composeExtensions/"
    useComposeFiles =
            ['src/main/docker/docker-compose.yml',
             "${extensionsDir}/" + (project.hasProperty("otel-collector") ?
                     "${project.getProperty('otel-collector')}" :
                     "otel-prometheus-jaeger.yml"),
             "${extensionsDir}" + (project.hasProperty("multiProxy") ? "proxy-multi.yml" : "proxy-single.yml")
            ]
}

task buildDockerImages {
    dependsOn buildDockerImage_k8s_config_map_util_scripts
    dependsOn buildDockerImage_elasticsearch_searchguard
    dependsOn buildDockerImage_migration_console
    dependsOn buildDockerImage_otel_collector
    dependsOn buildDockerImage_grafana
    dependsOn buildDockerImage_traffic_replayer
    dependsOn buildDockerImage_capture_proxy
    dependsOn buildDockerImage_capture_proxy_es
}

tasks.getByName('composeUp')
        .dependsOn(tasks.getByName('buildDockerImages'))<|MERGE_RESOLUTION|>--- conflicted
+++ resolved
@@ -75,16 +75,12 @@
             }
         }
 
-<<<<<<< HEAD
+        // Sync VERSION file
+        from (project.rootProject.layout.projectDirectory.file("VERSION"))
+
         from(project.layout.projectDirectory.dir("src/main/docker/${projectName}").asFileTree.matching {
             exclude("**/build/**", "**/.venv/**")
         })
-=======
-        // Sync VERSION file
-        from (project.rootProject.layout.projectDirectory.file("VERSION"))
-
-        from "src/main/docker/${projectName}"
->>>>>>> a57c3f62
     }
 
     // Collect assemble tasks from libraries and applications
