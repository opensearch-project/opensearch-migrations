plugins {
    id 'org.opensearch.migrations.java-library-conventions'
    id "com.avast.gradle.docker-compose" version "0.16.12"
    id "com.bmuschko.docker-java-application" version "9.3.1"
}

import java.security.MessageDigest
import com.bmuschko.gradle.docker.tasks.image.DockerBuildImage
import org.apache.tools.ant.taskdefs.condition.Os

def getTrafficComparatorDirectory() {
    String overrideTrafficComparatorDirectory = System.getenv(TRAFFIC_COMPARATOR_DIRECTORY_ENV)
    String rval = overrideTrafficComparatorDirectory != null ?
            overrideTrafficComparatorDirectory : TRAFFIC_COMPARATOR_REPO_DIRECTORY;
    return rval
}

ext {
    TRAFFIC_COMPARATOR_REPO_DIRECTORY = "build/traffic-comparator"
    TRAFFIC_COMPARATOR_DIRECTORY_ENV = "TRAFFIC_COMPARATOR_DIRECTORY"
    REALIZED_TRAFFIC_COMPARATOR_DIRECTORY = project.file(getTrafficComparatorDirectory())
 }

def calculateDockerHash(String projectName) {
    MessageDigest digest = MessageDigest.getInstance('SHA-256')
    fileTree("src/main/docker/${projectName}")
            .each( file ->
            file.withInputStream { is ->
                var buffer = new byte[1024]
                int read
                while ((read = is.read(buffer)) != -1) {
                    digest.update(buffer, 0, read)
                }
            }
    )
    return digest.digest().encodeHex().toString()
}

dependencies {
    implementation project(':trafficCaptureProxyServer')
    implementation project(':trafficReplayer')
}

task cloneComparatorRepoIfNeeded(type: Exec) {
    String comparatorDirectory = project.file(REALIZED_TRAFFIC_COMPARATOR_DIRECTORY);
    String repo = 'https://github.com/opensearch-project/traffic-comparator.git'
    onlyIf {
        !(new File(comparatorDirectory).exists())
    }
    commandLine = Os.isFamily(Os.FAMILY_WINDOWS) ?
            ['git', 'clone', repo, TRAFFIC_COMPARATOR_REPO_DIRECTORY ] :
            ['/bin/sh', '-c', "git clone ${repo} ${TRAFFIC_COMPARATOR_REPO_DIRECTORY}"]
}

def dockerFilesForExternalServices = [
        "elasticsearchWithSearchGuard": "elasticsearch_searchguard",
        "openSearchBenchmark": "open_search_benchmark"
]
// Create the static docker files that aren't hosting migrations java code from this repo
dockerFilesForExternalServices.each { projectName, dockerImageName ->
    task("buildDockerImage_${projectName}", type: DockerBuildImage) {
        def hash = calculateDockerHash(projectName)
        images.add("migrations/${dockerImageName}:$hash")
        images.add("migrations/${dockerImageName}:latest")
        inputDir = project.file("src/main/docker/${projectName}")
    }
}

def trafficComparatorServices = [
        "trafficComparator": "traffic_comparator",
        "jupyterNotebook": "jupyter_notebook"
]
trafficComparatorServices.forEach {projectName, dockerImageName ->
    def dockerBuildDir = "build/docker/${projectName}"
    task("copyArtifact_${projectName}", type: Copy) {
        dependsOn(tasks.getByName('cloneComparatorRepoIfNeeded'))
        from REALIZED_TRAFFIC_COMPARATOR_DIRECTORY
        into dockerBuildDir
        include 'setup.py'
<<<<<<< HEAD
        include 'cli.py'
        include 'traffic_comparator/*.py'
        if (projectName == 'jupyterNotebook') {
            include 'ResultsRepository.ipynb'
        }
        System.out.println("Setting up copy of setup.py into " + projectDir + " from " + REALIZED_TRAFFIC_COMPARATOR_DIRECTORY)
=======
>>>>>>> 85784aa4
    }

    task "createDockerfile_${projectName}"(type: com.bmuschko.gradle.docker.tasks.image.Dockerfile) {
        dependsOn "copyArtifact_${projectName}"
        destFile = project.file("${dockerBuildDir}/Dockerfile")
        from 'python:3.10.10'
        runCommand("apt-get update && apt-get install -y netcat lsof")
        copyFile("setup.py", "/setup.py")
        copyFile("setup.py", "containerTC/setup.py")
        copyFile("cli.py", "containerTC/cli.py")
        copyFile("traffic_comparator", "containerTC/traffic_comparator")
        if (projectName == 'jupyterNotebook') {
            copyFile("ResultsRepository.ipynb", "containerTC/ResultsRepository.ipynb")
        }
        runCommand("pip3 install --editable \".[data]\"")
        // container stay-alive
        defaultCommand('tail', '-f', '/dev/null')
    }
}

def javaContainerServices = [
        "trafficCaptureProxyServer": "capture_proxy",
        "kafkaPrinter": "kafka_capture_puller",
        "trafficReplayer": "traffic_replayer"
]
def baseImageProjectOverrides = [
        "trafficCaptureProxyServer": "elasticsearchWithSearchGuard"
]

javaContainerServices.each { projectName, dockerImageName ->
    def dockerBuildDir = "build/docker/${projectName}"
    def artifactsDir = "${dockerBuildDir}/jars";
    task("copyArtifact_${projectName}", type: Copy) {
        dependsOn ":${projectName}:build"
        dependsOn ":${projectName}:jar"
        from { project(":${projectName}").configurations.findByName("runtimeClasspath").files }
        from { project(":${projectName}").tasks.getByName('jar') }
        into artifactsDir
        include "*.jar"
        duplicatesStrategy = DuplicatesStrategy.WARN
    }

    task "createDockerfile_${projectName}"(type: com.bmuschko.gradle.docker.tasks.image.Dockerfile) {
        dependsOn "copyArtifact_${projectName}"
        destFile = project.file("${dockerBuildDir}/Dockerfile")
        def baseImageOverrideProjectName = baseImageProjectOverrides.get(projectName)
        // The netcat installation commands are hacky here.  It just happens to work out that the base images are
        // using centos and that openjdk's already includes apt-get support.  We also don't need netcat for
        // all of the images, though they aren't very big.
        if (baseImageOverrideProjectName) {
            def dependentDockerImageName = dockerFilesForExternalServices.get(baseImageOverrideProjectName)
            def hashNonce = calculateDockerHash(baseImageOverrideProjectName)
            from "migrations/${dependentDockerImageName}:${hashNonce}"
            dependsOn "buildDockerImage_${baseImageOverrideProjectName}"
            runCommand("sed -i -e \"s|mirrorlist=|#mirrorlist=|g\" /etc/yum.repos.d/CentOS-* ;  sed -i -e \"s|#baseurl=http://mirror.centos.org|baseurl=http://vault.centos.org|g\" /etc/yum.repos.d/CentOS-*")
            runCommand("yum -y install nmap-ncat")
        } else {
            from 'openjdk:11-jre'
            runCommand("apt-get update && apt-get install -y netcat")
        }

        copyFile("jars", "/jars")
        // can't set the environment variable from the runtimeClasspath because the Dockerfile is
        // constructed in the configuration phase and the classpath won't be realized until the
        // execution phase.  Therefore, we need to have docker run the command to resolve the classpath
        // and it's simplest to pack that up into a helper script.
        runCommand("printf \"#!/bin/sh\\njava -cp `echo /jars/*.jar | tr \\   :` \\\"\\\$@\\\" \" > /runJavaWithClasspath.sh");
        runCommand("chmod +x /runJavaWithClasspath.sh")
        // container stay-alive
        defaultCommand('tail', '-f', '/dev/null')
        //defaultCommand('/runJavaWithClasspath.sh', '...')
    }
}

(javaContainerServices + trafficComparatorServices).forEach { projectName, dockerImageName ->
    def dockerBuildDir = "build/docker/${projectName}"
    task "buildDockerImage_${projectName}"(type: DockerBuildImage) {
        dependsOn "createDockerfile_${projectName}"
        inputDir = project.file("${dockerBuildDir}")
        images.add("migrations/${dockerImageName}:${version}")
        images.add("migrations/${dockerImageName}:latest")
    }
}

dockerCompose {
        String overrideTrafficComparatorDirectory = System.getenv(TRAFFIC_COMPARATOR_DIRECTORY_ENV)
        if (overrideTrafficComparatorDirectory == null) {
            environment.put(TRAFFIC_COMPARATOR_DIRECTORY_ENV, REALIZED_TRAFFIC_COMPARATOR_DIRECTORY)
            exposeAsEnvironment(this)
        }
    useComposeFiles.add("src/main/docker/docker-compose.yml")
}

task buildDockerImages {
    dependsOn buildDockerImage_elasticsearchWithSearchGuard
    dependsOn buildDockerImage_openSearchBenchmark

    dependsOn buildDockerImage_kafkaPrinter
    dependsOn buildDockerImage_trafficCaptureProxyServer
    dependsOn buildDockerImage_trafficReplayer
    dependsOn buildDockerImage_trafficComparator
    dependsOn buildDockerImage_jupyterNotebook
}

tasks.getByName('composeUp')
        .dependsOn(tasks.getByName('buildDockerImages'))
        .dependsOn(tasks.getByName('cloneComparatorRepoIfNeeded'))<|MERGE_RESOLUTION|>--- conflicted
+++ resolved
@@ -77,15 +77,11 @@
         from REALIZED_TRAFFIC_COMPARATOR_DIRECTORY
         into dockerBuildDir
         include 'setup.py'
-<<<<<<< HEAD
         include 'cli.py'
         include 'traffic_comparator/*.py'
         if (projectName == 'jupyterNotebook') {
             include 'ResultsRepository.ipynb'
         }
-        System.out.println("Setting up copy of setup.py into " + projectDir + " from " + REALIZED_TRAFFIC_COMPARATOR_DIRECTORY)
-=======
->>>>>>> 85784aa4
     }
 
     task "createDockerfile_${projectName}"(type: com.bmuschko.gradle.docker.tasks.image.Dockerfile) {
