--- conflicted
+++ resolved
@@ -25,9 +25,7 @@
     testImplementation group: 'org.apache.logging.log4j', name: 'log4j-core', version: '2.20.0'
     testImplementation group: 'org.apache.logging.log4j', name: 'log4j-slf4j2-impl', version: '2.20.0'
     testImplementation group: 'org.slf4j', name: 'slf4j-api', version: '2.0.7'
-<<<<<<< HEAD
-    implementation 'com.squareup.okio:okio-jvm:3.4.0'
-=======
+
 }
 
 
@@ -37,5 +35,4 @@
             details.useVersion '4.1.100.Final'
         }
     }
->>>>>>> 68ccfc17
 }