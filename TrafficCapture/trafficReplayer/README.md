# HTTP Traffic Replayer

This package consumes streams of IP packets that were previously recorded and replays the requests to another HTTP
server, recording the packet traffic of the new interactions for future analysis.

## Overview

The replayer will consume an InputStream of protobuf
encoded [TrafficStream](../captureProtobufs/src/main/proto/TrafficCaptureStream.proto) objects.

Currently, these TrafficStream objects are ingested via stdin and are reconstructed into entire traffic channels. This
involves some buffering for those connections whose contents are divided into a number of TrafficStream objects.
Read and write observations are extracted from TrafficStream objects into source requests and source responses.
The [CapturedTrafficToHttpTransactionAccumulator](src/main/java/org/opensearch/migrations/replay/CapturedTrafficToHttpTransactionAccumulator.java)
takes full requests (as defined by the data, not necessarily by the HTTP format) and sends them to
an [IPacketConsumer](src/main/java/org/opensearch/migrations/replay/datahandlers/IPacketConsumer.java). The packet handler is
responsible for doing
any transformation of the request and sending it to the target server. It is also responsible for aggregating the HTTP
response from the server and returning that as a CompletableFuture via finalizeRequest().

Once the response is acquired, the full response and the recorded request and response for the source interaction, plus
other pertinent information is sent to stdout.

## The Netty Request Transformation Pipeline

There are two implementations of
IPacketToHttpHandler, [NettyPacketToHttpConsumer](../trafficReplayer/src/main/java/org/opensearch/migrations/replay/datahandlers/NettyPacketToHttpConsumer.java),
which will send packets to the target server
and [HttpJsonTransformingConsumer](./src/main/java/org/opensearch/migrations/replay/datahandlers/http/HttpJsonTransformingConsumer.java)
that is capable of transforming the message as per directives passed to the JsonTransformer.

Examples of transformations that the HttpJsonTransfomer needs to run include mapping the host header to match the new
target URI, as mentioned above; other headers, such as 'transfer-encoding' or 'content-encoding'; or those that modify
the payload of the request as well. To manage all of these transformations, the HttpJsonTransformer utilizes a netty
EmbeddedChannel that all captured packets are routed into. The EmbeddedChannel has ChannelHandlers to decode the HTTP
request and to convert it into a JSON format that includes the URI, headers, and contents. A transformation is then run
over the constructed JSON document.

Since payloads can be arbitrarily complex (compression, chunking), and may not be subject to any changes via the
transformation rules, the HttpJsonTransformer creates the channel pipeline *only* to parse the HTTP headers. The
transformation is run on this partial, in-construction
[HttpJsonMessageWithFaultablePayload](./src/main/java/org/opensearch/migrations/replay/datahandlers/http/HttpJsonMessageWithFaultingPayload.java)
message. When the transformation (or any other code), attempts to access the payload contents, it will throw a
[PayloadNotLoadedException](./src/main/java/org/opensearch/migrations/replay/datahandlers/PayloadNotLoadedException.java)
exception. That exception triggers the HttpJsonTransformer to add channel handlers to the pipeline to parse the HTTP
content stream into JSON, transform it, and to repackage it as the HTTP headers indicate, observing the content-encoding
(gzip, etc) and transfer-encoding (chunked)/content-length values. Fixed length streams will be used by default, with
the content-length being reset to the appropriate value.

The approach above means that there are multiple pipelines that can be constructed for each given message. Each
HttpTransformer is for an independent request, and each has its own EmbeddedChannel and pipeline. All messages will
have their HTTP headers parsed and an initial 'test' transform will always be run. If the test transform succeeds (no
exception was thrown), then the resultant pipeline will simply pass the contents as they were received without further
parsing them. If the headers have indicated only a change to the content encoding and not to the payload contents,
handlers will be added to the pipeline to normalize the payload into a stream and then to repack them as appropriate,
avoiding the JSON marshalling work.

Since handlers in a netty pipeline don't obviously show the types that they consume and produce or how they fit
together, the pipeline for the HttpJsonTransformer's EmbeddedChannel is managed through
(
RequestPipelineOrchestrator)[TrafficCapture/trafficReplayer/src/main/java/org/opensearch/migrations/replay/datahandlers/http/RequestPipelineOrchestrator.java],
which has comments throughout it to indicate how data percolates and is converted through the pipeline.

## Handlers

With the exception of the preparation around JSON model and its transformation, all the other handlers (compression,
chunked, and JSON parsing/serialization), use streaming data models via mostly custom handlers. This should minimize the
memory load (working set size, cache misses, etc). However, attempts have not yet been made to reduce the number of
allocations. Those optimization may not have extremely high value, especially when JSON parsing will need to create
multitudes more objects.

Netty has a vast array of HTTP utilities, but this code base eschews using them in several places because it is simpler
and clearer to work with our HTTP JSON model, which is the interface that request customization will use - for payload
AND header/URI transformations, and to maintain greater control over the exact contents that is eventually sent to the
target URI.

## Transformations

Transformations are performed via a simple interface defined by
[IJsonTransformer](../replayerPlugins/jsonMessageTransformers/jsonMessageTransformerInterface/src/main/java/org/opensearch/migrations/transform/IJsonTransformer.java) ('transformer').  They are loaded dynamically and are designed to allow for easy extension
of the TrafficReplayer to support a diverse set of needs.

The input to the transformer will be an HTTP message represented as a json-like `Map<String,Object>` with
top-level key-value pairs defined in
[JsonKeysForHttpMessage.java](../replayerPlugins/jsonMessageTransformers/jsonMessageTransformerInterface/src/main/java/org/opensearch/migrations/transform/JsonKeysForHttpMessage.java).
Only bodies that are json-formatted will be accessible, and they will be accessible as a fully-parsed Map (at 
the keypath `'payload'->'inlinedJsonBody'`).  Transformers have the option to rewrite none, or any of the keys and
values within the original message.  The transformer can return either the original message or a completely new message.
Transformers may be used simultaneously from concurrent threads over the lifetime of the replayer.  However, 
a message will only be processed by one transformer at a time.

Transformer implementations are loaded via [Java's ServiceLoader](https://docs.oracle.com/javase/8/docs/api/java/util/ServiceLoader.html)
by loading a jarfile that implements the [IJsonTransformerProvider](../replayerPlugins/jsonMessageTransformers/jsonMessageTransformerInterface/src/main/java/org/opensearch/migrations/transform/IJsonTransformerProvider.java).
That jarfile will be loaded by specifying the provider jarfile (and any of its dependencies) in the classpath.
For the ServiceLoader to load the IJsonTransformerProvider, the provided jarfile needs
to supply a _provider-configuration_ file (`META-INF/services/org.opensearch.migrations.transform.IJsonTransformerProvider`)
with the fully qualified class name of the IJsonTransformerProvider implementation that should be loaded.  The contents
of that file must be in plain text with a single class on a line.

The user must specify transformers to use and their configuration to the TrafficReplayer via the `--transformer-config` 
argument.  If only one transformer is to be used and it doesn't require additional configuration, specifying JUST the
classname will cause that single transformer to be used.  Otherwise, the user must specify `--transformer-config` as
a json formatted list of maps.  The contents may also be specified in a file that can be read from 
`--transformer-config-file` (which is mutually exclusive with `--transformer-config`).  The order of the list of 
transformers and configs will define the order that the transformations are run.  Within each map is a single 
key-value pair whose name must match the getName() of the IJsonTransformerProvider that the user is attempting to use.
The name is defined by the `IJsonTransformerProvider::getName()`, which unless overridden is the classname 
(e.g. 'JsonJoltTransformerProvider').  The value corresponding to that key is then passed to instantiate an 
IJsonTransformer object.

The base [jsonJoltMessageTransformerProvider](../replayerPlugins/jsonMessageTransformers/jsonJoltMessageTransformerProvider) 
package includes [JsonCompositeTransformer.java]
(../replayerPlugins/jsonMessageTransformers/jsonMessageTransformerInterface/src/main/java/org/opensearch/migrations/transform/JsonCompositeTransformer.java),
which run transformers in serial.  That composite transformer is also utilized by the TrafficReplayer to combine the
list of loaded transformations with a transformer to rewrite the 'Host' header.  That host transformation changes the 
host header of every HTTP message to use the target domain-name rather than the source's.  That will be run after
all loaded/specified transformations.

Currently, there are multiple, nascent implementations included in the repository.  The 
[JsonJMESPathTransformerProvider](../replayerPlugins/jsonMessageTransformers/jsonJMESPathMessageTransformerProvider) 
package uses JMESPath expressions to transform requests and the
[jsonJoltMessageTransformerProvider](../replayerPlugins/jsonMessageTransformers/jsonJoltMessageTransformerProvider)
package uses [JOLT](https://github.com/bazaarvoice/jolt) to perform transforms.  The JMESPathTransformer takes an inlined script as shown below.
The Jolt transformer can be configured to apply a full script or to use a "canned" transform whose script is 
already included with the library.  

The following is an examples that uses a JMESPath transformation to excise "oldType", followed by a built-in
transform to add GZIP encoding and another to apply a new header would be configured with the following.

```
[
{"JsonJMESPathTransformerProvider": { "script": 
    "{\"method\": method,\"URI\": URI,\"headers\":headers,\"payload\":{\"inlinedJsonBody\":{\"mappings\": payload.inlinedJsonBody.mappings.oldType}}}"}},
{"JsonJoltTransformerProvider": { "canned": "ADD_GZIP" }},
{"JsonJoltTransformerProvider":  {"script": 
    { "operation": "modify-overwrite-beta", "spec":       { "headers": {"newHeader": "newValue"}}}}}]
```

To run only one transformer without any configuration, the `--transformer-config` argument can simply 
<<<<<<< HEAD
be set to the classname of the transformer (e.g. 'Es2OsPost23', 
=======
be set to the name of the transformer (e.g. 'JsonTransformerForOpenSearch23PlusTargetTransformerProvider', 
>>>>>>> b41128ee
without quotes or any json surrounding it).

The user can also specify a file to read the transformations from using the `--transformer-config-file`, but can't use
both transformer options.

Some simple transformations are included to change headers to add compression or to force an HTTP message payload to 
be chunked.  Another transformer, [JsonTypeMappingTransformer.java](../replayerPlugins/jsonMessageTransformers/Es2OsPost23/src/main/java/org/opensearch/migrations/transform/JsonTypeMappingTransformer.java),
is a work-in-progress to excise type mapping references from URIs and message payloads since versions of OpenSource
greater than 2.3 do not support them.

When these transformations are enabled, they will be run on each message.  If a transformation should only be run
for certain request types, that is the responsibility of the transformer implementation.  While a transformer doesn't
have the ability to return control information to a next transformer, it does send back and entire HTTP message that 
can be augmented however it may choose.


## Authorization Header for Replayed Requests

There is a level of precedence that will determine which or if any Auth header should be added to outgoing Replayer requests, which is listed below.
1. If the user provides an explicit auth header option to the Replayer, such as providing a static value auth header(--auth-header-value), this mechanism will be used for the auth header of outgoing requests. The options can be found as Parameters [here](src/main/java/org/opensearch/migrations/replay/TrafficReplayer.java)
2. If the user provides no auth header option and incoming captured requests have an auth header, this auth header will try to be reused for outgoing requests. **Note**: Reusing existing auth headers has a certain level of risk. Reusing Basic Auth headers may work without issue, but reusing SigV4 headers likely won't unless the content AND headers are NOT reformatted
3. If the user provides no auth header option and incoming captured requests have no auth header, then no auth header will be used for outgoing requests<|MERGE_RESOLUTION|>--- conflicted
+++ resolved
@@ -137,11 +137,8 @@
 ```
 
 To run only one transformer without any configuration, the `--transformer-config` argument can simply 
-<<<<<<< HEAD
-be set to the classname of the transformer (e.g. 'Es2OsPost23', 
-=======
-be set to the name of the transformer (e.g. 'JsonTransformerForOpenSearch23PlusTargetTransformerProvider', 
->>>>>>> b41128ee
+be set to the name of the transformer (e.g. 'Es2OsPost23', 
+
 without quotes or any json surrounding it).
 
 The user can also specify a file to read the transformations from using the `--transformer-config-file`, but can't use
