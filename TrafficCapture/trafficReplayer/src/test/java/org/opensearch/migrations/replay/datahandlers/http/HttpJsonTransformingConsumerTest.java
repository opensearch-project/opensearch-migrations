--- conflicted
+++ resolved
@@ -148,13 +148,8 @@
     }
 
     @Test
-<<<<<<< HEAD
     public void testPartialBodyIsPassedThrough() throws Exception {
-        final var dummyAggregatedResponse = new AggregatedRawResponse(17, null, null, null);
-=======
-    public void testPartialBodyThrowsAndIsRedriven() throws Exception {
         final var dummyAggregatedResponse = new AggregatedRawResponse(null, 17, Duration.ZERO, List.of(), null);
->>>>>>> ab00eddf
         var testPacketCapture = new TestCapturePacketToHttpHandler(Duration.ofMillis(100), dummyAggregatedResponse);
         var complexTransformer = new JsonCompositeTransformer(new IJsonTransformer() {
             @Override
@@ -195,19 +190,18 @@
         }
         transformingHandler.consumeBytes(testBytes);
         var returnedResponse = transformingHandler.finalizeRequest().get();
-<<<<<<< HEAD
         var expectedString = new String(testBytes, StandardCharsets.UTF_8)
             .replace("\r\n\r\n","\r\nextraKey: extraValue\r\n\r\n");
         Assertions.assertEquals(expectedString, testPacketCapture.getCapturedAsString());
         Assertions.assertArrayEquals(expectedString.getBytes(StandardCharsets.UTF_8),
             testPacketCapture.getBytesCaptured());
-        Assertions.assertEquals(HttpRequestTransformationStatus.COMPLETED, returnedResponse.transformationStatus);
-        Assertions.assertNull(returnedResponse.error);
+        Assertions.assertEquals(HttpRequestTransformationStatus.completed(), returnedResponse.transformationStatus);
+        Assertions.assertNull(returnedResponse.transformationStatus.getException());
     }
 
     @Test
     public void testNewlineDelimitedJsonBodyIsHandled() throws Exception {
-        final var dummyAggregatedResponse = new AggregatedRawResponse(19, null, null, null);
+        final var dummyAggregatedResponse = new AggregatedRawResponse(null, 19, Duration.ZERO, List.of(), null);
         var testPacketCapture = new TestCapturePacketToHttpHandler(Duration.ofMillis(100), dummyAggregatedResponse);
         var sizeCalculatingTransformer = new JsonCompositeTransformer(incomingJson -> {
             var payload = (Map) incomingJson.get("payload");
@@ -229,13 +223,13 @@
         var returnedResponse = transformingHandler.finalizeRequest().get();
         var expectedString = NDJSON_TEST_REQUEST.replace("\r\n\r\n","\r\nlistSize: 3\r\n\r\n");
         Assertions.assertEquals(expectedString, testPacketCapture.getCapturedAsString());
-        Assertions.assertEquals(HttpRequestTransformationStatus.COMPLETED, returnedResponse.transformationStatus);
-        Assertions.assertNull(returnedResponse.error);
+        Assertions.assertEquals(HttpRequestTransformationStatus.completed(), returnedResponse.transformationStatus);
+        Assertions.assertNull(returnedResponse.transformationStatus.getException());
     }
 
     @Test
     public void testPartialNewlineDelimitedJsonBodyIsHandled() throws Exception {
-        final var dummyAggregatedResponse = new AggregatedRawResponse(19, null, null, null);
+        final var dummyAggregatedResponse = new AggregatedRawResponse(null, 19, Duration.ZERO, List.of(), null);
         var testPacketCapture = new TestCapturePacketToHttpHandler(Duration.ofMillis(100), dummyAggregatedResponse);
         var sizeCalculatingTransformer = new JsonCompositeTransformer(incomingJson -> {
             var payload = (Map) incomingJson.get("payload");
@@ -253,14 +247,6 @@
             null,
             testPacketCapture,
             rootContext.getTestConnectionRequestContext(0)
-=======
-        Assertions.assertEquals(new String(testBytes, StandardCharsets.UTF_8), testPacketCapture.getCapturedAsString());
-        Assertions.assertArrayEquals(testBytes, testPacketCapture.getBytesCaptured());
-        Assertions.assertTrue(returnedResponse.transformationStatus.isError());
-        Assertions.assertInstanceOf(
-            NettyJsonBodyAccumulateHandler.IncompleteJsonBodyException.class,
-            returnedResponse.transformationStatus.getException()
->>>>>>> ab00eddf
         );
 
         var testString = NDJSON_TEST_REQUEST
@@ -272,8 +258,8 @@
         var expectedString = new String(testBytes, StandardCharsets.UTF_8)
             .replace("\r\n\r\n","\r\nlistSize: 2\r\nleftover: 30\r\n\r\n");
         Assertions.assertEquals(expectedString, testPacketCapture.getCapturedAsString());
-        Assertions.assertEquals(HttpRequestTransformationStatus.COMPLETED, returnedResponse.transformationStatus);
-        Assertions.assertNull(returnedResponse.error);
+        Assertions.assertEquals(HttpRequestTransformationStatus.completed(), returnedResponse.transformationStatus);
+        Assertions.assertNull(returnedResponse.transformationStatus.getException());
     }
 
     public static List<byte[]> sliceRandomChunks(byte[] bytes, int numChunks) {
