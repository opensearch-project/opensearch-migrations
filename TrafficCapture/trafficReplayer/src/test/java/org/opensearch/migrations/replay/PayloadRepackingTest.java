--- conflicted
+++ resolved
@@ -65,43 +65,6 @@
                 referenceStringBuilder -> TestUtils.resolveReferenceString(referenceStringBuilder));
     }
 
-<<<<<<< HEAD
-    private static void runPipelineAndValidate(JsonTransformer transformer,
-                                               String extraHeaders,
-                                               List<String> stringParts,
-                                               DefaultHttpHeaders expectedRequestHeaders,
-                                               Function<StringBuilder,String> expectedOutputGenerator) throws Exception {
-        var testPacketCapture = new TestCapturePacketToHttpHandler(Duration.ofMillis(100),
-                new AggregatedRawResponse(-1, Duration.ZERO, new ArrayList<>(), new ArrayList<>(),null));
-        var transformingHandler = new HttpJsonTransformingConsumer(transformer, testPacketCapture, "TEST");
-
-        var contentLength = stringParts.stream().mapToInt(s->s.length()).sum();
-        var headerString = "GET / HTTP/1.1\n" +
-                "host: localhost\n" +
-                (extraHeaders == null ? "" : extraHeaders) +
-                "content-length: " + contentLength + "\n\n";
-        var referenceStringBuilder = new StringBuilder();
-        var allConsumesFuture = TestUtils.chainedWriteHeadersAndDualWritePayloadParts(transformingHandler,
-                        stringParts, referenceStringBuilder, headerString);
-
-        var innermostFinalizeCallCount = new AtomicInteger();
-        DiagnosticTrackableCompletableFuture<String,AggregatedTransformedResponse> finalizationFuture =
-                allConsumesFuture.thenCompose(v -> transformingHandler.finalizeRequest(),
-                        ()->"PayloadRepackingTest.runPipelineAndValidate.allConsumeFuture");
-        finalizationFuture.map(f->f.whenComplete((aggregatedRawResponse, t) -> {
-            Assertions.assertNull(t);
-            Assertions.assertNotNull(aggregatedRawResponse);
-            // do nothing but check connectivity between the layers in the bottom most handler
-            innermostFinalizeCallCount.incrementAndGet();
-        }), ()->"PayloadRepackingTest.runPipelineAndValidate.assertCheck");
-        finalizationFuture.get();
-
-        TestUtils.verifyCapturedResponseMatchesExpectedPayload(testPacketCapture.getBytesCaptured(),
-                expectedRequestHeaders, expectedOutputGenerator.apply(referenceStringBuilder));
-    }
-
-=======
->>>>>>> f31a65c6
     String simplePayloadTransform = "" +
             "  {\n" +
             "    \"operation\": \"shift\",\n" +
