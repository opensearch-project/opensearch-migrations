package org.opensearch.migrations.replay;

import lombok.extern.slf4j.Slf4j;
import org.opensearch.migrations.trafficcapture.protos.TrafficStream;

import java.io.EOFException;
import java.io.IOException;
import java.io.InputStream;
import java.util.List;
import java.util.concurrent.CompletableFuture;
import java.util.concurrent.atomic.AtomicInteger;

@Slf4j
public class InputStreamOfTraffic implements ITrafficCaptureSource {
    private final InputStream inputStream;
    private final AtomicInteger trafficStreamsRead = new AtomicInteger();

    public InputStreamOfTraffic(InputStream inputStream) {
        this.inputStream = inputStream;
    }

    /**
     * Returns a CompletableFuture to a TrafficStream object or sets the cause exception to an
     * EOFException if the input has been exhausted.
     *
     * @return
     */
    public CompletableFuture<List<TrafficStream>> readNextTrafficStreamChunk() {
        return CompletableFuture.supplyAsync(() -> {
            var builder = TrafficStream.newBuilder();
            try {
                if (!builder.mergeDelimitedFrom(inputStream)) {
                    throw new EOFException();
                }
<<<<<<< HEAD
                var ts = builder.build();
                log.atTrace().log("Parsed traffic stream #{}: {}", trafficStreamsRead.incrementAndGet(), ts);
                return ts;
            } catch (IOException e) {
                log.atError().setCause(e).setMessage(()->"Got exception while reading input").log();
=======
            } catch (Exception e) {
>>>>>>> a1a448fd
                throw new RuntimeException(e);
            }
            var ts = builder.build();
            log.trace("Parsed traffic stream #{}: {}", trafficStreamsRead.incrementAndGet(), ts);
            return List.of(ts);
        }).exceptionally(e->{
            var ecf = new CompletableFuture<List<TrafficStream>>();
            ecf.completeExceptionally(e.getCause().getCause());
            return ecf.join();
        });
    }

    @Override
    public void close() throws IOException {
        inputStream.close();
    }
}<|MERGE_RESOLUTION|>--- conflicted
+++ resolved
@@ -32,15 +32,7 @@
                 if (!builder.mergeDelimitedFrom(inputStream)) {
                     throw new EOFException();
                 }
-<<<<<<< HEAD
-                var ts = builder.build();
-                log.atTrace().log("Parsed traffic stream #{}: {}", trafficStreamsRead.incrementAndGet(), ts);
-                return ts;
-            } catch (IOException e) {
-                log.atError().setCause(e).setMessage(()->"Got exception while reading input").log();
-=======
             } catch (Exception e) {
->>>>>>> a1a448fd
                 throw new RuntimeException(e);
             }
             var ts = builder.build();
