--- conflicted
+++ resolved
@@ -3,12 +3,9 @@
 import io.netty.buffer.ByteBuf;
 import io.netty.channel.ChannelHandlerContext;
 import io.netty.channel.ChannelInboundHandlerAdapter;
-<<<<<<< HEAD
 import org.opensearch.migrations.coreutils.MetricsAttributeKey;
 import org.opensearch.migrations.coreutils.MetricsEvent;
-=======
 import lombok.extern.slf4j.Slf4j;
->>>>>>> 98fecd95
 import org.opensearch.migrations.coreutils.MetricsLogger;
 import org.opensearch.migrations.replay.AggregatedRawResponse;
 
@@ -43,15 +40,8 @@
 
     @Override
     public void exceptionCaught(ChannelHandlerContext ctx, Throwable cause) {
-<<<<<<< HEAD
-        cause.printStackTrace();
+        log.atWarn().setCause(cause).setMessage("Caught exception").log();
         metricsLogger.atError(MetricsEvent.RECEIVING_RESPONSE_COMPONENT_FAILED, cause)
                 .setAttribute(MetricsAttributeKey.CHANNEL_ID, ctx.channel().id().asLongText()).emit();
-=======
-        log.atWarn().setCause(cause).setMessage("Caught exception").log();
-        metricsLogger.atError(cause)
-                .addKeyValue("channelId", ctx.channel().id().asLongText())
-                .setMessage("Failed to receive component of response").log();
->>>>>>> 98fecd95
     }
 }