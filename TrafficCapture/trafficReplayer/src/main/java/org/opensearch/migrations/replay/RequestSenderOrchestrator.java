--- conflicted
+++ resolved
@@ -157,26 +157,6 @@
         var schedule = channelFutureAndRequestSchedule.schedule;
         var eventLoop = channelFutureAndRequestSchedule.getInnerChannelFuture().channel().eventLoop();
 
-<<<<<<< HEAD
-=======
-        futureToBeCompletedByTask.map(f->f.whenComplete((v,t)-> {
-            var itemStartTimeOfPopped = schedule.removeFirstItem();
-            assert atTime.equals(itemStartTimeOfPopped):
-                    "Expected to have popped the item to match the start time for the responseFuture that finished";
-            log.atDebug().setMessage(()->channelInteraction.toString() + " responseFuture completed - checking "
-                    + schedule + " for the next item to schedule").log();
-            Optional.ofNullable(schedule.peekFirstItem()).ifPresent(kvp-> {
-                var sf = eventLoop.schedule(kvp.getValue(), getDelayFromNowMs(kvp.getKey()), TimeUnit.MILLISECONDS);
-                sf.addListener(sfp->{
-                    if (!sfp.isSuccess()) {
-                        log.atWarn().setCause(sfp.cause()).setMessage(()->"Scheduled future was not successful for " +
-                                channelInteraction).log();
-                    }
-                });
-            });
-        }), ()->"");
-
->>>>>>> 44ec296a
         if (schedule.isEmpty()) {
             var scheduledFuture =
                     eventLoop.schedule(task.runnable, getDelayFromNowMs(atTime), TimeUnit.MILLISECONDS);
@@ -207,7 +187,8 @@
                 var sf = eventLoop.schedule(runnable, getDelayFromNowMs(kvp.getKey()), TimeUnit.MILLISECONDS);
                 sf.addListener(sfp->{
                     if (!sfp.isSuccess()) {
-                        log.atWarn().setCause(sfp.cause()).setMessage(()->"Scheduled future was not successful").log();
+                        log.atWarn().setCause(sfp.cause()).setMessage(()->"Scheduled future was not successful for " +
+                                channelInteraction).log();
                     }
                 });
             });
