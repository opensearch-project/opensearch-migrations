package org.opensearch.migrations.replay;

import io.netty.buffer.ByteBuf;
import io.netty.channel.ChannelFuture;
import io.netty.channel.EventLoop;
import lombok.extern.slf4j.Slf4j;
import org.opensearch.migrations.replay.datahandlers.NettyPacketToHttpConsumer;
import org.opensearch.migrations.replay.datatypes.ChannelTaskType;
import org.opensearch.migrations.replay.datatypes.ConnectionReplaySession;
import org.opensearch.migrations.replay.datatypes.ISourceTrafficChannelKey;
import org.opensearch.migrations.replay.datatypes.IndexedChannelInteraction;
import org.opensearch.migrations.replay.datatypes.ChannelTask;
import org.opensearch.migrations.replay.datatypes.UniqueReplayerRequestKey;
import org.opensearch.migrations.replay.tracing.ChannelKeyContext;
import org.opensearch.migrations.replay.tracing.RequestContext;
import org.opensearch.migrations.replay.util.DiagnosticTrackableCompletableFuture;
import org.opensearch.migrations.replay.util.StringTrackableCompletableFuture;

import java.time.Duration;
import java.time.Instant;
import java.util.Iterator;
import java.util.Optional;
import java.util.concurrent.CompletableFuture;
import java.util.concurrent.TimeUnit;
import java.util.concurrent.atomic.AtomicInteger;
import java.util.concurrent.atomic.AtomicReference;
import java.util.function.Consumer;
import java.util.function.Supplier;
import java.util.stream.Stream;

@Slf4j
public class RequestSenderOrchestrator {

    public final ClientConnectionPool clientConnectionPool;

    public RequestSenderOrchestrator(ClientConnectionPool clientConnectionPool) {
        this.clientConnectionPool = clientConnectionPool;
    }

    public <T> DiagnosticTrackableCompletableFuture<String, T>
    scheduleWork(ChannelKeyContext ctx, Instant timestamp,
                 Supplier<DiagnosticTrackableCompletableFuture<String,T>> task) {
        var connectionSession = clientConnectionPool.getCachedSession(ctx, false);
        var finalTunneledResponse =
                new StringTrackableCompletableFuture<T>(new CompletableFuture<>(),
                        ()->"waiting for final signal to confirm processing work has finished");
<<<<<<< HEAD
        log.atDebug().setMessage(()->"Scheduling work for "+ctx.getConnectionId()+" at time "+timestamp).log();
=======
        log.atDebug().setMessage(()->"Scheduling work for "+channelKey+" at time "+timestamp).log();
        // this method doesn't use the scheduling that scheduleRequest and scheduleClose use because
        // doing work associated with a connection is considered to be preprocessing work independent
        // of the underlying network connection itself, so it's fair to be able to do this without
        // first needing to wait for a connection to succeed.  In fact, making them more independent
        // means that the work item being enqueued is less likely to cause a connection timeout.
>>>>>>> ae2f0266
        connectionSession.eventLoop.schedule(()->
                        task.get().map(f->f.whenComplete((v,t) -> {
                                    if (t!=null) {
                                        finalTunneledResponse.future.completeExceptionally(t);
                                    } else {
                                        finalTunneledResponse.future.complete(v);
                                    }
                                }),
                                ()->""),
                getDelayFromNowMs(timestamp), TimeUnit.MILLISECONDS);
        return finalTunneledResponse;
    }

    public DiagnosticTrackableCompletableFuture<String, AggregatedRawResponse>
    scheduleRequest(UniqueReplayerRequestKey requestKey, RequestContext ctx,
                    Instant start, Duration interval, Stream<ByteBuf> packets) {
        var finalTunneledResponse =
                new StringTrackableCompletableFuture<AggregatedRawResponse>(new CompletableFuture<>(),
                        ()->"waiting for final aggregated response");
        log.atDebug().setMessage(()->"Scheduling request for "+requestKey+" at start time "+start).log();
        return asynchronouslyInvokeRunnableToSetupFuture(
                ctx.getEnclosingScope(), requestKey.getReplayerRequestIndex(), false, finalTunneledResponse,
                channelFutureAndRequestSchedule-> scheduleSendOnConnectionReplaySession(ctx,
                        channelFutureAndRequestSchedule, finalTunneledResponse, start, interval, packets));
    }

    public StringTrackableCompletableFuture<Void> scheduleClose(ChannelKeyContext ctx, int channelInteractionNum,
                                                                Instant timestamp) {
        var channelKey = ctx.getChannelKey();
        var channelInteraction = new IndexedChannelInteraction(channelKey, channelInteractionNum);
        var finalTunneledResponse =
                new StringTrackableCompletableFuture<Void>(new CompletableFuture<>(),
                        ()->"waiting for final signal to confirm close has finished");
        log.atDebug().setMessage(()->"Scheduling CLOSE for "+channelInteraction+" at time "+timestamp).log();
        asynchronouslyInvokeRunnableToSetupFuture(ctx, channelInteractionNum, true,
                finalTunneledResponse,
                channelFutureAndRequestSchedule->
<<<<<<< HEAD
                    scheduleOnConnectionReplaySession(ctx, channelInteractionNum,
                            channelFutureAndRequestSchedule, finalTunneledResponse, timestamp, "close", () -> {
=======
                    scheduleOnConnectionReplaySession(channelKey, channelInteractionNum, channelFutureAndRequestSchedule,
                            finalTunneledResponse, timestamp,
                            new ChannelTask(ChannelTaskType.CLOSE, () -> {
>>>>>>> ae2f0266
                                log.trace("Closing client connection " + channelInteraction);
                                clientConnectionPool.closeConnection(channelKey.getConnectionId());
                                finalTunneledResponse.future.complete(null);
                            })));
        return finalTunneledResponse;
    }

    private <T> DiagnosticTrackableCompletableFuture<String, T>
    asynchronouslyInvokeRunnableToSetupFuture(ChannelKeyContext ctx, int channelInteractionNumber,
                                              boolean ignoreIfChannelNotPresent,
                                              DiagnosticTrackableCompletableFuture<String,T> finalTunneledResponse,
                                              Consumer<ConnectionReplaySession> successFn) {
        var channelFutureAndScheduleFuture =
                clientConnectionPool.submitEventualSessionGet(ctx, ignoreIfChannelNotPresent, ctx);
        channelFutureAndScheduleFuture.addListener(submitFuture->{
            if (!submitFuture.isSuccess()) {
                log.atError().setCause(submitFuture.cause())
                        .setMessage(()->ctx + " unexpected issue found from a scheduled task").log();
                finalTunneledResponse.future.completeExceptionally(submitFuture.cause());
            } else {
                log.atTrace().setMessage(()->ctx + " on the channel's thread... " +
                        "getting a ConnectionReplaySession for it").log();
                var channelFutureAndRequestSchedule = ((ConnectionReplaySession) submitFuture.get());
                if (channelFutureAndRequestSchedule == null) {
                    finalTunneledResponse.future.complete(null);
                    return;
                }
                channelFutureAndRequestSchedule.getChannelFutureFuture()
                        .map(channelFutureGetAttemptFuture->channelFutureGetAttemptFuture
                                        .thenAccept(v->{
                                            log.atTrace().setMessage(()->ctx + " in submitFuture(success) and " +
                                                    "scheduling the task for " + finalTunneledResponse.toString()).log();
                                            assert v.channel() ==
                                                    channelFutureAndRequestSchedule.getChannelFutureFuture().future
                                                            .getNow(null).channel();
                                            runAfterChannelSetup(channelFutureAndRequestSchedule,
                                                    finalTunneledResponse,
                                                    replaySession -> {
                                                        replaySession.scheduleSequencer.add(channelInteractionNumber,
                                                                () -> successFn.accept(channelFutureAndRequestSchedule),
                                                                x -> x.run());
<<<<<<< HEAD
                                                        if (cffr.scheduleSequencer.hasPending()) {
                                                            log.atDebug().setMessage(()->"Sequencer for "+ctx+
                                                                    " = "+cffr.scheduleSequencer).log();
=======
                                                        if (replaySession.scheduleSequencer.hasPending()) {
                                                            log.atDebug().setMessage(()->"Sequencer for "+channelKey+
                                                                    " = "+replaySession.scheduleSequencer).log();
>>>>>>> ae2f0266
                                                        }
                                                    });
                                        })
                                        .exceptionally(t->{
                                            log.atTrace().setCause(t).setMessage(()->ctx +
                                                    " ChannelFuture creation threw an exception").log();
                                            finalTunneledResponse.future.completeExceptionally(t);
                                            return null;
                                        }),
                                ()->"waiting for channel future creation to happen");
            }
        });
        return finalTunneledResponse;
    }

    private <T> void scheduleOnConnectionReplaySession(ChannelKeyContext ctx, int channelInteractionIdx,
                                                       ConnectionReplaySession channelFutureAndRequestSchedule,
                                                       StringTrackableCompletableFuture<T> futureToBeCompletedByTask,
<<<<<<< HEAD
                                                       Instant atTime, String activityNameForLogging, Runnable task) {
        var channelInteraction = new IndexedChannelInteraction(ctx.getChannelKey(), channelInteractionIdx);
        log.atInfo().setMessage(()->channelInteraction + " scheduling " + activityNameForLogging + " at " + atTime).log();
=======
                                                       Instant atTime, ChannelTask task) {
        var channelInteraction = new IndexedChannelInteraction(channelKey, channelInteractionIdx);
        log.atInfo().setMessage(()->channelInteraction + " scheduling " + task.kind + " at " + atTime).log();
>>>>>>> ae2f0266

        var schedule = channelFutureAndRequestSchedule.schedule;
        var eventLoop = channelFutureAndRequestSchedule.getInnerChannelFuture().channel().eventLoop();

        if (schedule.isEmpty()) {
            var scheduledFuture =
                    eventLoop.schedule(task.runnable, getDelayFromNowMs(atTime), TimeUnit.MILLISECONDS);
            scheduledFuture.addListener(f->{
                if (!f.isSuccess()) {
                    log.atError().setCause(f.cause()).setMessage(()->"Error scheduling task for " + channelKey).log();
                } else {
                    log.atInfo().setMessage(()->"scheduled future has finished for "+channelInteraction).log();
                }
            });
        } else {
            assert !atTime.isBefore(schedule.peekFirstItem().getKey()) :
                    "Per-connection TrafficStream ordering should force a time ordering on incoming requests";
        }

        schedule.appendTask(atTime, task);
        log.atTrace().setMessage(()->channelInteraction + " added a scheduled event at " + atTime +
                "... " + schedule).log();

        futureToBeCompletedByTask.map(f->f.whenComplete((v,t)-> {
            var itemStartTimeOfPopped = schedule.removeFirstItem();
            assert atTime.equals(itemStartTimeOfPopped):
                    "Expected to have popped the item to match the start time for the responseFuture that finished";
            log.atDebug().setMessage(()->channelInteraction.toString() + " responseFuture completed - checking "
                    + schedule + " for the next item to schedule").log();
            Optional.ofNullable(schedule.peekFirstItem()).ifPresent(kvp-> {
                var runnable = kvp.getValue().runnable;
                var sf = eventLoop.schedule(runnable, getDelayFromNowMs(kvp.getKey()), TimeUnit.MILLISECONDS);
                sf.addListener(sfp->{
                    if (!sfp.isSuccess()) {
                        log.atWarn().setCause(sfp.cause()).setMessage(()->"Scheduled future was not successful for " +
                                channelInteraction).log();
                    }
                });
            });
        }), ()->"");
    }

    private void scheduleSendOnConnectionReplaySession(RequestContext ctx,
                                                       ConnectionReplaySession channelFutureAndRequestSchedule,
                                                       StringTrackableCompletableFuture<AggregatedRawResponse> responseFuture,
                                                       Instant start, Duration interval, Stream<ByteBuf> packets) {
        var eventLoop = channelFutureAndRequestSchedule.eventLoop;
        var packetReceiverRef = new AtomicReference<NettyPacketToHttpConsumer>();
        Runnable packetSender = () -> sendNextPartAndContinue(() ->
                        getPacketReceiver(ctx, channelFutureAndRequestSchedule.getInnerChannelFuture(),
                                packetReceiverRef),
                eventLoop, packets.iterator(), start, interval, new AtomicInteger(), responseFuture);
<<<<<<< HEAD
        scheduleOnConnectionReplaySession(ctx.getEnclosingScope(),
                ctx.getReplayerRequestKey().getSourceRequestIndex(),
                channelFutureAndRequestSchedule, responseFuture, start, "send", packetSender);
=======
        scheduleOnConnectionReplaySession(requestKey.trafficStreamKey, requestKey.getSourceRequestIndex(),
                channelFutureAndRequestSchedule, responseFuture, start,
                new ChannelTask(ChannelTaskType.TRANSMIT, packetSender));
>>>>>>> ae2f0266
    }

    private <T> void runAfterChannelSetup(ConnectionReplaySession channelFutureAndItsFutureRequests,
                                          DiagnosticTrackableCompletableFuture<String,T> responseFuture,
                                          Consumer<ConnectionReplaySession> task) {
        var cf = channelFutureAndItsFutureRequests.getInnerChannelFuture();
        cf.addListener(f->{
            log.atTrace().setMessage(()->"channel creation has finished initialized (success="+f.isSuccess()+")").log();
            if (!f.isSuccess()) {
                responseFuture.future.completeExceptionally(
                        new IllegalStateException("channel was returned in a bad state", f.cause()));
            } else {
                task.accept(channelFutureAndItsFutureRequests);
            }
        });
    }

    private Instant now() {
        return Instant.now();
    }

    private long getDelayFromNowMs(Instant to) {
        return Math.max(0, Duration.between(now(), to).toMillis());
    }

    private static NettyPacketToHttpConsumer
    getPacketReceiver(RequestContext requestContext, ChannelFuture channelFuture,
                      AtomicReference<NettyPacketToHttpConsumer> packetReceiver) {
        if (packetReceiver.get() == null) {
            packetReceiver.set(new NettyPacketToHttpConsumer(channelFuture, requestContext));
        }
        return packetReceiver.get();
    }

    private void sendNextPartAndContinue(Supplier<NettyPacketToHttpConsumer> packetHandlerSupplier,
                                         EventLoop eventLoop, Iterator<ByteBuf> iterator,
                                         Instant start, Duration interval, AtomicInteger counter,
                                         StringTrackableCompletableFuture<AggregatedRawResponse> responseFuture) {
        log.atTrace().setMessage(()->"sendNextPartAndContinue: counter=" + counter.get()).log();
        var packetReceiver = packetHandlerSupplier.get();
        assert iterator.hasNext() : "Should not have called this with no items to send";

        packetReceiver.consumeBytes(iterator.next());
        if (iterator.hasNext()) {
            counter.incrementAndGet();
            Runnable packetSender = () -> sendNextPartAndContinue(packetHandlerSupplier, eventLoop,
                    iterator, start, interval, counter, responseFuture);
            var delayMs = Duration.between(now(),
                    start.plus(interval.multipliedBy(counter.get()))).toMillis();
            eventLoop.schedule(packetSender, Math.min(0, delayMs), TimeUnit.MILLISECONDS);
        } else {
            packetReceiver.finalizeRequest().handle((v,t)-> {
                if (t != null) {
                    responseFuture.future.completeExceptionally(t);
                } else {
                    responseFuture.future.complete(v);
                }
                return null;
            }, ()->"waiting for finalize to send Aggregated Response");
        }
    }

}<|MERGE_RESOLUTION|>--- conflicted
+++ resolved
@@ -44,16 +44,12 @@
         var finalTunneledResponse =
                 new StringTrackableCompletableFuture<T>(new CompletableFuture<>(),
                         ()->"waiting for final signal to confirm processing work has finished");
-<<<<<<< HEAD
         log.atDebug().setMessage(()->"Scheduling work for "+ctx.getConnectionId()+" at time "+timestamp).log();
-=======
-        log.atDebug().setMessage(()->"Scheduling work for "+channelKey+" at time "+timestamp).log();
         // this method doesn't use the scheduling that scheduleRequest and scheduleClose use because
         // doing work associated with a connection is considered to be preprocessing work independent
         // of the underlying network connection itself, so it's fair to be able to do this without
         // first needing to wait for a connection to succeed.  In fact, making them more independent
         // means that the work item being enqueued is less likely to cause a connection timeout.
->>>>>>> ae2f0266
         connectionSession.eventLoop.schedule(()->
                         task.get().map(f->f.whenComplete((v,t) -> {
                                     if (t!=null) {
@@ -91,14 +87,9 @@
         asynchronouslyInvokeRunnableToSetupFuture(ctx, channelInteractionNum, true,
                 finalTunneledResponse,
                 channelFutureAndRequestSchedule->
-<<<<<<< HEAD
                     scheduleOnConnectionReplaySession(ctx, channelInteractionNum,
-                            channelFutureAndRequestSchedule, finalTunneledResponse, timestamp, "close", () -> {
-=======
-                    scheduleOnConnectionReplaySession(channelKey, channelInteractionNum, channelFutureAndRequestSchedule,
-                            finalTunneledResponse, timestamp,
+                            channelFutureAndRequestSchedule, finalTunneledResponse, timestamp,
                             new ChannelTask(ChannelTaskType.CLOSE, () -> {
->>>>>>> ae2f0266
                                 log.trace("Closing client connection " + channelInteraction);
                                 clientConnectionPool.closeConnection(channelKey.getConnectionId());
                                 finalTunneledResponse.future.complete(null);
@@ -140,15 +131,9 @@
                                                         replaySession.scheduleSequencer.add(channelInteractionNumber,
                                                                 () -> successFn.accept(channelFutureAndRequestSchedule),
                                                                 x -> x.run());
-<<<<<<< HEAD
-                                                        if (cffr.scheduleSequencer.hasPending()) {
+                                                        if (replaySession.scheduleSequencer.hasPending()) {
                                                             log.atDebug().setMessage(()->"Sequencer for "+ctx+
-                                                                    " = "+cffr.scheduleSequencer).log();
-=======
-                                                        if (replaySession.scheduleSequencer.hasPending()) {
-                                                            log.atDebug().setMessage(()->"Sequencer for "+channelKey+
                                                                     " = "+replaySession.scheduleSequencer).log();
->>>>>>> ae2f0266
                                                         }
                                                     });
                                         })
@@ -167,15 +152,9 @@
     private <T> void scheduleOnConnectionReplaySession(ChannelKeyContext ctx, int channelInteractionIdx,
                                                        ConnectionReplaySession channelFutureAndRequestSchedule,
                                                        StringTrackableCompletableFuture<T> futureToBeCompletedByTask,
-<<<<<<< HEAD
-                                                       Instant atTime, String activityNameForLogging, Runnable task) {
+                                                       Instant atTime, ChannelTask task) {
         var channelInteraction = new IndexedChannelInteraction(ctx.getChannelKey(), channelInteractionIdx);
-        log.atInfo().setMessage(()->channelInteraction + " scheduling " + activityNameForLogging + " at " + atTime).log();
-=======
-                                                       Instant atTime, ChannelTask task) {
-        var channelInteraction = new IndexedChannelInteraction(channelKey, channelInteractionIdx);
         log.atInfo().setMessage(()->channelInteraction + " scheduling " + task.kind + " at " + atTime).log();
->>>>>>> ae2f0266
 
         var schedule = channelFutureAndRequestSchedule.schedule;
         var eventLoop = channelFutureAndRequestSchedule.getInnerChannelFuture().channel().eventLoop();
@@ -185,7 +164,7 @@
                     eventLoop.schedule(task.runnable, getDelayFromNowMs(atTime), TimeUnit.MILLISECONDS);
             scheduledFuture.addListener(f->{
                 if (!f.isSuccess()) {
-                    log.atError().setCause(f.cause()).setMessage(()->"Error scheduling task for " + channelKey).log();
+                    log.atError().setCause(f.cause()).setMessage(()->"Error scheduling task for " + ctx).log();
                 } else {
                     log.atInfo().setMessage(()->"scheduled future has finished for "+channelInteraction).log();
                 }
@@ -228,15 +207,10 @@
                         getPacketReceiver(ctx, channelFutureAndRequestSchedule.getInnerChannelFuture(),
                                 packetReceiverRef),
                 eventLoop, packets.iterator(), start, interval, new AtomicInteger(), responseFuture);
-<<<<<<< HEAD
         scheduleOnConnectionReplaySession(ctx.getEnclosingScope(),
                 ctx.getReplayerRequestKey().getSourceRequestIndex(),
-                channelFutureAndRequestSchedule, responseFuture, start, "send", packetSender);
-=======
-        scheduleOnConnectionReplaySession(requestKey.trafficStreamKey, requestKey.getSourceRequestIndex(),
                 channelFutureAndRequestSchedule, responseFuture, start,
                 new ChannelTask(ChannelTaskType.TRANSMIT, packetSender));
->>>>>>> ae2f0266
     }
 
     private <T> void runAfterChannelSetup(ConnectionReplaySession channelFutureAndItsFutureRequests,
