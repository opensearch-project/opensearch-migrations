package org.opensearch.migrations.replay;

import com.google.protobuf.ByteString;
import io.netty.buffer.ByteBuf;
import io.netty.channel.embedded.EmbeddedChannel;
import io.netty.handler.codec.http.FullHttpRequest;
import io.netty.handler.codec.http.FullHttpResponse;
import io.netty.handler.codec.http.HttpContentDecompressor;
import io.netty.handler.codec.http.HttpMessage;
import io.netty.handler.codec.http.HttpObjectAggregator;
import io.netty.handler.codec.http.HttpResponse;
import io.netty.handler.codec.http.HttpServerCodec;
import org.opensearch.migrations.trafficcapture.protos.ReadObservation;
import org.opensearch.migrations.trafficcapture.protos.TrafficObservation;
import org.opensearch.migrations.trafficcapture.protos.TrafficStream;

import java.io.ByteArrayOutputStream;
import java.io.IOException;
import java.nio.charset.StandardCharsets;
import java.util.Base64;
import java.util.List;
import java.util.Optional;
import java.util.StringJoiner;
import java.util.concurrent.Callable;
import java.util.function.BiFunction;
import java.util.function.Consumer;
import java.util.function.Function;
import java.util.function.Supplier;
import java.util.stream.Collector;
import java.util.stream.Collectors;
import java.util.stream.IntStream;
import java.util.stream.Stream;
import java.util.zip.GZIPOutputStream;

public class Utils {
<<<<<<< HEAD
    public static final int MAX_BYTES_SHOWN_FOR_TO_STRING = 128;
    public static final int MAX_PAYLOAD_SIZE_TO_PRINT = 1024 * 1024; // 1MB
    public enum PacketPrintFormat {
        TRUNCATED, FULL_BYTES, PARSED_HTTP
    }
    public static final ThreadLocal<PacketPrintFormat> printStyle =
            ThreadLocal.withInitial(()->PacketPrintFormat.TRUNCATED);

=======
    public static final int MAX_BYTES_SHOWN_FOR_TO_STRING = 4096;
>>>>>>> f31a65c6
    /**
     * See https://en.wikipedia.org/wiki/Fold_(higher-order_function)
     */
    public static <A, B> Collector<A, ?, B>
    foldLeft(final B seedValue, final BiFunction<? super B, ? super A, ? extends B> f) {
        return Collectors.collectingAndThen(
                Collectors.reducing(
                        Function.<B>identity(),
                        a -> b -> f.apply(b, a),
                        Function::andThen),
                finisherArg -> finisherArg.apply(seedValue)
        );
    }

    public static <T> T setPrintStyleForCallable(PacketPrintFormat packetPrintFormat, Callable<T> r) throws Exception {
        var oldStyle = printStyle.get();
        printStyle.set(packetPrintFormat);
        try {
            return r.call();
        } finally {
            printStyle.set(oldStyle);
        }
    }

    public static <T> T setPrintStyleFor(PacketPrintFormat packetPrintFormat, Supplier<T> supplier) {
        try {
            return setPrintStyleForCallable(packetPrintFormat, (()->supplier.get()));
        } catch (RuntimeException e) {
            throw e;
        } catch (Exception e) {
            throw new RuntimeException(e);
        }
    }

    public static void setPrintStyleFor(PacketPrintFormat packetPrintFormat, Runnable r) {
        setPrintStyleFor(packetPrintFormat, ()-> null);
    }

    public static String httpPacketsToString(List<byte[]> packetStream) {
        return httpPacketsToString(Optional.ofNullable(packetStream).map(p->p.stream()).orElse(null));
    }

    public static String httpPacketsToString(Stream<byte[]> packetStream) {
        switch (printStyle.get()) {
            case TRUNCATED:
                return httpPacketsToString(packetStream, MAX_BYTES_SHOWN_FOR_TO_STRING);
            case FULL_BYTES:
                return httpPacketsToString(packetStream, Long.MAX_VALUE);
            case PARSED_HTTP:
                return httpPacketsToPrettyPrintedString(packetStream);
            default:
                throw new RuntimeException("Unknown PacketPrintFormat: " + printStyle.get());
        }
    }

    public static String httpPacketsToPrettyPrintedString(Stream<byte[]> packetStream) {
        EmbeddedChannel channel = new EmbeddedChannel(
                new HttpServerCodec(),
                new HttpContentDecompressor(),
                new HttpObjectAggregator(MAX_PAYLOAD_SIZE_TO_PRINT)  // Set max content length if needed
        );

        packetStream.forEach(b-> {channel.writeInbound(channel.alloc().buffer().writeBytes(b));});

        var httpMessage = (HttpMessage) channel.readInbound();
        if (httpMessage instanceof FullHttpRequest) {
            return prettyprintNettyRequest((FullHttpRequest) httpMessage);
        } else if (httpMessage instanceof FullHttpResponse) {
            return prettyprintNettyResponse((FullHttpResponse) httpMessage);
        } else {
            throw new RuntimeException("Embedded channel with an HttpObjectAggregator returned an unexpected object " +
                    "of type " + httpMessage.getClass() + ": " + httpMessage);
        }
    }

    public static String prettyprintNettyRequest(FullHttpRequest msg) {
        var sj = new StringJoiner("\n");
        sj.add(msg.method() + " " + msg.uri() + " " + msg.protocolVersion().text());
        return prettyprintNettyMessage(sj, msg, msg.content());
    }

    public static String prettyprintNettyResponse(FullHttpResponse msg) {
        var sj = new StringJoiner("\n");
        sj.add(msg.protocolVersion().text() + " " + msg.status().code() + " " + msg.status().reasonPhrase());
        return prettyprintNettyMessage(sj, msg, msg.content());
    }


    private static String prettyprintNettyMessage(StringJoiner sj, HttpMessage msg, ByteBuf content) {
        msg.headers().forEach(kvp->sj.add(String.format("%s: %s", kvp.getKey(), kvp.getValue())));
        sj.add("");
        sj.add(content.toString(StandardCharsets.UTF_8));
        return sj.toString();
    }

    private static String httpPacketsToString(Stream<byte[]> packetStream, long maxBytesToShow) {
        if (packetStream == null) { return "null"; }
        return packetStream.map(bArr-> {
                    var str = IntStream.range(0, bArr.length).map(idx -> bArr[idx])
                            .limit(maxBytesToShow)
                            .mapToObj(b -> "" + (char) b)
                            .collect(Collectors.joining());
                    return "[" + (bArr.length > maxBytesToShow ? str + "..." : str) + "]";
                })
                .collect(Collectors.joining(","));
    }

    public static String packetsToCompressedTrafficStream(Stream<byte[]> packetStream) {
        var tsb = TrafficStream.newBuilder()
                .setNumberOfThisLastChunk(1);
        var trafficStreamOfReads =
                packetStream.map(bArr->ReadObservation.newBuilder().setData(ByteString.copyFrom(bArr)).build())
                .map(r->TrafficObservation.newBuilder().setRead(r))
                .collect(foldLeft(tsb, (existing,newObs)->tsb.addSubStream(newObs)))
                .build();
        try (var baos = new ByteArrayOutputStream()) {
            try (var gzStream = new GZIPOutputStream(baos)) {
                trafficStreamOfReads.writeTo(gzStream);
            }
            baos.flush();
            var binaryContents = baos.toByteArray();
            return Base64.getEncoder().encodeToString(binaryContents);
        } catch (IOException e) {
            throw new RuntimeException(e);
        }
    }
}<|MERGE_RESOLUTION|>--- conflicted
+++ resolved
@@ -33,8 +33,7 @@
 import java.util.zip.GZIPOutputStream;
 
 public class Utils {
-<<<<<<< HEAD
-    public static final int MAX_BYTES_SHOWN_FOR_TO_STRING = 128;
+    public static final int MAX_BYTES_SHOWN_FOR_TO_STRING = 4096;
     public static final int MAX_PAYLOAD_SIZE_TO_PRINT = 1024 * 1024; // 1MB
     public enum PacketPrintFormat {
         TRUNCATED, FULL_BYTES, PARSED_HTTP
@@ -42,9 +41,6 @@
     public static final ThreadLocal<PacketPrintFormat> printStyle =
             ThreadLocal.withInitial(()->PacketPrintFormat.TRUNCATED);
 
-=======
-    public static final int MAX_BYTES_SHOWN_FOR_TO_STRING = 4096;
->>>>>>> f31a65c6
     /**
      * See https://en.wikipedia.org/wiki/Fold_(higher-order_function)
      */
