--- conflicted
+++ resolved
@@ -11,13 +11,9 @@
 import org.opensearch.migrations.replay.datahandlers.http.StrictCaseInsensitiveHttpHeadersMap;
 
 import lombok.EqualsAndHashCode;
-<<<<<<< HEAD
-import lombok.NonNull;
-=======
 import lombok.Getter;
 import lombok.NonNull;
 import lombok.Setter;
->>>>>>> 802ae21c
 import lombok.extern.slf4j.Slf4j;
 
 /**
@@ -45,38 +41,6 @@
     }
 
     @Override
-<<<<<<< HEAD
-    public Object get(Object key) {
-        if (!JsonKeysForHttpMessage.INLINED_JSON_BODY_DOCUMENT_KEY.equals(key) || !isJson) {
-            return null;
-        }
-        if (onlyValue == null) {
-            throw PayloadNotLoadedException.getInstance();
-        } else {
-            return onlyValue;
-        }
-    }
-
-    @Override
-    public Object put(String key, Object value) {
-        if (!JsonKeysForHttpMessage.INLINED_JSON_BODY_DOCUMENT_KEY.equals(key)) {
-            return null;
-        }
-        Object old = onlyValue;
-        onlyValue = value;
-        return old;
-    }
-
-    @Override
-    public @NonNull Set<Entry<String, Object>> entrySet() {
-        if (onlyValue != null) {
-            return Set.of(new SimpleEntry<>(JsonKeysForHttpMessage.INLINED_JSON_BODY_DOCUMENT_KEY, onlyValue));
-        } else {
-            return new AbstractSet<Entry<String, Object>>() {
-                @Override
-                public @NonNull Iterator<Entry<String, Object>> iterator() {
-                    return makeInternalIterator();
-=======
     @NonNull
     public Set<Map.Entry<String, Object>> entrySet() {
         if (underlyingMap.isEmpty() && !disableThrowingPayloadNotLoaded) {
@@ -95,7 +59,6 @@
                             throw PayloadNotLoadedException.getInstance();
                         }
                     };
->>>>>>> 802ae21c
                 }
 
                 @Override
@@ -107,39 +70,10 @@
             return underlyingMap.entrySet();
         }
     }
-<<<<<<< HEAD
 
-    private Iterator<Entry<String, Object>> makeInternalIterator() {
-        return new Iterator<>() {
-            private int count;
-
-            @Override
-            public boolean hasNext() {
-                return count == 0 && isJson;
-            }
-
-            @Override
-            public Entry<String, Object> next() {
-                if (isJson && count == 0) {
-                    ++count;
-                    if (onlyValue != null) {
-                        return new SimpleEntry<>(
-                            JsonKeysForHttpMessage.INLINED_JSON_BODY_DOCUMENT_KEY,
-                            onlyValue
-                        );
-                    } else {
-                        throw PayloadNotLoadedException.getInstance();
-                    }
-                } else {
-                    throw new NoSuchElementException();
-                }
-            }
-        };
-=======
     @Override
     public Object put(String key, Object value) {
         return underlyingMap.put(key, value);
->>>>>>> 802ae21c
     }
 
     @Override
