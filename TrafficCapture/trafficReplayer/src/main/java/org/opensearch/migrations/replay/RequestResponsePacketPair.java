--- conflicted
+++ resolved
@@ -22,16 +22,11 @@
 
     HttpMessageAndTimestamp requestData;
     HttpMessageAndTimestamp responseData;
-<<<<<<< HEAD
-    @NonNull final List<ITrafficStreamKey> trafficStreamKeysBeingHeld;
-=======
-    final ITrafficStreamKey firstTrafficStreamKeyForRequest;
+    @NonNull final ITrafficStreamKey firstTrafficStreamKeyForRequest;
     List<ITrafficStreamKey> trafficStreamKeysBeingHeld;
->>>>>>> 9fa9ff08
     ReconstructionStatus completionStatus;
 
     public RequestResponsePacketPair(@NonNull ITrafficStreamKey startingAtTrafficStreamKey) {
-        this.trafficStreamKeysBeingHeld = new ArrayList<>();
         firstTrafficStreamKeyForRequest = startingAtTrafficStreamKey;
     }
 
@@ -62,6 +57,9 @@
     }
 
     public void holdTrafficStream(ITrafficStreamKey trafficStreamKey) {
+        if (trafficStreamKeysBeingHeld == null) {
+            trafficStreamKeysBeingHeld = new ArrayList<>();
+        }
         if (trafficStreamKeysBeingHeld.isEmpty() ||
                 trafficStreamKey != trafficStreamKeysBeingHeld.get(trafficStreamKeysBeingHeld.size()-1)) {
             trafficStreamKeysBeingHeld.add(trafficStreamKey);
