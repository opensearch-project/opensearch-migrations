--- conflicted
+++ resolved
@@ -66,9 +66,10 @@
             IAuthTransformer authTransformer = requestPipelineOrchestrator.authTransfomerFactory.getAuthTransformer(
                 httpJsonMessage
             );
-<<<<<<< HEAD
             HttpJsonRequestWithFaultingPayload transformedMessage = null;
+            final var payloadMap = (PayloadAccessFaultingMap) httpJsonMessage.payload();
             try {
+                payloadMap.setDisableThrowingPayloadNotLoaded(false);
                 transformedMessage = transform(transformer, httpJsonMessage);
             } catch (Exception e) {
                 var payload = (PayloadAccessFaultingMap) httpJsonMessage.payload();
@@ -86,37 +87,17 @@
                 } else{
                     throw new TransformationException(e);
                 }
+            } finally {
+                payloadMap.setDisableThrowingPayloadNotLoaded(true);
             }
 
             if (transformedMessage != null) {
-=======
-            final var payloadMap = (PayloadAccessFaultingMap) httpJsonMessage.payload();
-            try {
-                payloadMap.setDisableThrowingPayloadNotLoaded(false);
->>>>>>> 09377de5
                 handlePayloadNeutralTransformationOrThrow(
                     ctx,
                     originalHttpJsonMessage,
                     transformedMessage,
                     authTransformer
                 );
-<<<<<<< HEAD
-=======
-            } catch (PayloadNotLoadedException pnle) {
-                log.debug(
-                    "The transforms for this message require payload manipulation, "
-                        + "all content handlers are being loaded."
-                );
-                // make a fresh message and its headers
-                requestPipelineOrchestrator.addJsonParsingHandlers(
-                    ctx,
-                    transformer,
-                    getAuthTransformerAsStreamingTransformer(authTransformer)
-                );
-                ctx.fireChannelRead(handleAuthHeaders(httpJsonMessage, authTransformer));
-            } finally {
-                payloadMap.setDisableThrowingPayloadNotLoaded(true);
->>>>>>> 09377de5
             }
         } else if (msg instanceof HttpContent) {
             ctx.fireChannelRead(msg);
@@ -162,22 +143,28 @@
 
         var pipeline = ctx.pipeline();
         if (streamingAuthTransformer != null) {
-            log.atInfo().setMessage("{} An Authorization Transformation is required for this message.  "
-                    + "The headers and payload will be parsed and reformatted.")
-                .addArgument(diagnosticLabel).log();
+            log.info(
+                diagnosticLabel
+                    + "An Authorization Transformation is required for this message.  "
+                    + "The headers and payload will be parsed and reformatted."
+            );
             requestPipelineOrchestrator.addContentRepackingHandlers(ctx, streamingAuthTransformer);
             ctx.fireChannelRead(httpJsonMessage);
         } else if (headerFieldsAreIdentical(originalRequest, httpJsonMessage)) {
-            log.atInfo().setMessage("{} Transformation isn't necessary.  "
-                    + "Resetting the processing pipeline to let the caller send the original network bytes as-is.")
-                .addArgument(diagnosticLabel)
-                .log();
+            log.info(
+                diagnosticLabel
+                    + "Transformation isn't necessary.  "
+                    + "Resetting the processing pipeline to let the caller send the original network bytes as-is."
+            );
             RequestPipelineOrchestrator.removeAllHandlers(pipeline);
+
         } else if (headerFieldIsIdentical("content-encoding", originalRequest, httpJsonMessage)
             && headerFieldIsIdentical("transfer-encoding", originalRequest, httpJsonMessage)) {
-            log.atInfo().setMessage("{} There were changes to the headers that require the message to be reformatted "
-                    + "but the payload doesn't need to be transformed.")
-                .addArgument(diagnosticLabel).log();
+            log.info(
+                diagnosticLabel
+                    + "There were changes to the headers that require the message to be reformatted "
+                    + "but the payload doesn't need to be transformed."
+            );
             // By adding the baseline handlers and removing this and previous handlers in reverse order,
             // we will cause the upstream handlers to flush their in-progress accumulated ByteBufs downstream
             // to be processed accordingly
@@ -185,9 +172,11 @@
             ctx.fireChannelRead(httpJsonMessage);
             RequestPipelineOrchestrator.removeThisAndPreviousHandlers(pipeline, this);
         } else {
-            log.atInfo().setMessage("{} New headers have been specified that require the payload stream to be "
-                    + "reformatted.  Setting up the processing pipeline to parse and reformat the request payload.")
-                .addArgument(diagnosticLabel).log();
+            log.info(
+                diagnosticLabel
+                    + "New headers have been specified that require the payload stream to be "
+                    + "reformatted.  Setting up the processing pipeline to parse and reformat the request payload."
+            );
             requestPipelineOrchestrator.addContentRepackingHandlers(ctx, streamingAuthTransformer);
             ctx.fireChannelRead(httpJsonMessage);
         }
