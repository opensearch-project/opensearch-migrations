package org.opensearch.migrations.replay.datahandlers;

import io.netty.bootstrap.Bootstrap;
import io.netty.buffer.ByteBuf;
import io.netty.channel.Channel;
import io.netty.channel.ChannelDuplexHandler;
import io.netty.channel.ChannelFuture;
import io.netty.channel.ChannelFutureListener;
import io.netty.channel.ChannelOption;
import io.netty.channel.ChannelPipeline;
import io.netty.channel.DefaultChannelPromise;
import io.netty.channel.EventLoopGroup;
import io.netty.channel.nio.NioEventLoopGroup;
import io.netty.channel.socket.nio.NioSocketChannel;
import io.netty.handler.codec.http.HttpObjectAggregator;
import io.netty.handler.codec.http.HttpResponseDecoder;
import io.netty.handler.logging.LogLevel;
import io.netty.handler.logging.LoggingHandler;
import io.netty.handler.ssl.SslContext;
import io.netty.handler.ssl.SslHandler;
<<<<<<< HEAD
import io.netty.handler.ssl.SslHandshakeCompletionEvent;
import lombok.extern.log4j.Log4j2;
import lombok.extern.slf4j.Slf4j;
=======
import lombok.extern.slf4j.Slf4j;
import org.opensearch.migrations.coreutils.MetricsLogger;
>>>>>>> a1a448fd
import org.opensearch.migrations.replay.AggregatedRawResponse;
import org.opensearch.migrations.replay.datatypes.UniqueRequestKey;
import org.opensearch.migrations.replay.netty.BacksideHttpWatcherHandler;
import org.opensearch.migrations.replay.netty.BacksideSnifferHandler;
import org.opensearch.migrations.replay.util.DiagnosticTrackableCompletableFuture;
import org.opensearch.migrations.replay.util.StringTrackableCompletableFuture;

import java.net.URI;
import java.time.Instant;
import java.util.Optional;
import java.util.concurrent.CompletableFuture;

@Slf4j
public class NettyPacketToHttpConsumer implements IPacketFinalizingConsumer<AggregatedRawResponse> {
    /**
     * Set this to of(LogLevel.ERROR) or whatever level you'd like to get logging between each handler.
     * Set this to Optional.empty() to disable intra-handler logging.
     */
    private final static Optional<LogLevel> PIPELINE_LOGGING_OPTIONAL = Optional.empty();
    private final static MetricsLogger metricsLogger = new MetricsLogger("NettyPacketToHttpConsumer");

    public static final String BACKSIDE_HTTP_WATCHER_HANDLER_NAME = "BACKSIDE_HTTP_WATCHER_HANDLER";
    /**
     * This is a future that chains work onto the channel.  If the value is ready, the future isn't waiting
     * on anything to happen for the channel.  If the future isn't done, something in the chain is still
     * pending.
     */
    DiagnosticTrackableCompletableFuture<String,Void> activeChannelFuture;
    private final Channel channel;
    AggregatedRawResponse.Builder responseBuilder;
    final String diagnosticLabel;
    private UniqueRequestKey uniqueRequestKeyForMetricsLogging;

    public NettyPacketToHttpConsumer(NioEventLoopGroup eventLoopGroup, URI serverUri, SslContext sslContext,
                                     String diagnosticLabel, UniqueRequestKey uniqueRequestKeyForMetricsLogging) {
        this(createClientConnection(eventLoopGroup, sslContext, serverUri, diagnosticLabel),
                diagnosticLabel, uniqueRequestKeyForMetricsLogging);
    }

    public NettyPacketToHttpConsumer(ChannelFuture clientConnection, String diagnosticLabel, UniqueRequestKey uniqueRequestKeyForMetricsLogging) {
        this.diagnosticLabel = "[" + diagnosticLabel + "] ";
        this.uniqueRequestKeyForMetricsLogging = uniqueRequestKeyForMetricsLogging;
        responseBuilder = AggregatedRawResponse.builder(Instant.now());
        DiagnosticTrackableCompletableFuture<String,Void>  initialFuture =
                new StringTrackableCompletableFuture<>(new CompletableFuture<>(),
                        () -> "incoming connection is ready for " + clientConnection);
        this.activeChannelFuture = initialFuture;
        this.channel = clientConnection.channel();

        log.atDebug().setMessage(() ->
                "C'tor: incoming clientConnection pipeline=" + clientConnection.channel().pipeline()).log();
        clientConnection.addListener(connectFuture -> {
            if (connectFuture.isSuccess()) {
                activateChannelForThisConsumer();
            }
<<<<<<< HEAD

            if (foundIssue == null) {
                log.atTrace().setMessage(()->"User Event=" + evt).log();
                super.userEventTriggered(ctx, evt);
            } else {
                log.atWarn().setMessage(()->"exception event in ssl handshake (" + evt +
                        ") - triggering callback and eating the event" + foundIssue);
                onExceptionCaughtConsumer.accept(foundIssue);
=======
        }).addListener(completelySetupFuture -> {
            if (completelySetupFuture.isSuccess()) {
                initialFuture.future.complete(null);
            } else {
                initialFuture.future.completeExceptionally(completelySetupFuture.cause());
>>>>>>> a1a448fd
            }
        });
    }

    public static ChannelFuture createClientConnection(EventLoopGroup eventLoopGroup, SslContext sslContext,
                                                       URI serverUri, String diagnosticLabel) {
        String host = serverUri.getHost();
        int port = serverUri.getPort();
        log.atTrace().setMessage(()->"Active - setting up backend connection to " + host + ":" + port).log();

        Bootstrap b = new Bootstrap();
        b.group(eventLoopGroup)
                .channel(NioSocketChannel.class)
                .handler(new ChannelDuplexHandler())
                .option(ChannelOption.AUTO_READ, false);
<<<<<<< HEAD
        String host = serverUri.getHost();
        int port = serverUri.getPort();
        log.atDebug().setMessage(()->"Active - setting up backend connection to " + host + ":" + port).log();
        var outboundChannelFuture = b.connect(host, port);
        //outboundChannel = outboundChannelFuture.channel();
        responseWatchHandler = new BacksideHttpWatcherHandler(responseBuilder);
        fullyInitializedChannelFuture =
                new StringTrackableCompletableFuture<>(new CompletableFuture<>(), () -> "sslHandshakeFuture");

        outboundChannelFuture.addListener((ChannelFutureListener) future -> {
            if (future.isSuccess()) {
                // connection complete start to read first data
                log.atDebug().setMessage(()->diagnosticLabel + "Done setting up backend channel & it was successful").log();
                var pipeline = future.channel().pipeline();
                pipeline.addFirst(new LoggingHandler("PRE_EVERYTHING", LogLevel.TRACE));
=======

        var outboundChannelFuture = b.connect(host, port);

        var rval = new DefaultChannelPromise(outboundChannelFuture.channel());
        outboundChannelFuture.addListener((ChannelFutureListener) connectFuture -> {
            if (connectFuture.isSuccess()) {
                var pipeline = connectFuture.channel().pipeline();
                pipeline.removeFirst();
                log.atTrace()
                        .setMessage(()->diagnosticLabel + " Done setting up client channel & it was successful").log();
>>>>>>> a1a448fd
                if (sslContext != null) {
                    var sslEngine = sslContext.newEngine(connectFuture.channel().alloc());
                    sslEngine.setUseClientMode(true);
                    var sslHandler = new SslHandler(sslEngine);
                    addLoggingHandler(pipeline, "A");
                    pipeline.addLast("ssl", sslHandler);
                    sslHandler.handshakeFuture().addListener(handshakeFuture -> {
                        if (handshakeFuture.isSuccess()) {
                            rval.setSuccess();
                        } else {
                            rval.setFailure(handshakeFuture.cause());
                        }
                    });
                } else {
                    rval.setSuccess();
                }
            } else {
                // Close the connection if the connection attempt has failed.
<<<<<<< HEAD
                log.atWarn().setCause(future.cause())
                        .setMessage(()->diagnosticLabel + " CONNECT future was not successful, so setting the channel future's " +
                        "result to an exception").log();
                fullyInitializedChannelFuture.future.completeExceptionally(future.cause());
=======
                log.atWarn().setCause(connectFuture.cause())
                        .setMessage(() -> diagnosticLabel + " CONNECT future was not successful, " +
                        "so setting the channel future's result to an exception").log();
                rval.setFailure(connectFuture.cause());
>>>>>>> a1a448fd
            }
        });
        return rval;
    }

    private static boolean channelIsInUse(Channel c) {
        var pipeline = c.pipeline();
        var lastHandler = pipeline.last();
        if (lastHandler == null || lastHandler instanceof SslHandler) {
            assert c.config().isAutoRead() == false;
            return false;
        } else {
            assert c.config().isAutoRead() == true;
            return true;
        }
    }

    private void activateChannelForThisConsumer() {
        if (channelIsInUse(channel)) {
            throw new RuntimeException("Channel " + channel + "is being used elsewhere already!");
        }
        var pipeline = channel.pipeline();
        addLoggingHandler(pipeline, "B");
        pipeline.addLast(new BacksideSnifferHandler(responseBuilder));
        addLoggingHandler(pipeline, "C");
        pipeline.addLast(new HttpResponseDecoder());
        addLoggingHandler(pipeline, "D");
        // TODO - switch this out to use less memory.
        // We only need to know when the response has been fully received, not the contents
        // since we're already logging those in the sniffer earlier in the pipeline.
        pipeline.addLast(new HttpObjectAggregator(1024 * 1024));
        addLoggingHandler(pipeline, "D");
        pipeline.addLast(BACKSIDE_HTTP_WATCHER_HANDLER_NAME, new BacksideHttpWatcherHandler(responseBuilder));
        addLoggingHandler(pipeline, "E");
        log.atTrace().setMessage(() -> "Added handlers to the pipeline: " + pipeline).log();

        channel.config().setAutoRead(true);
    }

    private static void addLoggingHandler(ChannelPipeline pipeline, String name) {
        PIPELINE_LOGGING_OPTIONAL.ifPresent(logLevel->pipeline.addLast(new LoggingHandler("n"+name, logLevel)));
    }

    private void deactivateChannel() {
        var pipeline = channel.pipeline();
        log.atDebug().setMessage(()->"Resetting the pipeline currently at: " + pipeline).log();
        while (!(pipeline.last() instanceof SslHandler) && (pipeline.last() != null)) {
            pipeline.removeLast();
        }
        channel.config().setAutoRead(false);
        log.atDebug().setMessage(()->"Reset the pipeline back to: " + pipeline).log();
    }

    @Override
    public DiagnosticTrackableCompletableFuture<String,Void> consumeBytes(ByteBuf packetData) {
<<<<<<< HEAD
        responseBuilder.addRequestPacket(packetData.duplicate());
        log.atDebug().setMessage(()->"Scheduling write of packetData["+packetData+"]" +
                " hash=" + System.identityHashCode(packetData));
        final var completableFuture = new DiagnosticTrackableCompletableFuture<String, Void>(new CompletableFuture<>(),
                ()->"CompletableFuture that will wait for the netty future to fill in the completion value");
//                writePacketAndUpdateFuture(packetData, completableFuture, channel);
        return fullyInitializedChannelFuture.getDeferredFutureThroughHandle((channel, channelInitException) -> {
            if (channelInitException == null) {
                log.atTrace().setMessage(()->"outboundChannelFuture has finished - retriggering consumeBytes" +
                        " hash=" + System.identityHashCode(packetData));
                writePacketAndUpdateFuture(packetData, completableFuture, channel);
            } else {
                log.atWarn().setMessage(()->diagnosticLabel + "outbound channel was not set up successfully, NOT writing bytes " +
                        " hash=" + System.identityHashCode(packetData));
                completableFuture.future.completeExceptionally(channelInitException);
=======
        activeChannelFuture = activeChannelFuture.getDeferredFutureThroughHandle((v, channelInitException) -> {
            if (channelInitException == null) {
                log.atTrace().setMessage(()->"outboundChannelFuture is ready writing packets (hash=" +
                        System.identityHashCode(packetData) + ")").log();
                return writePacketAndUpdateFuture(packetData);
            } else {
                log.atWarn().setMessage(()->diagnosticLabel + "outbound channel was not set up successfully, " +
                        "NOT writing bytes hash=" + System.identityHashCode(packetData)).log();
                channel.close();
                return StringTrackableCompletableFuture.factory.failedFuture(channelInitException, ()->"");
>>>>>>> a1a448fd
            }
        }, ()->"consumeBytes - after channel is fully initialized (potentially waiting on TLS handshake)");
        log.atTrace().setMessage(()->"Setting up write of packetData["+packetData+"] hash=" +
                System.identityHashCode(packetData) + ".  Created future consumeBytes="+activeChannelFuture).log();
        return activeChannelFuture;
    }

    private DiagnosticTrackableCompletableFuture<String, Void>
    writePacketAndUpdateFuture(ByteBuf packetData) {
        final var completableFuture = new DiagnosticTrackableCompletableFuture<String, Void>(new CompletableFuture<>(),
                ()->"CompletableFuture that will wait for the netty future to fill in the completion value");
        final int readableBytes = packetData.readableBytes();
        channel.writeAndFlush(packetData)
                .addListener((ChannelFutureListener) future -> {
                    Throwable cause = null;
                    try {
                        if (!future.isSuccess()) {
<<<<<<< HEAD
                            log.atWarn().setMessage(()->diagnosticLabel + "closing outbound channel because WRITE future was not successful " +
                                    future.cause() + " hash=" + System.identityHashCode(packetData) +
                                    " will be sending the exception to " + completableFuture);
=======
                            log.atWarn().setMessage(()->diagnosticLabel + "closing outbound channel because WRITE " +
                                    "future was not successful " + future.cause() + " hash=" +
                                    System.identityHashCode(packetData) + " will be sending the exception to " +
                                    completableFuture).log();
>>>>>>> a1a448fd
                            future.channel().close(); // close the backside
                            cause = future.cause();
                        }
                    } catch (Exception e) {
                        cause = e;
                    }
                    if (cause == null) {
<<<<<<< HEAD
                        log.atDebug().setMessage(()->"Signaling previously returned CompletableFuture packet write was successful: "
                                + packetData + " hash=" + System.identityHashCode(packetData));
                        completableFuture.future.complete(null);
                    } else {
                        log.atTrace().setMessage(()->"Signaling previously returned CompletableFuture packet write had an exception : "
                                + packetData + " hash=" + System.identityHashCode(packetData));
=======
                        log.atTrace().setMessage(()->"Signaling previously returned CompletableFuture packet write was successful: "
                                + packetData + " hash=" + System.identityHashCode(packetData)).log();
                        completableFuture.future.complete(null);
                    } else {
                        log.atInfo().setMessage(()->"Signaling previously returned CompletableFuture packet write had an exception : "
                                + packetData + " hash=" + System.identityHashCode(packetData)).log();
                        metricsLogger.atError(cause)
                                .addKeyValue("channelId", channel.id().asLongText())
                                .addKeyValue("requestId", uniqueRequestKeyForMetricsLogging)
                                .addKeyValue("connectionId", uniqueRequestKeyForMetricsLogging.connectionId)
                                .setMessage("Failed to write component of request").log();
>>>>>>> a1a448fd
                        completableFuture.future.completeExceptionally(cause);
                        channel.close();
                    }
                });
        log.atTrace().setMessage(()->"Writing packet data=" + packetData +
                ".  Created future for writing data="+completableFuture).log();
        metricsLogger.atSuccess()
                .addKeyValue("channelId", channel.id().asLongText())
                .addKeyValue("requestId", uniqueRequestKeyForMetricsLogging)
                .addKeyValue("connectionId", uniqueRequestKeyForMetricsLogging.connectionId)
                .addKeyValue("sizeInBytes", readableBytes)
                .setMessage("Component of request written to target").log();
        return completableFuture;
    }

    @Override
    public DiagnosticTrackableCompletableFuture<String,AggregatedRawResponse>
    finalizeRequest() {
        var ff = activeChannelFuture.getDeferredFutureThroughHandle((v,t)-> {
                    var future = new CompletableFuture();
                    var rval = new DiagnosticTrackableCompletableFuture<String,AggregatedRawResponse>(future,
                            ()->"NettyPacketToHttpConsumer.finalizeRequest()");
                    if (t == null) {
                        var responseWatchHandler =
                                (BacksideHttpWatcherHandler) channel.pipeline().get(BACKSIDE_HTTP_WATCHER_HANDLER_NAME);
                        responseWatchHandler.addCallback(future::complete);
                    } else {
                        future.complete(responseBuilder.addErrorCause(t).build());
                    }
                    return rval;
                }, ()->"Waiting for previous consumes to set the callback")
                .map(f->f.whenComplete((v,t)-> deactivateChannel()), ()->"clearing pipeline");
        log.atTrace().setMessage(()->"Chaining finalization work off of " + activeChannelFuture +
                ".  Returning finalization future="+ff).log();
        return ff;
    }
}<|MERGE_RESOLUTION|>--- conflicted
+++ resolved
@@ -18,14 +18,8 @@
 import io.netty.handler.logging.LoggingHandler;
 import io.netty.handler.ssl.SslContext;
 import io.netty.handler.ssl.SslHandler;
-<<<<<<< HEAD
-import io.netty.handler.ssl.SslHandshakeCompletionEvent;
-import lombok.extern.log4j.Log4j2;
-import lombok.extern.slf4j.Slf4j;
-=======
 import lombok.extern.slf4j.Slf4j;
 import org.opensearch.migrations.coreutils.MetricsLogger;
->>>>>>> a1a448fd
 import org.opensearch.migrations.replay.AggregatedRawResponse;
 import org.opensearch.migrations.replay.datatypes.UniqueRequestKey;
 import org.opensearch.migrations.replay.netty.BacksideHttpWatcherHandler;
@@ -81,22 +75,11 @@
             if (connectFuture.isSuccess()) {
                 activateChannelForThisConsumer();
             }
-<<<<<<< HEAD
-
-            if (foundIssue == null) {
-                log.atTrace().setMessage(()->"User Event=" + evt).log();
-                super.userEventTriggered(ctx, evt);
-            } else {
-                log.atWarn().setMessage(()->"exception event in ssl handshake (" + evt +
-                        ") - triggering callback and eating the event" + foundIssue);
-                onExceptionCaughtConsumer.accept(foundIssue);
-=======
         }).addListener(completelySetupFuture -> {
             if (completelySetupFuture.isSuccess()) {
                 initialFuture.future.complete(null);
             } else {
                 initialFuture.future.completeExceptionally(completelySetupFuture.cause());
->>>>>>> a1a448fd
             }
         });
     }
@@ -112,23 +95,6 @@
                 .channel(NioSocketChannel.class)
                 .handler(new ChannelDuplexHandler())
                 .option(ChannelOption.AUTO_READ, false);
-<<<<<<< HEAD
-        String host = serverUri.getHost();
-        int port = serverUri.getPort();
-        log.atDebug().setMessage(()->"Active - setting up backend connection to " + host + ":" + port).log();
-        var outboundChannelFuture = b.connect(host, port);
-        //outboundChannel = outboundChannelFuture.channel();
-        responseWatchHandler = new BacksideHttpWatcherHandler(responseBuilder);
-        fullyInitializedChannelFuture =
-                new StringTrackableCompletableFuture<>(new CompletableFuture<>(), () -> "sslHandshakeFuture");
-
-        outboundChannelFuture.addListener((ChannelFutureListener) future -> {
-            if (future.isSuccess()) {
-                // connection complete start to read first data
-                log.atDebug().setMessage(()->diagnosticLabel + "Done setting up backend channel & it was successful").log();
-                var pipeline = future.channel().pipeline();
-                pipeline.addFirst(new LoggingHandler("PRE_EVERYTHING", LogLevel.TRACE));
-=======
 
         var outboundChannelFuture = b.connect(host, port);
 
@@ -139,7 +105,6 @@
                 pipeline.removeFirst();
                 log.atTrace()
                         .setMessage(()->diagnosticLabel + " Done setting up client channel & it was successful").log();
->>>>>>> a1a448fd
                 if (sslContext != null) {
                     var sslEngine = sslContext.newEngine(connectFuture.channel().alloc());
                     sslEngine.setUseClientMode(true);
@@ -158,17 +123,10 @@
                 }
             } else {
                 // Close the connection if the connection attempt has failed.
-<<<<<<< HEAD
-                log.atWarn().setCause(future.cause())
-                        .setMessage(()->diagnosticLabel + " CONNECT future was not successful, so setting the channel future's " +
-                        "result to an exception").log();
-                fullyInitializedChannelFuture.future.completeExceptionally(future.cause());
-=======
                 log.atWarn().setCause(connectFuture.cause())
                         .setMessage(() -> diagnosticLabel + " CONNECT future was not successful, " +
                         "so setting the channel future's result to an exception").log();
                 rval.setFailure(connectFuture.cause());
->>>>>>> a1a448fd
             }
         });
         return rval;
@@ -224,23 +182,6 @@
 
     @Override
     public DiagnosticTrackableCompletableFuture<String,Void> consumeBytes(ByteBuf packetData) {
-<<<<<<< HEAD
-        responseBuilder.addRequestPacket(packetData.duplicate());
-        log.atDebug().setMessage(()->"Scheduling write of packetData["+packetData+"]" +
-                " hash=" + System.identityHashCode(packetData));
-        final var completableFuture = new DiagnosticTrackableCompletableFuture<String, Void>(new CompletableFuture<>(),
-                ()->"CompletableFuture that will wait for the netty future to fill in the completion value");
-//                writePacketAndUpdateFuture(packetData, completableFuture, channel);
-        return fullyInitializedChannelFuture.getDeferredFutureThroughHandle((channel, channelInitException) -> {
-            if (channelInitException == null) {
-                log.atTrace().setMessage(()->"outboundChannelFuture has finished - retriggering consumeBytes" +
-                        " hash=" + System.identityHashCode(packetData));
-                writePacketAndUpdateFuture(packetData, completableFuture, channel);
-            } else {
-                log.atWarn().setMessage(()->diagnosticLabel + "outbound channel was not set up successfully, NOT writing bytes " +
-                        " hash=" + System.identityHashCode(packetData));
-                completableFuture.future.completeExceptionally(channelInitException);
-=======
         activeChannelFuture = activeChannelFuture.getDeferredFutureThroughHandle((v, channelInitException) -> {
             if (channelInitException == null) {
                 log.atTrace().setMessage(()->"outboundChannelFuture is ready writing packets (hash=" +
@@ -251,7 +192,6 @@
                         "NOT writing bytes hash=" + System.identityHashCode(packetData)).log();
                 channel.close();
                 return StringTrackableCompletableFuture.factory.failedFuture(channelInitException, ()->"");
->>>>>>> a1a448fd
             }
         }, ()->"consumeBytes - after channel is fully initialized (potentially waiting on TLS handshake)");
         log.atTrace().setMessage(()->"Setting up write of packetData["+packetData+"] hash=" +
@@ -269,16 +209,10 @@
                     Throwable cause = null;
                     try {
                         if (!future.isSuccess()) {
-<<<<<<< HEAD
-                            log.atWarn().setMessage(()->diagnosticLabel + "closing outbound channel because WRITE future was not successful " +
-                                    future.cause() + " hash=" + System.identityHashCode(packetData) +
-                                    " will be sending the exception to " + completableFuture);
-=======
                             log.atWarn().setMessage(()->diagnosticLabel + "closing outbound channel because WRITE " +
                                     "future was not successful " + future.cause() + " hash=" +
                                     System.identityHashCode(packetData) + " will be sending the exception to " +
                                     completableFuture).log();
->>>>>>> a1a448fd
                             future.channel().close(); // close the backside
                             cause = future.cause();
                         }
@@ -286,14 +220,6 @@
                         cause = e;
                     }
                     if (cause == null) {
-<<<<<<< HEAD
-                        log.atDebug().setMessage(()->"Signaling previously returned CompletableFuture packet write was successful: "
-                                + packetData + " hash=" + System.identityHashCode(packetData));
-                        completableFuture.future.complete(null);
-                    } else {
-                        log.atTrace().setMessage(()->"Signaling previously returned CompletableFuture packet write had an exception : "
-                                + packetData + " hash=" + System.identityHashCode(packetData));
-=======
                         log.atTrace().setMessage(()->"Signaling previously returned CompletableFuture packet write was successful: "
                                 + packetData + " hash=" + System.identityHashCode(packetData)).log();
                         completableFuture.future.complete(null);
@@ -305,7 +231,6 @@
                                 .addKeyValue("requestId", uniqueRequestKeyForMetricsLogging)
                                 .addKeyValue("connectionId", uniqueRequestKeyForMetricsLogging.connectionId)
                                 .setMessage("Failed to write component of request").log();
->>>>>>> a1a448fd
                         completableFuture.future.completeExceptionally(cause);
                         channel.close();
                     }
