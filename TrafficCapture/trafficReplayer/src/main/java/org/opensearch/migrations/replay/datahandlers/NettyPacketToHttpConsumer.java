--- conflicted
+++ resolved
@@ -336,7 +336,6 @@
     }
 
     private void deactivateChannel() {
-<<<<<<< HEAD
         try {
             var pipeline = channel.pipeline();
             log.atDebug()
@@ -352,30 +351,20 @@
                         .setMessage(() -> "Ignoring an exception that the " + handlerName + " wasn't present")
                         .log();
                 }
-=======
-        var pipeline = channel.pipeline();
-        log.atDebug()
-            .setMessage(() -> "Resetting the pipeline for channel " + channel + "currently at: " + pipeline)
-            .log();
-        for (var handlerName : new String[] { WRITE_COUNT_WATCHER_HANDLER_NAME, READ_COUNT_WATCHER_HANDLER_NAME }) {
-            try {
-                pipeline.remove(handlerName);
-            } catch (NoSuchElementException e) {
-                log.atWarn()
-                    .setMessage(() -> "Ignoring an exception that the " + handlerName + " wasn't present")
-                    .log();
->>>>>>> ab00eddf
-            }
-        }
-        while (true) {
-            var lastHandler = pipeline.last();
-            if (lastHandler instanceof SslHandler || lastHandler instanceof ConnectionClosedListenerHandler) {
-                break;
-            }
-            pipeline.removeLast();
-        }
-        channel.config().setAutoRead(false);
-        log.atDebug().setMessage(() -> "Reset the pipeline for channel " + channel + " back to: " + pipeline).log();
+            }
+            while (true) {
+                var lastHandler = pipeline.last();
+                if (lastHandler instanceof SslHandler || lastHandler instanceof ConnectionClosedListenerHandler) {
+                    break;
+                }
+                pipeline.removeLast();
+            }
+            channel.config().setAutoRead(false);
+            log.atDebug().setMessage(() -> "Reset the pipeline for channel " + channel + " back to: " + pipeline).log();
+        } finally {
+            getCurrentRequestSpan().close();
+            getParentContext().close();
+        }
     }
 
     @Override
