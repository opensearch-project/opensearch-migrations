--- conflicted
+++ resolved
@@ -23,28 +23,16 @@
 @Slf4j
 public class SourceTargetCaptureTuple implements AutoCloseable {
     private RequestResponsePacketPair sourcePair;
-<<<<<<< HEAD
-    private final List<byte[]> targetRequestData;
-    private final List<byte[]> targetResponseData;
-    private final AggregatedTransformedResponse.HttpRequestTransformationStatus transformationStatus;
-=======
     private final TransformedPackets targetRequestData;
     private final List<byte[]> targetResponseData;
     private final HttpRequestTransformationStatus transformationStatus;
->>>>>>> da1ae901
     private final Throwable errorCause;
     Duration targetResponseDuration;
 
     public SourceTargetCaptureTuple(RequestResponsePacketPair sourcePair,
-<<<<<<< HEAD
-                                    List<byte[]> targetRequestData,
-                                    List<byte[]> targetResponseData,
-                                    AggregatedTransformedResponse.HttpRequestTransformationStatus transformationStatus,
-=======
                                     TransformedPackets targetRequestData,
                                     List<byte[]> targetResponseData,
                                     HttpRequestTransformationStatus transformationStatus,
->>>>>>> da1ae901
                                     Throwable errorCause,
                                     Duration targetResponseDuration) {
         this.sourcePair = sourcePair;
@@ -53,14 +41,11 @@
         this.transformationStatus = transformationStatus;
         this.errorCause = errorCause;
         this.targetResponseDuration = targetResponseDuration;
-<<<<<<< HEAD
-=======
     }
 
     @Override
     public void close() {
         targetRequestData.close();
->>>>>>> da1ae901
     }
 
     public static class TupleToFileWriter {
@@ -113,16 +98,6 @@
             // TODO: Use Netty to parse the packets as HTTP rather than json.org (we can also remove it as a dependency)
             JSONObject meta = new JSONObject();
             meta.put("sourceRequest", jsonFromHttpData(triple.sourcePair.requestData.packetBytes));
-<<<<<<< HEAD
-            meta.put("targetRequest", jsonFromHttpData(triple.targetRequestData));
-            //log.warn("TODO: These durations are not measuring the same values!");
-            meta.put("sourceResponse", jsonFromHttpData(triple.sourcePair.responseData.packetBytes,
-                Duration.between(triple.sourcePair.requestData.getLastPacketTimestamp(), triple.sourcePair.responseData.getLastPacketTimestamp())));
-            meta.put("targetResponse", jsonFromHttpData(triple.targetResponseData,
-                    triple.targetResponseDuration));
-            meta.put("connectionId", triple.sourcePair.connectionId);
-
-=======
             meta.put("targetRequest", jsonFromHttpData(triple.targetRequestData.asByteArrayStream()
                     .collect(Collectors.toList())));
             //log.warn("TODO: These durations are not measuring the same values!");
@@ -135,7 +110,6 @@
                 meta.put("targetResponse", jsonFromHttpData(triple.targetResponseData, triple.targetResponseDuration));
             }
             meta.put("connectionId", triple.sourcePair.connectionId);
->>>>>>> da1ae901
             return meta;
         }
 
@@ -194,18 +168,6 @@
 
     @Override
     public String toString() {
-<<<<<<< HEAD
-        final StringBuilder sb = new StringBuilder("SourceTargetCaptureTuple{");
-        sb.append("\n diagnosticLabel=").append(sourcePair.connectionId);
-        sb.append("\n sourcePair=").append(sourcePair);
-        sb.append("\n targetResponseDuration=").append(targetResponseDuration);
-        sb.append("\n targetRequestData=").append(Utils.packetsToStringTruncated(targetRequestData));
-        sb.append("\n targetResponseData=").append(Utils.packetsToStringTruncated(targetResponseData));
-        sb.append("\n transformStatus=").append(transformationStatus);
-        sb.append("\n errorCause=").append(errorCause==null ? "null" : errorCause.toString());
-        sb.append('}');
-        return sb.toString();
-=======
         return Utils.setPrintStyleFor(Utils.PacketPrintFormat.TRUNCATED, () -> {
             final StringBuilder sb = new StringBuilder("SourceTargetCaptureTuple{");
             sb.append("\n diagnosticLabel=").append(sourcePair.connectionId);
@@ -220,6 +182,5 @@
             sb.append('}');
             return sb.toString();
         });
->>>>>>> da1ae901
     }
 }