package org.opensearch.migrations.replay;

import lombok.NonNull;
import lombok.SneakyThrows;
import lombok.extern.slf4j.Slf4j;
import org.apache.logging.log4j.LogManager;
import org.apache.logging.log4j.Logger;
import org.json.HTTP;
import org.json.JSONObject;
import org.opensearch.migrations.replay.datatypes.HttpRequestTransformationStatus;
import org.opensearch.migrations.replay.datatypes.TransformedPackets;
import org.opensearch.migrations.replay.datatypes.UniqueSourceRequestKey;

import java.io.IOException;
import java.io.SequenceInputStream;
import java.nio.charset.StandardCharsets;
import java.time.Duration;
import java.util.Base64;
import java.util.List;
import java.util.Map;
import java.util.Optional;
import java.util.Scanner;
import java.util.StringJoiner;
import java.util.function.Consumer;
import java.util.stream.Collectors;

@Slf4j
public class SourceTargetCaptureTuple implements AutoCloseable {
    final UniqueSourceRequestKey uniqueRequestKey;
    final RequestResponsePacketPair sourcePair;
    final TransformedPackets targetRequestData;
    final List<byte[]> targetResponseData;
    final HttpRequestTransformationStatus transformationStatus;
    final Throwable errorCause;
    Duration targetResponseDuration;

    public SourceTargetCaptureTuple(@NonNull UniqueSourceRequestKey uniqueRequestKey,
                                    RequestResponsePacketPair sourcePair,
                                    TransformedPackets targetRequestData,
                                    List<byte[]> targetResponseData,
                                    HttpRequestTransformationStatus transformationStatus,
                                    Throwable errorCause,
                                    Duration targetResponseDuration) {
        this.uniqueRequestKey = uniqueRequestKey;
        this.sourcePair = sourcePair;
        this.targetRequestData = targetRequestData;
        this.targetResponseData = targetResponseData;
        this.transformationStatus = transformationStatus;
        this.errorCause = errorCause;
        this.targetResponseDuration = targetResponseDuration;
    }

    @Override
    public void close() {
        Optional.ofNullable(targetRequestData).ifPresent(d->d.close());
    }

<<<<<<< HEAD
    public static class TupleToStreamConsumer implements Consumer<SourceTargetCaptureTuple> {
        OutputStream outputStream;
        Logger tupleLogger = LogManager.getLogger("OutputTupleJsonLogger");

        public TupleToStreamConsumer(OutputStream outputStream){
            this.outputStream = outputStream;
=======
    public static class TupleToFileWriter implements Consumer<SourceTargetCaptureTuple> {
        Logger tupleLogger = LogManager.getLogger("OutputTupleJsonLogger");

        public TupleToFileWriter(){
>>>>>>> b011fd2f
        }

        private JSONObject jsonFromHttpDataUnsafe(List<byte[]> data) throws IOException {
            SequenceInputStream collatedStream = ReplayUtils.byteArraysToInputStream(data);
            Scanner scanner = new Scanner(collatedStream, StandardCharsets.UTF_8);
            scanner.useDelimiter("\r\n\r\n");  // The headers are seperated from the body with two newlines.
            String head = scanner.next();
            int headerLength = head.getBytes(StandardCharsets.UTF_8).length + 4; // The extra 4 bytes accounts for the two newlines.
            // SequenceInputStreams cannot be reset, so it's recreated from the original data.
            SequenceInputStream bodyStream = ReplayUtils.byteArraysToInputStream(data);
            for (int leftToSkip = headerLength; leftToSkip > 0; leftToSkip -= bodyStream.skip(leftToSkip)) {}

            // There are several limitations introduced by using the HTTP.toJSONObject call.
            // 1. We need to replace "\r\n" with "\n" which could mask differences in the responses.
            // 2. It puts all headers as top level keys in the JSON object, instead of e.g. inside a "header" object.
            //    We deal with this in the code that reads these JSONs, but it's a more brittle and error-prone format
            //    than it would be otherwise.
            // TODO: Refactor how messages are converted to JSON and consider using a more sophisticated HTTP parsing strategy.
            JSONObject message = HTTP.toJSONObject(head.replace("\r\n", "\n"));
            String base64body = Base64.getEncoder().encodeToString(bodyStream.readAllBytes());
            message.put("body", base64body);
            return message;
        }

        private JSONObject jsonFromHttpData(@NonNull List<byte[]> data) {
            try {
                return jsonFromHttpDataUnsafe(data);
            } catch (Exception e) {
                log.warn("Putting what may be a bogus value in the output because transforming it " +
                        "into json threw an exception");
                return new JSONObject(Map.of("Exception", e.toString()));
            }
        }

        private JSONObject jsonFromHttpData(@NonNull List<byte[]> data, Duration latency) {
            JSONObject message = jsonFromHttpData(data);
            message.put("response_time_ms", latency.toMillis());
            return message;
        }

        private JSONObject toJSONObject(SourceTargetCaptureTuple tuple) {
            // TODO: Use Netty to parse the packets as HTTP rather than json.org (we can also remove it as a dependency)
            JSONObject meta = new JSONObject();
            Optional.ofNullable(tuple.sourcePair).ifPresent(p-> {
                Optional.ofNullable(p.requestData).flatMap(d -> Optional.ofNullable(d.packetBytes))
                        .ifPresent(d -> meta.put("sourceRequest", jsonFromHttpData(d)));
                Optional.ofNullable(p.responseData).flatMap(d -> Optional.ofNullable(d.packetBytes))
                        .ifPresent(d -> meta.put("sourceResponse", jsonFromHttpData(d,
                                //log.warn("TODO: These durations are not measuring the same values!");
                                Duration.between(tuple.sourcePair.requestData.getLastPacketTimestamp(),
                                        tuple.sourcePair.responseData.getLastPacketTimestamp()))));
            });

            Optional.ofNullable(tuple.targetRequestData)
                    .map(d->d.asByteArrayStream())
                    .ifPresent(d->meta.put("targetRequest", jsonFromHttpData(d.collect(Collectors.toList()))));

            Optional.ofNullable(tuple.targetResponseData)
                    .filter(r->!r.isEmpty())
                    .ifPresent(d-> meta.put("targetResponse", jsonFromHttpData(d, tuple.targetResponseDuration)));
            meta.put("connectionId", tuple.uniqueRequestKey);
            Optional.ofNullable(tuple.errorCause).ifPresent(e->meta.put("error", e));
            return meta;
        }

        /**
         * Writes a tuple object to an output stream as a JSON object.
         * The JSON tuple is output on one line, and has several objects: "sourceRequest", "sourceResponse",
         * "targetRequest", and "targetResponse". The "connectionId" is also included to aid in debugging.
         * An example of the format is below.
         * <p>
         * {
         *   "sourceRequest": {
         *     "Request-URI": XYZ,
         *     "Method": XYZ,
         *     "HTTP-Version": XYZ
         *     "body": XYZ,
         *     "header-1": XYZ,
         *     "header-2": XYZ
         *   },
         *   "targetRequest": {
         *     "Request-URI": XYZ,
         *     "Method": XYZ,
         *     "HTTP-Version": XYZ
         *     "body": XYZ,
         *     "header-1": XYZ,
         *     "header-2": XYZ
         *   },
         *   "sourceResponse": {
         *     "HTTP-Version": ABC,
         *     "Status-Code": ABC,
         *     "Reason-Phrase": ABC,
         *     "response_time_ms": 123,
         *     "body": ABC,
         *     "header-1": ABC
         *   },
         *   "targetResponse": {
         *     "HTTP-Version": ABC,
         *     "Status-Code": ABC,
         *     "Reason-Phrase": ABC,
         *     "response_time_ms": 123,
         *     "body": ABC,
         *     "header-2": ABC
         *   },
         *   "connectionId": "0242acfffe1d0008-0000000c-00000003-0745a19f7c3c5fc9-121001ff.0"
         * }
         *
         * @param  triple  the RequestResponseResponseTriple object to be converted into json and written to the stream.
         */
        @Override
        @SneakyThrows
        public void accept(SourceTargetCaptureTuple triple) {
            JSONObject jsonObject = toJSONObject(triple);

            tupleLogger.info(jsonObject.toString());
        }
    }

    @Override
    public String toString() {
        return PrettyPrinter.setPrintStyleFor(PrettyPrinter.PacketPrintFormat.TRUNCATED, () -> {
            final StringJoiner sj = new StringJoiner("\n ", "SourceTargetCaptureTuple{","}");
            sj.add("diagnosticLabel=").add(uniqueRequestKey.toString());
            if (sourcePair != null) { sj.add("sourcePair=").add(sourcePair.toString()); }
            if (targetResponseDuration != null) { sj.add("targetResponseDuration=").add(targetResponseDuration+""); }
            Optional.ofNullable(targetRequestData).ifPresent(d-> sj.add("targetRequestData=")
                    .add(d.isClosed() ? "CLOSED" : PrettyPrinter.httpPacketBufsToString(
                            PrettyPrinter.HttpMessageType.REQUEST, d.streamUnretained())));
            Optional.ofNullable(targetResponseData).filter(d->!d.isEmpty()).ifPresent(d -> sj.add("targetResponseData=")
                    .add(PrettyPrinter.httpPacketBytesToString(PrettyPrinter.HttpMessageType.RESPONSE, d)));
            sj.add("transformStatus=").add(transformationStatus+"");
            sj.add("errorCause=").add(errorCause == null ? "none" : errorCause.toString());
            return sj.toString();
        });
    }
}<|MERGE_RESOLUTION|>--- conflicted
+++ resolved
@@ -55,19 +55,10 @@
         Optional.ofNullable(targetRequestData).ifPresent(d->d.close());
     }
 
-<<<<<<< HEAD
     public static class TupleToStreamConsumer implements Consumer<SourceTargetCaptureTuple> {
-        OutputStream outputStream;
         Logger tupleLogger = LogManager.getLogger("OutputTupleJsonLogger");
 
         public TupleToStreamConsumer(OutputStream outputStream){
-            this.outputStream = outputStream;
-=======
-    public static class TupleToFileWriter implements Consumer<SourceTargetCaptureTuple> {
-        Logger tupleLogger = LogManager.getLogger("OutputTupleJsonLogger");
-
-        public TupleToFileWriter(){
->>>>>>> b011fd2f
         }
 
         private JSONObject jsonFromHttpDataUnsafe(List<byte[]> data) throws IOException {
