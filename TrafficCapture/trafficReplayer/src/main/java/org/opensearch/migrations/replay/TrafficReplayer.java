--- conflicted
+++ resolved
@@ -313,18 +313,16 @@
                         "configuration passed to each of the transformers.")
         String transformerConfig;
         @Parameter(required = false,
-<<<<<<< HEAD
                 names = "--transformer-config-file",
                 arity = 1,
                 description = "Path to the JSON configuration file of message transformers.")
         String transformerConfigFile;
-=======
+        @Parameter(required = false,
                 names = "--user-agent",
                 arity = 1,
                 description = "For HTTP requests to the target cluster, append this string (after \"; \") to" +
                         "the existing user-agent field or if the field wasn't present, simply use this value")
         String userAgent;
->>>>>>> 68ccfc17
     }
 
     private static Parameters parseArgs(String[] args) {
@@ -389,18 +387,14 @@
                      Duration.ofSeconds(params.lookaheadTimeSeconds));
              var authTransformer = buildAuthTransformerFactory(params))
         {
-<<<<<<< HEAD
             String transformerConfig = getTransformerConfig(params);
             if (transformerConfig != null)
             {
                 log.info("Transformations config string: ", transformerConfig);
             }
-            var tr = new TrafficReplayer(uri, transformerConfig, authTransformer,
+            var tr = new TrafficReplayer(uri, transformerConfig, authTransformer, params.userAgent,
                     params.allowInsecureConnections, params.numClientThreads, params.maxConcurrentRequests);
-=======
-            var tr = new TrafficReplayer(uri, params.transformerConfig, authTransformer, params.userAgent,
-                    params.allowInsecureConnections, params.numClientThreads,  params.maxConcurrentRequests);
->>>>>>> 68ccfc17
+
             setupShutdownHookForReplayer(tr);
             var tupleWriter = new SourceTargetCaptureTuple.TupleToStreamConsumer();
             var timeShifter = new TimeShifter(params.speedupFactor);
