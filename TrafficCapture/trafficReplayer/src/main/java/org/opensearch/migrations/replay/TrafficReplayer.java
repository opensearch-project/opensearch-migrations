--- conflicted
+++ resolved
@@ -108,22 +108,12 @@
         }
     }
 
-<<<<<<< HEAD
     public class TerminationException extends DualException {
         public TerminationException(Throwable originalCause, Throwable immediateCause) {
             super(originalCause, immediateCause);
         }
     }
 
-    public static IJsonTransformer buildDefaultJsonTransformer(String newHostName) {
-        var joltJsonTransformerBuilder = JsonJoltTransformer.newBuilder()
-                .addHostSwitchOperation(newHostName);
-        var joltJsonTransformer = joltJsonTransformerBuilder.build();
-        return new JsonCompositeTransformer(joltJsonTransformer, new JsonTypeMappingTransformer());
-    }
-
-=======
->>>>>>> 6e038dc5
     public TrafficReplayer(URI serverUri,
                            String fullTransformerConfig,
                            IAuthTransformerFactory authTransformerFactory,
@@ -906,10 +896,11 @@
                         shutdownFutureRef.get().completeExceptionally(f.cause());
                     }
                 });
-        var signalFuture = error == null ?
+        Optional.ofNullable(this.nextChunkFutureRef.get()).ifPresent(f->f.cancel(true));
+        var shutdownWasSignalledFuture = error == null ?
                 StringTrackableCompletableFuture.<Void>completedFuture(null, ()->"TrafficReplayer shutdown") :
                 StringTrackableCompletableFuture.<Void>failedFuture(error, ()->"TrafficReplayer shutdown");
-        while (!allRemainingWorkFutureOrShutdownSignalRef.compareAndSet(null, signalFuture)) {
+        while (!allRemainingWorkFutureOrShutdownSignalRef.compareAndSet(null, shutdownWasSignalledFuture)) {
             var otherRemainingWorkObj = allRemainingWorkFutureOrShutdownSignalRef.get();
             if (otherRemainingWorkObj != null) {
                 otherRemainingWorkObj.future.cancel(true);
