--- conflicted
+++ resolved
@@ -330,38 +330,11 @@
      * @return True if something was sent to the callback, false if nothing had been accumulated
      */
     private boolean handleEndOfRequest(Accumulation accumulation) {
-<<<<<<< HEAD
-        assert accumulation.state == Accumulation.State.NOTHING_SENT : "state == " + accumulation.state;
-        var requestPacketBytes = accumulation.rrPair.requestData;
-        metricsLogger.atSuccess(MetricsEvent.ACCUMULATED_FULL_CAPTURED_SOURCE_REQUEST)
-                .setAttribute(MetricsAttributeKey.REQUEST_ID, accumulation.getRequestId().toString())
-                .setAttribute(MetricsAttributeKey.CONNECTION_ID, accumulation.getRequestId().getTrafficStreamKey().getConnectionId()).emit();
-        if (requestPacketBytes != null) {
-            requestHandler.accept(accumulation.getRequestId(), requestPacketBytes);
-            accumulation.state = Accumulation.State.REQUEST_SENT;
-            return true;
-        } else {
-            log.warn("Received EOM w/out an accumulated value, assuming an empty server interaction and " +
-                    "NOT reproducing this to the target cluster (TODO - do something better?)");
-            accumulation.resetForNextRequest();
-            return false;
-        }
-    }
-
-    private void handleEndOfResponse(Accumulation accumulation) {
-        assert accumulation.state == Accumulation.State.REQUEST_SENT;
-        metricsLogger.atSuccess(MetricsEvent.ACCUMULATED_FULL_CAPTURED_SOURCE_RESPONSE)
-                .setAttribute(MetricsAttributeKey.REQUEST_ID, accumulation.getRequestId().toString())
-                .setAttribute(MetricsAttributeKey.CONNECTION_ID, accumulation.getRequestId().getTrafficStreamKey().getConnectionId()).emit();
-//                .setMessage("Full captured source response was accumulated").log();
-        fullDataHandler.accept(accumulation.rrPair);
-=======
         assert accumulation.state == Accumulation.State.ACCUMULATING_READS : "state == " + accumulation.state;
         var requestPacketBytes = accumulation.getRrPair().requestData;
-        metricsLogger.atSuccess()
-                .addKeyValue("requestId", accumulation.getRequestKey())
-                .addKeyValue("connectionId", accumulation.getRequestKey().getTrafficStreamKey().getConnectionId())
-                .setMessage("Full captured source request was accumulated").log();
+        metricsLogger.atSuccess(MetricsEvent.ACCUMULATED_FULL_CAPTURED_SOURCE_RESPONSE)
+                .setAttribute(MetricsAttributeKey.REQUEST_ID, accumulation.getRequestKey().toString())
+                .setAttribute(MetricsAttributeKey.CONNECTION_ID, accumulation.getRequestKey().getTrafficStreamKey().getConnectionId()).emit();
         assert (requestPacketBytes != null);
         assert (!requestPacketBytes.hasInProgressSegment());
         listener.onRequestReceived(accumulation.getRequestKey(), requestPacketBytes);
@@ -372,14 +345,12 @@
     private void handleEndOfResponse(Accumulation accumulation,
                                      RequestResponsePacketPair.ReconstructionStatus status) {
         assert accumulation.state == Accumulation.State.ACCUMULATING_WRITES;
-        metricsLogger.atSuccess()
-                .addKeyValue("requestId", accumulation.getRequestKey())
-                .addKeyValue("connectionId", accumulation.getRequestKey().getTrafficStreamKey().getConnectionId())
-                .setMessage("Full captured source response was accumulated").log();
+        metricsLogger.atSuccess(MetricsEvent.ACCUMULATED_FULL_CAPTURED_SOURCE_RESPONSE)
+                .setAttribute(MetricsAttributeKey.REQUEST_ID, accumulation.getRequestKey().toString())
+                .setAttribute(MetricsAttributeKey.CONNECTION_ID, accumulation.getRequestKey().getTrafficStreamKey().getConnectionId()).emit();
         var rrPair = accumulation.getRrPair();
         rrPair.completionStatus = status;
         listener.onFullDataReceived(accumulation.getRequestKey(), rrPair);
->>>>>>> 50e3d765
         accumulation.resetForNextRequest();
     }
 
