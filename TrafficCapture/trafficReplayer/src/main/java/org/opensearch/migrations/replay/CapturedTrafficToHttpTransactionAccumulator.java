package org.opensearch.migrations.replay;

import lombok.NonNull;
import lombok.extern.slf4j.Slf4j;
import org.opensearch.migrations.coreutils.MetricsAttributeKey;
import org.opensearch.migrations.coreutils.MetricsEvent;
import org.opensearch.migrations.coreutils.MetricsLogger;
import org.opensearch.migrations.replay.datatypes.ITrafficStreamKey;
import org.opensearch.migrations.replay.traffic.expiration.BehavioralPolicy;
import org.opensearch.migrations.replay.traffic.expiration.ExpiringTrafficStreamMap;
import org.opensearch.migrations.replay.traffic.source.ITrafficStreamWithKey;
import org.opensearch.migrations.trafficcapture.protos.TrafficObservation;
import org.opensearch.migrations.trafficcapture.protos.TrafficStream;
import org.opensearch.migrations.trafficcapture.protos.TrafficStreamUtils;

import java.time.Duration;
import java.time.Instant;
import java.util.Collections;
import java.util.List;
import java.util.Optional;
import java.util.StringJoiner;
import java.util.concurrent.atomic.AtomicInteger;

/**
 * This class consumes TrafficObservation objects, which will be predominated by reads and writes that
 * were received by some HTTP source.  Reads represent data read by a server from traffic that was
 * submitted by a client.  Writes will be those packets sent back to the client.
 *
 * This class is basically a groupBy operation over a sequence of Observations, where the grouping key
 * is the id of the TrafficStream that contained the observations.  Recall that a TrafficStream
 * represents packets that have been read/written to a given socket.  The id represents that connection.
 *
 * Today, this class expects traffic to be from HTTP/1.1 or lower.  It will expect well-formed sequences to
 * have reads, followed by an end of message indicator, followed by writes, which should then be followed
 * by an end of message indicator.  This pattern may be repeated any number of times for each or any id.
 * This class expects that ids are unique and that multiple streams will not share the same id AND be
 * overlapped in time.
 *
 * Upon receiving all the packets for a full request, this class will call the first of two callbacks, the
 * requestReceivedHandler that was passed to the constructor.  A second callback will be called after the
 * full contents of the source response has been received.  The first callback will ONLY include the
 * reconstructed source HttpMessageAndTimestamp.  The second callback acts upon the
 * RequestResponsePacketPair object, which will include the message from the first timestamp as the
 * requestData field.
 *
 * This class needs to do a better job of dealing with edge cases, such as packets/streams being terminated.
 * It has no notion of time, limiting its ability to terminate and prune transactions whose requests or
 * responses may not have been completely received.
 */
@Slf4j
public class CapturedTrafficToHttpTransactionAccumulator {

    public static final Duration EXPIRATION_GRANULARITY = Duration.ofSeconds(1);
    private final ExpiringTrafficStreamMap liveStreams;
    private final AccumulationCallbacks listener;

    private final AtomicInteger requestCounter = new AtomicInteger();
    private final AtomicInteger reusedKeepAliveCounter = new AtomicInteger();
    private final AtomicInteger closedConnectionCounter = new AtomicInteger();
    private final AtomicInteger exceptionConnectionCounter = new AtomicInteger();
    private final AtomicInteger connectionsExpiredCounter = new AtomicInteger();
    private final AtomicInteger requestsTerminatedUponAccumulatorCloseCounter = new AtomicInteger();

    public String getStatsString() {
        return new StringJoiner(" ")
                .add("requests: "+requestCounter.get())
                .add("reused: "+reusedKeepAliveCounter.get())
                .add("closed: "+closedConnectionCounter.get())
                .add("expired: "+connectionsExpiredCounter.get())
                .add("hardClosedAtShutdown: "+requestsTerminatedUponAccumulatorCloseCounter.get())
                .toString();
    }

    private static final MetricsLogger metricsLogger = new MetricsLogger("CapturedTrafficToHttpTransactionAccumulator");

    public CapturedTrafficToHttpTransactionAccumulator(Duration minTimeout, String hintStringToConfigureTimeout,
                                                       AccumulationCallbacks accumulationCallbacks)
    {
        liveStreams = new ExpiringTrafficStreamMap(minTimeout, EXPIRATION_GRANULARITY,
                new BehavioralPolicy() {
                    @Override
                    public String appendageToDescribeHowToSetMinimumGuaranteedLifetime() {
                        return hintStringToConfigureTimeout;
                    }

                    @Override
                    public void onExpireAccumulation(String partitionId, Accumulation accumulation) {
                        connectionsExpiredCounter.incrementAndGet();
                        log.atTrace().setMessage(()->"firing accumulation for accum=["
                                + accumulation.getRrPair().getBeginningTrafficStreamKey() + "]=" + accumulation)
                                .log();
                        fireAccumulationsCallbacksAndClose(accumulation,
                                RequestResponsePacketPair.ReconstructionStatus.EXPIRED_PREMATURELY);
                    }
                });
        this.listener = accumulationCallbacks;
    }

    public int numberOfConnectionsCreated() { return liveStreams.numberOfConnectionsCreated(); }
    public int numberOfRequestsOnReusedConnections() { return reusedKeepAliveCounter.get(); }
    public int numberOfConnectionsClosed() { return closedConnectionCounter.get(); }
    public int numberOfConnectionExceptions() { return exceptionConnectionCounter.get(); }
    public int numberOfConnectionsExpired() { return connectionsExpiredCounter.get(); }
    public int numberOfRequestsTerminatedUponAccumulatorClose() {
        return requestsTerminatedUponAccumulatorCloseCounter.get();
    }

    private static String summarizeTrafficStream(TrafficStream ts) {
        return new StringBuilder()
                .append("nodeId: ")
                .append(ts.getNodeId())
                .append(" connId: ")
                .append(ts.getConnectionId())
                .append(" index: ")
                .append(TrafficStreamUtils.getTrafficStreamIndex(ts))
                .append(" firstTimestamp: ")
                .append(ts.getSubStreamList().stream().findFirst()
                        .map(tso -> tso.getTs()).map(TrafficStreamUtils::instantFromProtoTimestamp)
                        .map(Object::toString)
                        .orElse("[None]"))
                .toString();
    }

    public void accept(ITrafficStreamWithKey trafficStreamAndKey) {
        var yetToBeSequencedTrafficStream = trafficStreamAndKey.getStream();
        log.atTrace().setMessage(()->"Got trafficStream: "+summarizeTrafficStream(yetToBeSequencedTrafficStream)).log();
        var partitionId = yetToBeSequencedTrafficStream.getNodeId();
        var connectionId = yetToBeSequencedTrafficStream.getConnectionId();
        var tsk = trafficStreamAndKey.getKey();
        var accum = liveStreams.getOrCreateWithoutExpiration(tsk, k->createInitialAccumulation(trafficStreamAndKey));
        var trafficStream = trafficStreamAndKey.getStream();
        for (int i=0; i<trafficStream.getSubStreamCount(); ++i) {
            var o = trafficStream.getSubStreamList().get(i);
            var connectionStatus = addObservationToAccumulation(accum, tsk, o);
            if (CONNECTION_STATUS.CLOSED == connectionStatus) {
                log.atInfo().setMessage(()->"Connection terminated: removing " + partitionId + ":" + connectionId +
                        " from liveStreams map").log();
                liveStreams.remove(partitionId, connectionId);
                break;
            }
        }
        if (accum.hasRrPair()) {
            accum.getRrPair().holdTrafficStream(tsk);
        } else if (!trafficStream.getSubStream(trafficStream.getSubStreamCount()-1).hasClose()) {
            assert accum.state == Accumulation.State.WAITING_FOR_NEXT_READ_CHUNK ||
                    accum.state == Accumulation.State.IGNORING_LAST_REQUEST ||
                    trafficStream.getSubStreamCount() == 0;
            listener.onTrafficStreamIgnored(tsk, accum.channelContext);
        }
    }

    private Accumulation createInitialAccumulation(ITrafficStreamWithKey streamWithKey) {
        var stream = streamWithKey.getStream();
        var key = streamWithKey.getKey();

        if (key.getTrafficStreamIndex() == 0 &&
                (stream.getPriorRequestsReceived() > 0 || stream.getLastObservationWasUnterminatedRead())) {
            log.atWarn().setMessage(()->"Encountered a TrafficStream object with inconsistent values between " +
                    "the prior request count (" + stream.getPriorRequestsReceived() + ", " +
                    "lastObservationWasUnterminatedRead (" + stream.getLastObservationWasUnterminatedRead() +
                    ") and the index (" + key.getTrafficStreamIndex() +
                    ").  Traffic Observations will be ignored until Reads after the next EndOfMessage" +
                    " are encountered.   Full stream object=" + stream).log();
        }

        return new Accumulation(streamWithKey.getKey(), stream);
    }

    private enum CONNECTION_STATUS {
        ALIVE, CLOSED
    }

    public CONNECTION_STATUS addObservationToAccumulation(@NonNull Accumulation accum,
                                                          @NonNull ITrafficStreamKey trafficStreamKey,
                                                          TrafficObservation observation) {
        log.atTrace().setMessage(()->"Adding observation: "+observation+" with state="+accum.state).log();
        var timestamp = TrafficStreamUtils.instantFromProtoTimestamp(observation.getTs());
        liveStreams.expireOldEntries(trafficStreamKey, accum, timestamp);

        return handleCloseObservationThatAffectEveryState(accum, observation, trafficStreamKey, timestamp)
                .or(() -> handleObservationForSkipState(accum, observation))
                .or(() -> handleObservationForReadState(accum, observation, trafficStreamKey, timestamp))
                .or(() -> handleObservationForWriteState(accum, observation, trafficStreamKey, timestamp))
                .orElseGet(() -> {
                    log.atWarn().setMessage(()->"unaccounted for observation type " + observation +
                            " for " + accum.trafficChannelKey).log();
                    return CONNECTION_STATUS.ALIVE;
                });
    }

    private Optional<CONNECTION_STATUS> handleObservationForSkipState(Accumulation accum, TrafficObservation observation) {
        assert !observation.hasClose() : "close will be handled earlier in handleCloseObservationThatAffectEveryState";
        if (accum.state == Accumulation.State.IGNORING_LAST_REQUEST) {
            if (observation.hasWrite() || observation.hasWriteSegment() ||
                    observation.hasEndOfMessageIndicator()) {
                accum.state = Accumulation.State.WAITING_FOR_NEXT_READ_CHUNK;
            } else if (observation.hasRequestDropped()) {
                handleDroppedRequestForAccumulation(accum);
            }
            // ignore everything until we hit an EOM
            return Optional.of(CONNECTION_STATUS.ALIVE);
        } else if (accum.state == Accumulation.State.WAITING_FOR_NEXT_READ_CHUNK) {
            // already processed EOMs above.  Be on the lookout to ignore writes
            if (!(observation.hasRead() || observation.hasReadSegment())) {
                return Optional.of(CONNECTION_STATUS.ALIVE);
            } else {
                accum.state = Accumulation.State.ACCUMULATING_READS;
            }
        }
        return Optional.empty();
    }

    private static List<ITrafficStreamKey> getTrafficStreamsHeldByAccum(Accumulation accum) {
        return accum.hasRrPair() ? accum.getRrPair().trafficStreamKeysBeingHeld : List.of();
    }

    private Optional<CONNECTION_STATUS>
    handleCloseObservationThatAffectEveryState(Accumulation accum,
                                               TrafficObservation observation,
                                               @NonNull ITrafficStreamKey trafficStreamKey,
                                               Instant timestamp) {
        if (observation.hasClose()) {
            accum.getOrCreateTransactionPair(trafficStreamKey).holdTrafficStream(trafficStreamKey);
            rotateAccumulationIfNecessary(trafficStreamKey.getConnectionId(), accum);
            closedConnectionCounter.incrementAndGet();
            accum.channelContext.getCurrentSpan().end();
            listener.onConnectionClose(accum.trafficChannelKey, accum.getIndexOfCurrentRequest(), accum.channelContext,
                    RequestResponsePacketPair.ReconstructionStatus.COMPLETE,
                    timestamp, getTrafficStreamsHeldByAccum(accum));
            return Optional.of(CONNECTION_STATUS.CLOSED);
        } else if (observation.hasConnectionException()) {
            accum.getOrCreateTransactionPair(trafficStreamKey).holdTrafficStream(trafficStreamKey);
            rotateAccumulationIfNecessary(trafficStreamKey.getConnectionId(), accum);
            exceptionConnectionCounter.incrementAndGet();
            accum.resetForNextRequest();
            log.atDebug().setMessage(()->"Removing accumulated traffic pair due to " +
                    "recorded connection exception event for " + trafficStreamKey.getConnectionId()).log();
            log.atTrace().setMessage(()->"Accumulated object: " + accum).log();
            return Optional.of(CONNECTION_STATUS.ALIVE);
        }
        return Optional.empty();
    }

    private Optional<CONNECTION_STATUS> handleObservationForReadState(@NonNull Accumulation accum,
                                                                      TrafficObservation observation,
                                                                      @NonNull ITrafficStreamKey trafficStreamKey,
                                                                      Instant timestamp) {
        if (accum.state != Accumulation.State.ACCUMULATING_READS) {
            return Optional.empty();
        }

        var connectionId = trafficStreamKey.getConnectionId();
        if (observation.hasRead()) {
            if (!accum.hasRrPair()) {
                requestCounter.incrementAndGet();
            }
            var rrPair = accum.getOrCreateTransactionPair(trafficStreamKey);
            log.atTrace().setMessage(() -> "Adding request data for accum[" + connectionId + "]=" + accum).log();
            rrPair.addRequestData(timestamp, observation.getRead().getData().toByteArray());
            log.atTrace().setMessage(() -> "Added request data for accum[" + connectionId + "]=" + accum).log();
        } else if (observation.hasEndOfMessageIndicator()) {
            assert accum.hasRrPair();
            handleEndOfRequest(accum);
        } else if (observation.hasReadSegment()) {
            log.atTrace().setMessage(()->"Adding request segment for accum[" + connectionId + "]=" + accum).log();
            var rrPair = accum.getOrCreateTransactionPair(trafficStreamKey);
            if (rrPair.requestData == null) {
                rrPair.requestData = new HttpMessageAndTimestamp.Request(timestamp);
                requestCounter.incrementAndGet();
            }
            rrPair.requestData.addSegment(observation.getReadSegment().getData().toByteArray());
            log.atTrace().setMessage(()->"Added request segment for accum[" + connectionId + "]=" + accum).log();
        } else if (observation.hasSegmentEnd()) {
            var rrPair = accum.getRrPair();
            assert rrPair.requestData.hasInProgressSegment();
            rrPair.requestData.finalizeRequestSegments(timestamp);
        } else if (observation.hasRequestDropped()){
            requestCounter.decrementAndGet();
            handleDroppedRequestForAccumulation(accum);
        } else {
            return Optional.empty();
        }
        return Optional.of(CONNECTION_STATUS.ALIVE);
    }

    private Optional<CONNECTION_STATUS> handleObservationForWriteState(Accumulation accum,
                                                                       TrafficObservation observation,
                                                                       @NonNull ITrafficStreamKey trafficStreamKey,
                                                                       Instant timestamp) {
        if (accum.state != Accumulation.State.ACCUMULATING_WRITES) {
            return Optional.empty();
        }

        var connectionId = trafficStreamKey.getConnectionId();
        if (observation.hasWrite()) {
            var rrPair = accum.getRrPair();
            log.atTrace().setMessage(() -> "Adding response data for accum[" + connectionId + "]=" + accum).log();
            rrPair.addResponseData(timestamp, observation.getWrite().getData().toByteArray());
            log.atTrace().setMessage(() -> "Added response data for accum[" + connectionId + "]=" + accum).log();
        } else if (observation.hasWriteSegment()) {
            log.atTrace().setMessage(() -> "Adding response segment for accum[" + connectionId + "]=" + accum).log();
            var rrPair = accum.getRrPair();
            if (rrPair.responseData == null) {
                rrPair.responseData = new HttpMessageAndTimestamp.Response(timestamp);
            }
            rrPair.responseData.addSegment(observation.getWriteSegment().getData().toByteArray());
            log.atTrace().setMessage(() -> "Added response segment for accum[" + connectionId + "]=" + accum).log();
        } else if (observation.hasSegmentEnd()) {
            var rrPair = accum.getRrPair();
            assert rrPair.responseData.hasInProgressSegment();
            rrPair.responseData.finalizeRequestSegments(timestamp);
        } else if (observation.hasRead() || observation.hasReadSegment()) {
            rotateAccumulationOnReadIfNecessary(connectionId, accum);
            return handleObservationForReadState(accum, observation, trafficStreamKey, timestamp);
        } else {
            return Optional.empty();
        }
        return Optional.of(CONNECTION_STATUS.ALIVE);

    }

    private void handleDroppedRequestForAccumulation(Accumulation accum) {
        if (accum.hasRrPair()) {
            accum.getRrPair().getTrafficStreamsHeld().forEach(listener::onTrafficStreamIgnored);
        }
        log.atTrace().setMessage(()->"resetting to forget "+ accum.trafficChannelKey).log();
        accum.resetToIgnoreAndForgetCurrentRequest();
        log.atTrace().setMessage(()->"done resetting to forget and accum="+ accum).log();
    }

    // This function manages the transition case when an observation comes in that would terminate
    // any previous HTTP transaction for the connection.  It returns true if there WAS a previous
    // transaction that has been reset and false otherwise
    private boolean rotateAccumulationIfNecessary(String connectionId, Accumulation accum) {
        // If this was brand new, we don't need to care about triggering the callback.
        // We only need to worry about this if we have yet to send the RESPONSE.
        if (accum.state == Accumulation.State.ACCUMULATING_WRITES) {
            log.atDebug().setMessage(()->"handling EOM for accum[" + connectionId + "]=" + accum).log();
            handleEndOfResponse(accum, RequestResponsePacketPair.ReconstructionStatus.COMPLETE);
            return true;
        }
        return false;
    }

    private boolean rotateAccumulationOnReadIfNecessary(String connectionId, Accumulation accum) {
        if (rotateAccumulationIfNecessary(connectionId, accum)) {
            reusedKeepAliveCounter.incrementAndGet();
            return true;
        } else {
            return false;
        }
    }

    /**
     * @return True if something was sent to the callback, false if nothing had been accumulated
     */
    private boolean handleEndOfRequest(Accumulation accumulation) {
        assert accumulation.state == Accumulation.State.ACCUMULATING_READS : "state == " + accumulation.state;
        var rrPair = accumulation.getRrPair();
        var requestPacketBytes = rrPair.requestData;
        metricsLogger.atSuccess(MetricsEvent.ACCUMULATED_FULL_CAPTURED_SOURCE_RESPONSE)
                .setAttribute(MetricsAttributeKey.REQUEST_ID, accumulation.getRequestKey().toString())
                .setAttribute(MetricsAttributeKey.CONNECTION_ID, accumulation.getRequestKey().getTrafficStreamKey().getConnectionId()).emit();
        assert (requestPacketBytes != null);
        assert (!requestPacketBytes.hasInProgressSegment());
        accumulation.rotateRequestGatheringToResponse();
        listener.onRequestReceived(accumulation.getRequestKey(), rrPair.requestContext, requestPacketBytes);
        accumulation.state = Accumulation.State.ACCUMULATING_WRITES;
        return true;
    }

    private void handleEndOfResponse(Accumulation accumulation, RequestResponsePacketPair.ReconstructionStatus status) {
        assert accumulation.state == Accumulation.State.ACCUMULATING_WRITES;
        metricsLogger.atSuccess(MetricsEvent.ACCUMULATED_FULL_CAPTURED_SOURCE_RESPONSE)
                .setAttribute(MetricsAttributeKey.REQUEST_ID, accumulation.getRequestKey().toString())
                .setAttribute(MetricsAttributeKey.CONNECTION_ID, accumulation.getRequestKey().getTrafficStreamKey().getConnectionId()).emit();
        var rrPair = accumulation.getRrPair();
        rrPair.completionStatus = status;
<<<<<<< HEAD
        rrPair.requestContext.getCurrentSpan().end();
        listener.onFullDataReceived(accumulation.getRequestKey(), rrPair.requestContext, rrPair);
=======
        listener.onFullDataReceived(accumulation.getRequestKey(), rrPair);
        log.atTrace().setMessage("resetting for end of response").log();
>>>>>>> ae2f0266
        accumulation.resetForNextRequest();
    }

    public void close() {
        liveStreams.values().forEach(accum -> {
            requestsTerminatedUponAccumulatorCloseCounter.incrementAndGet();
            fireAccumulationsCallbacksAndClose(accum,
                    RequestResponsePacketPair.ReconstructionStatus.CLOSED_PREMATURELY);
        });
        liveStreams.clear();
    }

    private void fireAccumulationsCallbacksAndClose(Accumulation accumulation,
                                                    RequestResponsePacketPair.ReconstructionStatus status) {
        try {
            switch (accumulation.state) {
                case ACCUMULATING_READS:
                    // This is a safer bet than sending a partial response.  If we drop 1 in a million requests
                    // where the next TrafficStream had an EOM message and that TrafficStream was dropped, we'll
                    // NOT send many more requests that never would have made it to the source cluster because
                    // they weren't well-formed requests in the first place.
                    //
                    // It might be advantageous to replicate these to provide stress to the target server, but
                    // it's a difficult decision and one to be managed with a policy.
                    // TODO - add Jira/github issue here.
                    log.atWarn().setMessage("Terminating a TrafficStream reconstruction before data was accumulated " +
                            "for " + accumulation.trafficChannelKey + " assuming an empty server interaction and NOT " +
                            "reproducing this to the target cluster.").log();
                    if (accumulation.hasRrPair()) {
                        listener.onTrafficStreamsExpired(status, accumulation.channelContext,
                                Collections.unmodifiableList(accumulation.getRrPair().trafficStreamKeysBeingHeld));
                    }
                    return;
                case ACCUMULATING_WRITES:
                    handleEndOfResponse(accumulation, status);
                    break;
                case WAITING_FOR_NEXT_READ_CHUNK:
                case IGNORING_LAST_REQUEST:
                    break;
                default:
                    throw new IllegalStateException("Unknown enum type: "+accumulation.state);
            }
        } finally {
            if (accumulation.hasSignaledRequests()) {
                accumulation.channelContext.getCurrentSpan().end();
                listener.onConnectionClose(accumulation.trafficChannelKey, accumulation.getIndexOfCurrentRequest(),
                        accumulation.channelContext, status, accumulation.getLastTimestamp(),
                        getTrafficStreamsHeldByAccum(accumulation));
            }
        }
    }
}<|MERGE_RESOLUTION|>--- conflicted
+++ resolved
@@ -321,7 +321,9 @@
 
     private void handleDroppedRequestForAccumulation(Accumulation accum) {
         if (accum.hasRrPair()) {
-            accum.getRrPair().getTrafficStreamsHeld().forEach(listener::onTrafficStreamIgnored);
+            var rrPair = accum.getRrPair();
+            rrPair.getTrafficStreamsHeld().forEach(ts->
+                    listener.onTrafficStreamIgnored(ts, rrPair.requestContext.getEnclosingScope()));
         }
         log.atTrace().setMessage(()->"resetting to forget "+ accum.trafficChannelKey).log();
         accum.resetToIgnoreAndForgetCurrentRequest();
@@ -376,13 +378,9 @@
                 .setAttribute(MetricsAttributeKey.CONNECTION_ID, accumulation.getRequestKey().getTrafficStreamKey().getConnectionId()).emit();
         var rrPair = accumulation.getRrPair();
         rrPair.completionStatus = status;
-<<<<<<< HEAD
         rrPair.requestContext.getCurrentSpan().end();
         listener.onFullDataReceived(accumulation.getRequestKey(), rrPair.requestContext, rrPair);
-=======
-        listener.onFullDataReceived(accumulation.getRequestKey(), rrPair);
         log.atTrace().setMessage("resetting for end of response").log();
->>>>>>> ae2f0266
         accumulation.resetForNextRequest();
     }
 
