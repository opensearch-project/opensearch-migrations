--- conflicted
+++ resolved
@@ -104,31 +104,9 @@
             }
             Stream<TrafficStream> trafficStream = StreamSupport.stream(records.spliterator(), false).map(record -> {
                 try {
-<<<<<<< HEAD
-                    records = consumer.poll(CONSUMER_POLL_TIMEOUT);
-                }
-                catch (RuntimeException e) {
-                    log.atWarn().log("Unable to poll the topic: {} with our Kafka consumer... " +
-                            "Ending message consumption now", topic);
-                    throw e;
-                }
-                Stream<TrafficStream> trafficStream = StreamSupport.stream(records.spliterator(), false).map(record -> {
-                    try {
-                        TrafficStream ts = TrafficStream.parseFrom(record.value());
-                        // Ensure we increment trafficStreamsRead even at a higher log level
-                        log.atTrace().log("Parsed traffic stream #{}: {}",
-                                trafficStreamsRead.incrementAndGet(), ts);
-                        return ts;
-                    } catch (InvalidProtocolBufferException e) {
-                        RuntimeException recordError = behavioralPolicy.onInvalidKafkaRecord(record, e);
-                        if (recordError != null) {
-                            throw recordError;
-                        }
-                        return null;
-=======
                     TrafficStream ts = TrafficStream.parseFrom(record.value());
                     // Ensure we increment trafficStreamsRead even at a higher log level
-                    log.trace("Parsed traffic stream #{}: {}", trafficStreamsRead.incrementAndGet(), ts);
+                    log.atTrace().setMessage(()->"Parsed traffic stream #{}: {}", trafficStreamsRead.incrementAndGet(), ts).log();
                     metricsLogger.atSuccess()
                             .addKeyValue("connectionId", ts.getConnectionId())
                             .addKeyValue("topicName", this.topic)
@@ -142,7 +120,6 @@
                             .setMessage("Failed to parse traffic stream from Kafka.").log();
                     if (recordError != null) {
                         throw recordError;
->>>>>>> a1a448fd
                     }
                     return null;
                 }
@@ -156,13 +133,8 @@
 
     @Override
     public void close() throws IOException {
-<<<<<<< HEAD
-        consumer.close();
+        kafkaConsumer.close();
         log.atInfo().setMessage(()->"Kafka consumer closed successfully.").log();
-=======
-        kafkaConsumer.close();
-        log.info("Kafka consumer closed successfully.");
->>>>>>> a1a448fd
     }
 
 }