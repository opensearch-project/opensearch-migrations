--- conflicted
+++ resolved
@@ -27,15 +27,7 @@
                     // This is a spot where we would benefit from having a behavioral policy that different users
                     // could set as needed. Some users may be fine with just logging a failed offloading of a request
                     // where other users may want to stop entirely. JIRA here: https://opensearch.atlassian.net/browse/MIGRATIONS-1276
-<<<<<<< HEAD
                     log.atWarn().setMessage(()->"Got error: " + t.getMessage());
-                }
-                try {
-                    super.channelFinishedReadingAnHttpMessage(ctx, msg, httpRequest);
-                } catch (Exception e) {
-                    throw new RuntimeException(e);
-=======
-                    log.warn("Got error: " + t.getMessage());
                     ReferenceCountUtil.release(msg);
                 } else {
                     try {
@@ -43,7 +35,6 @@
                     } catch (Exception e) {
                         throw new RuntimeException(e);
                     }
->>>>>>> a1a448fd
                 }
             });
         } else {
