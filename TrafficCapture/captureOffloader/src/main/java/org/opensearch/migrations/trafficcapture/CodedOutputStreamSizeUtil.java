--- conflicted
+++ resolved
@@ -23,15 +23,6 @@
     }
 
     /**
-<<<<<<< HEAD
-     * This function calculates the maximum bytes needed to store a message ByteBuffer that needs to be segmented into
-     * different ReadSegmentObservation or WriteSegmentObservation and its associated Traffic Stream overhead into a
-     * CodedOutputStream. The actual required bytes could be marginally smaller.
-     */
-    public static int maxBytesNeededForSegmentedMessage(Instant timestamp, int observationFieldNumber, int dataFieldNumber,
-        int dataCountFieldNumber, int dataCount,  ByteBuffer buffer, int flushes) {
-        // Timestamp closure bytes
-=======
      * This function calculates the maximum bytes that would be needed to store a [Read/Write]SegmentObservation, if constructed
      * from the given ByteBuffer and associated segment field numbers and values passed in. This estimate is essentially
      * the max size needed in the CodedOutputStream to store the provided ByteBuffer data and its associated TrafficStream
@@ -40,7 +31,6 @@
     public static int maxBytesNeededForASegmentedObservation(Instant timestamp, int observationFieldNumber, int dataFieldNumber,
         int dataCountFieldNumber, int dataCount,  ByteBuffer buffer, int numberOfTrafficStreamsSoFar) {
         // Timestamp required bytes
->>>>>>> da1ae901
         int tsContentSize = getSizeOfTimestamp(timestamp);
         int tsTagAndContentSize = CodedOutputStream.computeInt32Size(TrafficObservation.TS_FIELD_NUMBER, tsContentSize) + tsContentSize;
 
@@ -61,34 +51,10 @@
     public static int bytesNeededForObservationAndClosingIndex(int observationContentSize, int numberOfTrafficStreamsSoFar) {
         int observationTagSize = CodedOutputStream.computeUInt32Size(TrafficStream.SUBSTREAM_FIELD_NUMBER, observationContentSize);
 
-<<<<<<< HEAD
-        // Size for additional SegmentEndObservation to signify end of segments
-        int segmentEndBytes = bytesNeededForSegmentEndObservation(timestamp);
-
-        // Size for closing index, use arbitrary field to calculate
-        int indexSize = CodedOutputStream.computeInt32Size(TrafficStream.NUMBER_FIELD_NUMBER, flushes);
-
-        return observationTagAndClosureSize + tsClosureSize + captureClosureSize + segmentEndBytes + indexSize;
-    }
-
-    public static int bytesNeededForSegmentEndObservation(Instant timestamp) {
-        // Timestamp closure bytes
-        int tsContentSize = getSizeOfTimestamp(timestamp);
-        int tsClosureSize = CodedOutputStream.computeInt32Size(TrafficObservation.TS_FIELD_NUMBER, tsContentSize) + tsContentSize;
-
-        // Capture closure bytes
-        int captureClosureSize = CodedOutputStream.computeMessageSize(TrafficObservation.SEGMENTEND_FIELD_NUMBER, EndOfSegmentsIndication.getDefaultInstance());
-
-        // Observation tag and closure size needed bytes
-        int observationTagAndClosureSize = CodedOutputStream.computeInt32Size(TrafficStream.SUBSTREAM_FIELD_NUMBER, tsClosureSize + captureClosureSize);
-
-        return observationTagAndClosureSize + tsClosureSize + captureClosureSize;
-=======
         // Size for TrafficStream index added when flushing, use arbitrary field to calculate
         int indexSize = CodedOutputStream.computeInt32Size(TrafficStream.NUMBEROFTHISLASTCHUNK_FIELD_NUMBER, numberOfTrafficStreamsSoFar);
 
         return observationTagSize + observationContentSize + indexSize;
->>>>>>> da1ae901
     }
 
 
