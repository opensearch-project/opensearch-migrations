package org.opensearch.migrations.trafficcapture;

import com.google.protobuf.CodedOutputStream;
import com.google.protobuf.Descriptors;
import com.google.protobuf.Timestamp;
import io.netty.buffer.ByteBuf;
import lombok.extern.slf4j.Slf4j;

import org.opensearch.migrations.trafficcapture.protos.CloseObservation;
import org.opensearch.migrations.trafficcapture.protos.ConnectionExceptionObservation;
import org.opensearch.migrations.trafficcapture.protos.EndOfMessageIndication;
import org.opensearch.migrations.trafficcapture.protos.EndOfSegmentsIndication;
import org.opensearch.migrations.trafficcapture.protos.ReadObservation;
import org.opensearch.migrations.trafficcapture.protos.ReadSegmentObservation;
import org.opensearch.migrations.trafficcapture.protos.TrafficObservation;
import org.opensearch.migrations.trafficcapture.protos.TrafficStream;
import org.opensearch.migrations.trafficcapture.protos.WriteObservation;
import org.opensearch.migrations.trafficcapture.protos.WriteSegmentObservation;

import java.io.Closeable;
import java.io.IOException;
import java.net.SocketAddress;
import java.nio.ByteBuffer;
import java.time.Instant;
import java.util.concurrent.CompletableFuture;
import java.util.concurrent.ExecutionException;
import java.util.function.Function;
import java.util.function.Supplier;

/**
 * At a basic level, this class aims to be a generic serializer which can receive ByteBuffer data and serialize the data
 * into the defined Protobuf format {@link org.opensearch.migrations.trafficcapture.protos.TrafficStream}, and then write
 * this formatted data to the provided CodedOutputStream.
 *
 * Commented throughout the class are example markers such as (e.g. 1: "1234ABCD") which line up with the textual
 * representation of this Protobuf format to be used as a guide as fields are written. An example TrafficStream can
 * also be visualized below for reference.
 *
 * 1: "91ba4f3a-0b34-11ee-be56-0242ac120002"
 * 5: "5ae27fca-0ac4-11ee-be56-0242ac120002"
 * 2 {
 *   1 {
 *     1: 1683655127
 *     2: 682312000
 *   }
 *   4 {
 *     1: "POST /test-index/_bulk?pretty…”
 *   }
 * }
 * 2 {
 *   1 {
 *     1: 1683655127
 *     2: 683973000
 *   }
 *   15 {
 *     1: 38
 *     2: 105
 *   }
 * }
 * 3: 1
 */
@Slf4j
public class StreamChannelConnectionCaptureSerializer implements IChannelConnectionCaptureSerializer, Closeable {

    private final static int MAX_ID_SIZE = 96;

    private final Supplier<CodedOutputStream> codedOutputStreamSupplier;
    private final Function<CaptureSerializerResult, CompletableFuture> closeHandler;
    private final String nodeIdString;
    private final String connectionIdString;
    private CodedOutputStream currentCodedOutputStreamOrNull;
    private int numFlushesSoFar;
    private int firstLineByteLength = -1;
    private int headersByteLength = -1;

    public StreamChannelConnectionCaptureSerializer(String nodeId, String connectionId,
                                                    Supplier<CodedOutputStream> codedOutputStreamSupplier,
                                                    Function<CaptureSerializerResult, CompletableFuture> closeHandler) throws IOException {
        this.codedOutputStreamSupplier = codedOutputStreamSupplier;
        this.closeHandler = closeHandler;
        assert (nodeId == null ? 0 : CodedOutputStream.computeStringSize(TrafficStream.NODEID_FIELD_NUMBER, nodeId)) +
                CodedOutputStream.computeStringSize(TrafficStream.CONNECTIONID_FIELD_NUMBER, connectionId)
                <= MAX_ID_SIZE;
        this.connectionIdString = connectionId;
        this.nodeIdString = nodeId;
    }

    private static int getWireTypeForFieldIndex(Descriptors.Descriptor d, int fieldNumber) {
        return d.findFieldByNumber(fieldNumber).getLiteType().getWireType();
    }

    private CodedOutputStream getOrCreateCodedOutputStream() throws IOException {
        if (currentCodedOutputStreamOrNull != null) {
            return currentCodedOutputStreamOrNull;
        } else {
            currentCodedOutputStreamOrNull = codedOutputStreamSupplier.get();
            // e.g. 1: "1234ABCD"
            currentCodedOutputStreamOrNull.writeString(TrafficStream.CONNECTIONID_FIELD_NUMBER, connectionIdString);
            if (nodeIdString != null) {
                // e.g. 5: "5ae27fca-0ac4-11ee-be56-0242ac120002"
                currentCodedOutputStreamOrNull.writeString(TrafficStream.NODEID_FIELD_NUMBER, nodeIdString);
            }
            return currentCodedOutputStreamOrNull;
        }
    }

    private void writeTrafficStreamTag(int fieldNumber) throws IOException {
        getOrCreateCodedOutputStream().writeTag(fieldNumber,
                getWireTypeForFieldIndex(TrafficStream.getDescriptor(), fieldNumber));
    }

    private void writeObservationTag(int fieldNumber) throws IOException {
        getOrCreateCodedOutputStream().writeTag(fieldNumber,
                getWireTypeForFieldIndex(TrafficObservation.getDescriptor(), fieldNumber));
    }

    /**
     * Will write the beginning fields for a TrafficObservation after first checking if sufficient space exists in the
     * CodedOutputStream and flushing if space does not exist. This should be called before writing any observation to
     * the TrafficStream.
     */
    private void beginSubstreamObservation(Instant timestamp, int captureTagFieldNumber, int captureTagLengthAndContentSize) throws IOException {
        final var tsContentSize = CodedOutputStreamSizeUtil.getSizeOfTimestamp(timestamp);
        final var tsTagSize = CodedOutputStream.computeInt32Size(TrafficObservation.TS_FIELD_NUMBER, tsContentSize);
        final var captureTagNoLengthSize = CodedOutputStream.computeTagSize(captureTagFieldNumber);
        final var observationContentSize = tsTagSize + tsContentSize + captureTagNoLengthSize + captureTagLengthAndContentSize;
        // Ensure space is available before starting an observation
        if (getOrCreateCodedOutputStream().spaceLeft() <
            CodedOutputStreamSizeUtil.bytesNeededForObservationAndClosingIndex(observationContentSize, numFlushesSoFar + 1))
        {
            flushCommitAndResetStream(false);
        }
        // e.g. 2 {
        writeTrafficStreamTag(TrafficStream.SUBSTREAM_FIELD_NUMBER);
        // Write observation content length
        getOrCreateCodedOutputStream().writeUInt32NoTag(observationContentSize);
        // e.g. 1 { 1: 1234 2: 1234 }
        writeTimestampForNowToCurrentStream(timestamp);
    }

    private void writeTimestampForNowToCurrentStream(Instant timestamp) throws IOException {
        writeObservationTag(TrafficObservation.TS_FIELD_NUMBER);
        getOrCreateCodedOutputStream().writeUInt32NoTag(CodedOutputStreamSizeUtil.getSizeOfTimestamp(timestamp));

        getOrCreateCodedOutputStream().writeInt64(Timestamp.SECONDS_FIELD_NUMBER, timestamp.getEpochSecond());
        if (timestamp.getNano() != 0) {
            getOrCreateCodedOutputStream().writeInt32(Timestamp.NANOS_FIELD_NUMBER, timestamp.getNano());
        }
    }

    private void writeByteBufferToCurrentStream(int fieldNum, ByteBuffer byteBuffer) throws IOException {
        if (byteBuffer.remaining() > 0) {
            getOrCreateCodedOutputStream().writeByteBuffer(fieldNum, byteBuffer);
        } else {
            getOrCreateCodedOutputStream().writeUInt32NoTag(0);
        }
    }


    private void writeByteStringToCurrentStream(int fieldNum, String str) throws IOException {
        if (str.length() > 0) {
            getOrCreateCodedOutputStream().writeString(fieldNum, str);
        } else {
            getOrCreateCodedOutputStream().writeUInt32NoTag(0);
        }
    }

    @Override
    public CompletableFuture<Object> flushCommitAndResetStream(boolean isFinal) throws IOException {
        if (currentCodedOutputStreamOrNull == null && !isFinal) {
            return closeHandler.apply(null);
        }
        CodedOutputStream currentStream = getOrCreateCodedOutputStream();
        var fieldNum = isFinal ? TrafficStream.NUMBEROFTHISLASTCHUNK_FIELD_NUMBER : TrafficStream.NUMBER_FIELD_NUMBER;
        // e.g. 3: 1
        currentStream.writeInt32(fieldNum, ++numFlushesSoFar);
        log.debug("Flushing the current CodedOutputStream for {}.{}", connectionIdString, numFlushesSoFar);
        currentStream.flush();
        var future = closeHandler.apply(new CaptureSerializerResult(currentStream, numFlushesSoFar));
        //future.whenComplete((r,t)->{}); // do more cleanup stuff here once the future is complete
        currentCodedOutputStreamOrNull = null;
        return future;
    }

    /**
     * This call is BLOCKING.  Override the Closeable interface - not addCloseEvent.
     *
     * @throws IOException
     */
    @Override
    public void close() throws IOException {
        try {
            flushCommitAndResetStream(true).get();
        } catch (InterruptedException e) {
            throw new RuntimeException(e);
        } catch (ExecutionException e) {
            throw new RuntimeException(e);
        }
    }


    private TrafficObservation.Builder getTrafficObservationBuilder() {
        return TrafficObservation.newBuilder();
    }

    @Override
    public void addBindEvent(Instant timestamp, SocketAddress addr) throws IOException {

    }

    @Override
    public void addConnectEvent(Instant timestamp, SocketAddress remote, SocketAddress local) throws IOException {

    }

    @Override
    public void addDisconnectEvent(Instant timestamp) throws IOException {

    }

    @Override
    public void addCloseEvent(Instant timestamp) throws IOException {
        beginSubstreamObservation(timestamp, TrafficObservation.CLOSE_FIELD_NUMBER, 1);
        getOrCreateCodedOutputStream().writeMessage(TrafficObservation.CLOSE_FIELD_NUMBER, CloseObservation.getDefaultInstance());
    }

    @Override
    public void addDeregisterEvent(Instant timestamp) throws IOException {

    }

    static abstract class BufRangeConsumer {
        abstract void accept(byte[] buff, int offset, int len);
    }

    private void addStringMessage(int captureFieldNumber, int dataFieldNumber,
                                  Instant timestamp, String str) throws IOException {
        int dataSize = 0;
        int lengthSize = 1;
        if (str.length() > 0) {
            dataSize = CodedOutputStream.computeStringSize(dataFieldNumber, str);
            lengthSize = getOrCreateCodedOutputStream().computeInt32SizeNoTag(dataSize);
        }
        beginSubstreamObservation(timestamp, captureFieldNumber, dataSize + lengthSize);
        // e.g. 4 {
        writeObservationTag(captureFieldNumber);
        if (dataSize > 0) {
            getOrCreateCodedOutputStream().writeInt32NoTag(dataSize);
        }
        writeByteStringToCurrentStream(dataFieldNumber, str);
    }

    private void addDataMessage(int captureFieldNumber, int dataFieldNumber, Instant timestamp, ByteBuf buffer) throws IOException {
        var byteBuffer = buffer.nioBuffer();
        int segmentFieldNumber,segmentCountFieldNumber,segmentDataFieldNumber;
        if (captureFieldNumber == TrafficObservation.READ_FIELD_NUMBER) {
            segmentFieldNumber = TrafficObservation.READSEGMENT_FIELD_NUMBER;
            segmentCountFieldNumber = ReadSegmentObservation.COUNT_FIELD_NUMBER;
            segmentDataFieldNumber = ReadSegmentObservation.DATA_FIELD_NUMBER;
        }
        else {
            segmentFieldNumber = TrafficObservation.WRITESEGMENT_FIELD_NUMBER;
            segmentCountFieldNumber = WriteSegmentObservation.COUNT_FIELD_NUMBER;
            segmentDataFieldNumber = WriteSegmentObservation.DATA_FIELD_NUMBER;
        }

        // The message bytes here are not optimizing for space and instead are calculated on the worst case estimate of
<<<<<<< HEAD
        // the potentially required bytes for simplicity. This could leave ~25 bytes of unused space in the CodedOutputStream
        // when considering the case of a message that does not need segments or ~5 for the case of a smaller segment created
        // from a much larger message
        int messageAndOverheadBytesLeft = CodedOutputStreamSizeUtil.maxBytesNeededForSegmentedMessage(timestamp,
=======
        // the potentially required bytes for simplicity. This could leave ~5 bytes of unused space in the CodedOutputStream
        // when considering the case of a message that does not need segments or for the case of a smaller segment created
        // from a much larger message
        int messageAndOverheadBytesLeft = CodedOutputStreamSizeUtil.maxBytesNeededForASegmentedObservation(timestamp,
>>>>>>> da1ae901
            segmentFieldNumber, segmentDataFieldNumber, segmentCountFieldNumber, 2, byteBuffer, numFlushesSoFar + 1);
        int trafficStreamOverhead = messageAndOverheadBytesLeft - byteBuffer.capacity();

        // Ensure that space for at least one data byte and overhead exists, otherwise a flush is necessary.
        if (trafficStreamOverhead + 1 >= getOrCreateCodedOutputStream().spaceLeft()) {
            flushCommitAndResetStream(false);
        }

        // If our message is empty or can fit in the current CodedOutputStream no chunking is needed, and we can continue
        if (byteBuffer.limit() == 0 || messageAndOverheadBytesLeft <= getOrCreateCodedOutputStream().spaceLeft()) {
            int minExpectedSpaceAfterObservation = getOrCreateCodedOutputStream().spaceLeft() - messageAndOverheadBytesLeft;
            addSubstreamMessage(captureFieldNumber, dataFieldNumber, timestamp, byteBuffer);
            observationSizeSanityCheck(minExpectedSpaceAfterObservation, captureFieldNumber);
            return;
        }

        int dataCount = 0;
        while(byteBuffer.position() < byteBuffer.limit()) {
            int availableCOSSpace = getOrCreateCodedOutputStream().spaceLeft();
            int chunkBytes = messageAndOverheadBytesLeft > availableCOSSpace ? availableCOSSpace - trafficStreamOverhead : byteBuffer.limit() - byteBuffer.position();
            ByteBuffer bb = byteBuffer.slice();
            bb.limit(chunkBytes);
            bb = bb.slice();
            byteBuffer.position(byteBuffer.position() + chunkBytes);
            addSubstreamMessage(segmentFieldNumber, segmentDataFieldNumber, segmentCountFieldNumber, ++dataCount, timestamp, bb);
            int minExpectedSpaceAfterObservation = availableCOSSpace - chunkBytes - trafficStreamOverhead;
            observationSizeSanityCheck(minExpectedSpaceAfterObservation, segmentFieldNumber);
            // 1 to N-1 chunked messages
            if (byteBuffer.position() < byteBuffer.limit()) {
                flushCommitAndResetStream(false);
                messageAndOverheadBytesLeft = messageAndOverheadBytesLeft - chunkBytes;
            }
        }
        writeEndOfSegmentMessage(timestamp);

    }

    private void addSubstreamMessage(int captureFieldNumber, int dataFieldNumber, int dataCountFieldNumber, int dataCount,
        Instant timestamp, java.nio.ByteBuffer byteBuffer) throws IOException {
        int dataSize = 0;
        int segmentCountSize = 0;
        int captureClosureLength = 1;
        CodedOutputStream codedOutputStream = getOrCreateCodedOutputStream();
        if (dataCountFieldNumber > 0) {
            segmentCountSize = CodedOutputStream.computeInt32Size(dataCountFieldNumber, dataCount);
        }
        if (byteBuffer.remaining() > 0) {
            dataSize = CodedOutputStream.computeByteBufferSize(dataFieldNumber, byteBuffer);
            captureClosureLength = CodedOutputStream.computeInt32SizeNoTag(dataSize + segmentCountSize);
        }
        beginSubstreamObservation(timestamp, captureFieldNumber, captureClosureLength + dataSize + segmentCountSize);
        // e.g. 4 {
        writeObservationTag(captureFieldNumber);
        if (dataSize > 0) {
            // Write size of data after capture tag
            codedOutputStream.writeInt32NoTag(dataSize + segmentCountSize);
        }
        // Write segment count field for segment captures
        if (dataCountFieldNumber > 0) {
            codedOutputStream.writeInt32(dataCountFieldNumber, dataCount);
        }
        // Write data field
        writeByteBufferToCurrentStream(dataFieldNumber, byteBuffer);
    }

    private void addSubstreamMessage(int captureFieldNumber, int dataFieldNumber, Instant timestamp,
        java.nio.ByteBuffer byteBuffer) throws IOException {
        addSubstreamMessage(captureFieldNumber, dataFieldNumber, 0, 0, timestamp, byteBuffer);
    }

    @Override
    public void addReadEvent(Instant timestamp, ByteBuf buffer) throws IOException {
        addDataMessage(TrafficObservation.READ_FIELD_NUMBER, ReadObservation.DATA_FIELD_NUMBER, timestamp, buffer);
    }

    @Override
    public void addWriteEvent(Instant timestamp, ByteBuf buffer) throws IOException {
        addDataMessage(TrafficObservation.WRITE_FIELD_NUMBER, WriteObservation.DATA_FIELD_NUMBER, timestamp, buffer);
    }

    @Override
    public void addFlushEvent(Instant timestamp) throws IOException {

    }

    @Override
    public void addChannelRegisteredEvent(Instant timestamp) throws IOException {

    }

    @Override
    public void addChannelUnregisteredEvent(Instant timestamp) throws IOException {

    }

    @Override
    public void addChannelActiveEvent(Instant timestamp) throws IOException {

    }

    @Override
    public void addChannelInactiveEvent(Instant timestamp) throws IOException {

    }

    @Override
    public void addChannelReadEvent(Instant timestamp) throws IOException {

    }

    @Override
    public void addChannelReadCompleteEvent(Instant timestamp) throws IOException {

    }

    @Override
    public void addUserEventTriggeredEvent(Instant timestamp) throws IOException {

    }

    @Override
    public void addChannelWritabilityChangedEvent(Instant timestamp) throws IOException {

    }

    @Override
    public void addExceptionCaughtEvent(Instant timestamp, Throwable t) throws IOException {
        addStringMessage(TrafficObservation.CONNECTIONEXCEPTION_FIELD_NUMBER,
                ConnectionExceptionObservation.MESSAGE_FIELD_NUMBER,
                timestamp, t.getMessage());
    }

    @Override
    public void addEndOfFirstLineIndicator(int numBytes) throws IOException {
        firstLineByteLength = numBytes;
    }

    @Override
    public void addEndOfHeadersIndicator(int numBytes) throws IOException {
        headersByteLength = numBytes;
    }

    @Override
    public void commitEndOfHttpMessageIndicator(Instant timestamp)
            throws IOException {
        writeEndOfHttpMessage(timestamp);
        this.firstLineByteLength = -1;
        this.headersByteLength = -1;
    }

    private void writeEndOfHttpMessage(Instant timestamp) throws IOException {
        int eomPairSize = CodedOutputStream.computeInt32Size(EndOfMessageIndication.FIRSTLINEBYTELENGTH_FIELD_NUMBER, firstLineByteLength) +
                CodedOutputStream.computeInt32Size(EndOfMessageIndication.HEADERSBYTELENGTH_FIELD_NUMBER, headersByteLength);
        int eomDataSize = eomPairSize + CodedOutputStream.computeInt32SizeNoTag(eomPairSize);
        beginSubstreamObservation(timestamp, TrafficObservation.ENDOFMESSAGEINDICATOR_FIELD_NUMBER, eomDataSize);
        // e.g. 15 {
        writeObservationTag(TrafficObservation.ENDOFMESSAGEINDICATOR_FIELD_NUMBER);
        getOrCreateCodedOutputStream().writeUInt32NoTag(eomPairSize);
        getOrCreateCodedOutputStream().writeInt32(EndOfMessageIndication.FIRSTLINEBYTELENGTH_FIELD_NUMBER, firstLineByteLength);
        getOrCreateCodedOutputStream().writeInt32(EndOfMessageIndication.HEADERSBYTELENGTH_FIELD_NUMBER, headersByteLength);
    }

    private void writeEndOfSegmentMessage(Instant timestamp) throws IOException {
        beginSubstreamObservation(timestamp, TrafficObservation.SEGMENTEND_FIELD_NUMBER, 1);
        getOrCreateCodedOutputStream().writeMessage(TrafficObservation.SEGMENTEND_FIELD_NUMBER, EndOfSegmentsIndication.getDefaultInstance());
    }
<<<<<<< HEAD
=======

    private void observationSizeSanityCheck(int minExpectedSpaceAfterObservation, int fieldNumber) throws IOException {
        int actualRemainingSpace = getOrCreateCodedOutputStream().spaceLeft();
        if (actualRemainingSpace < minExpectedSpaceAfterObservation || minExpectedSpaceAfterObservation < 0) {
            log.warn("Writing a substream (capture type: {}) for Traffic Stream: {} left {} bytes in the CodedOutputStream but we calculated " +
                    "at least {} bytes remaining, this should be investigated", fieldNumber, connectionIdString + "." + (numFlushesSoFar + 1),
                actualRemainingSpace, minExpectedSpaceAfterObservation);
        }
    }
>>>>>>> da1ae901
}<|MERGE_RESOLUTION|>--- conflicted
+++ resolved
@@ -265,17 +265,10 @@
         }
 
         // The message bytes here are not optimizing for space and instead are calculated on the worst case estimate of
-<<<<<<< HEAD
-        // the potentially required bytes for simplicity. This could leave ~25 bytes of unused space in the CodedOutputStream
-        // when considering the case of a message that does not need segments or ~5 for the case of a smaller segment created
-        // from a much larger message
-        int messageAndOverheadBytesLeft = CodedOutputStreamSizeUtil.maxBytesNeededForSegmentedMessage(timestamp,
-=======
         // the potentially required bytes for simplicity. This could leave ~5 bytes of unused space in the CodedOutputStream
         // when considering the case of a message that does not need segments or for the case of a smaller segment created
         // from a much larger message
         int messageAndOverheadBytesLeft = CodedOutputStreamSizeUtil.maxBytesNeededForASegmentedObservation(timestamp,
->>>>>>> da1ae901
             segmentFieldNumber, segmentDataFieldNumber, segmentCountFieldNumber, 2, byteBuffer, numFlushesSoFar + 1);
         int trafficStreamOverhead = messageAndOverheadBytesLeft - byteBuffer.capacity();
 
@@ -442,8 +435,6 @@
         beginSubstreamObservation(timestamp, TrafficObservation.SEGMENTEND_FIELD_NUMBER, 1);
         getOrCreateCodedOutputStream().writeMessage(TrafficObservation.SEGMENTEND_FIELD_NUMBER, EndOfSegmentsIndication.getDefaultInstance());
     }
-<<<<<<< HEAD
-=======
 
     private void observationSizeSanityCheck(int minExpectedSpaceAfterObservation, int fieldNumber) throws IOException {
         int actualRemainingSpace = getOrCreateCodedOutputStream().spaceLeft();
@@ -453,5 +444,4 @@
                 actualRemainingSpace, minExpectedSpaceAfterObservation);
         }
     }
->>>>>>> da1ae901
 }