--- conflicted
+++ resolved
@@ -281,17 +281,7 @@
         if (byteBuffer.limit() == 0 || messageAndOverheadBytesLeft <= getOrCreateCodedOutputStream().spaceLeft()) {
             int minExpectedSpaceAfterObservation = getOrCreateCodedOutputStream().spaceLeft() - messageAndOverheadBytesLeft;
             addSubstreamMessage(captureFieldNumber, dataFieldNumber, timestamp, byteBuffer);
-<<<<<<< HEAD
-            if (getOrCreateCodedOutputStream().spaceLeft() < calculatedMinSpaceAfterMessage) {
-                log.atWarn().log("Writing a substream (capture type: {}) for Traffic Stream: {}.{} left {} " +
-                                "bytes in the CodedOutputStream but we calculated at least {} bytes remaining, " +
-                                "this should be investigated",
-                        captureFieldNumber, connectionIdString, (numFlushesSoFar + 1),
-                        getOrCreateCodedOutputStream().spaceLeft(), calculatedMinSpaceAfterMessage);
-            }
-=======
             observationSizeSanityCheck(minExpectedSpaceAfterObservation, captureFieldNumber);
->>>>>>> a1a448fd
             return;
         }
 
@@ -304,19 +294,8 @@
             bb = bb.slice();
             byteBuffer.position(byteBuffer.position() + chunkBytes);
             addSubstreamMessage(segmentFieldNumber, segmentDataFieldNumber, segmentCountFieldNumber, ++dataCount, timestamp, bb);
-<<<<<<< HEAD
-            int calculatedMinSpaceAfterMessage = availableCOSSpace - chunkBytes - trafficStreamOverhead;
-            if (getOrCreateCodedOutputStream().spaceLeft() < calculatedMinSpaceAfterMessage) {
-                log.atWarn().log("Writing a substream (capture type: {}) for Traffic Stream: {}.{} left {} " +
-                                "bytes in the CodedOutputStream but we calculated at least {} bytes remaining, " +
-                                "this should be investigated",
-                        segmentFieldNumber, connectionIdString, (numFlushesSoFar + 1),
-                    getOrCreateCodedOutputStream().spaceLeft(), calculatedMinSpaceAfterMessage);
-            }
-=======
             int minExpectedSpaceAfterObservation = availableCOSSpace - chunkBytes - trafficStreamOverhead;
             observationSizeSanityCheck(minExpectedSpaceAfterObservation, segmentFieldNumber);
->>>>>>> a1a448fd
             // 1 to N-1 chunked messages
             if (byteBuffer.position() < byteBuffer.limit()) {
                 flushCommitAndResetStream(false);
