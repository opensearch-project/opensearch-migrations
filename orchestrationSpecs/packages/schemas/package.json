{
  "name": "@opensearch-migrations/schemas",
  "version": "1.0.0",
  "main": "./dist/index.js",
  "types": "./dist/index.d.ts",
  "exports": {
    ".": {
      "development": "./src/index.ts",
      "default": "./dist/index.js"
    },
    "./makeSample": {
      "types": "./dist/makeSample.d.ts",
      "default": "./dist/makeSample.js"
    },
    "./showUserSchema": {
      "types": "./dist/showUserSchema.d.ts",
      "default": "./dist/showUserSchema.js"
    },
    "./package.json": "./package.json"
  },
  "scripts": {
    "build": "tsc",
    "type-check": "tsc --build --noEmit",
    "schema": "tsx src/showUserSchema.ts",
    "argo-schema": "tsx src/showArgoSchema.ts",
    "make-sample": "tsx src/makeSample.ts",
    "test": "jest"
  },
  "dependencies": {
<<<<<<< HEAD
    "zod": "*",
    "@asteasolutions/zod-to-openapi": "^8.1.0"
  },
  "devDependencies": {
    "@types/jest": "*",
    "expect-type": "*"
=======
    "@asteasolutions/zod-to-openapi": "^8.1.0",
    "deepmerge": "^4.3.1",
    "zod": "*"
>>>>>>> 605c4f63
  }
}<|MERGE_RESOLUTION|>--- conflicted
+++ resolved
@@ -27,17 +27,12 @@
     "test": "jest"
   },
   "dependencies": {
-<<<<<<< HEAD
     "zod": "*",
-    "@asteasolutions/zod-to-openapi": "^8.1.0"
+    "@asteasolutions/zod-to-openapi": "^8.1.0",
+    "deepmerge": "^4.3.1"
   },
   "devDependencies": {
     "@types/jest": "*",
     "expect-type": "*"
-=======
-    "@asteasolutions/zod-to-openapi": "^8.1.0",
-    "deepmerge": "^4.3.1",
-    "zod": "*"
->>>>>>> 605c4f63
   }
 }