// Jest Snapshot v1, https://jestjs.io/docs/snapshot-testing

exports[`test workflow template renderings capture-proxy 1`] = `
{
  "apiVersion": "argoproj.io/v1alpha1",
  "kind": "WorkflowTemplate",
  "metadata": {
    "name": "capture-proxy",
  },
  "spec": {
    "arguments": {
      "parameters": [
        {
          "name": "etcdEndpoints",
          "value": "http://etcd.ma.svc.cluster.local:2379",
        },
        {
          "name": "etcdUser",
          "value": "root",
        },
        {
          "name": "etcdPassword",
          "value": "password",
        },
        {
          "name": "s3SnapshotConfigMap",
          "value": "s3-snapshot-config",
        },
        {
          "name": "imageConfigMapName",
          "value": "migration-image-config",
        },
        {
          "name": "approvalConfigMapName",
          "value": "approval-config",
        },
      ],
    },
    "entrypoint": undefined,
    "parallelism": 100,
    "serviceAccountName": "argo-workflow-executor",
    "templates": [
      {
        "inputs": {
          "parameters": [
            {
              "name": "serviceName",
            },
            {
              "name": "port",
            },
          ],
        },
        "name": "deployproxyservice",
        "outputs": {
          "parameters": [],
        },
        "steps": [
          [],
        ],
      },
      {
        "inputs": {
          "parameters": [
            {
              "name": "sourceConfig",
            },
            {
              "name": "listenerPort",
            },
            {
              "name": "kafkaConnection",
            },
            {
              "name": "kafkaTopic",
            },
            {
              "name": "imageCaptureProxyLocation",
            },
            {
              "name": "imageCaptureProxyPullPolicy",
            },
          ],
        },
        "name": "deploycaptureproxy",
        "outputs": {
          "parameters": [],
        },
        "steps": [
          [],
        ],
      },
    ],
  },
}
`;

exports[`test workflow template renderings capture-replay 1`] = `
{
  "apiVersion": "argoproj.io/v1alpha1",
  "kind": "WorkflowTemplate",
  "metadata": {
    "name": "capture-replay",
  },
  "spec": {
    "arguments": {
      "parameters": [
        {
          "name": "etcdEndpoints",
          "value": "http://etcd.ma.svc.cluster.local:2379",
        },
        {
          "name": "etcdUser",
          "value": "root",
        },
        {
          "name": "etcdPassword",
          "value": "password",
        },
        {
          "name": "s3SnapshotConfigMap",
          "value": "s3-snapshot-config",
        },
        {
          "name": "imageConfigMapName",
          "value": "migration-image-config",
        },
        {
          "name": "approvalConfigMapName",
          "value": "approval-config",
        },
      ],
    },
    "entrypoint": undefined,
    "parallelism": 100,
    "serviceAccountName": "argo-workflow-executor",
    "templates": [
      {
        "inputs": {
          "parameters": [
            {
              "name": "proxyEndpoint",
            },
          ],
        },
        "name": "idgenerator",
        "outputs": {
          "parameters": [
            {
              "name": "proxyEndpoint",
              "valueFrom": {
                "expression": "inputs.parameters.proxyEndpoint",
              },
            },
          ],
        },
        "steps": [
          [],
        ],
      },
      {
        "name": "getuserapproval",
        "outputs": undefined,
        "suspend": {},
      },
      {
        "inputs": {
          "parameters": [
            {
              "name": "createdBootstrapServers",
            },
            {
              "name": "createdKafkaName",
            },
            {
              "name": "providedKafkaBootstrapServers",
            },
            {
              "name": "providedKafkaK8sName",
            },
          ],
        },
        "name": "getbrokerslist",
        "outputs": {
          "parameters": [
            {
              "name": "kafkaName",
              "valueFrom": {
                "expression": "((0 == len(inputs.parameters.providedKafkaK8sName)) ? (inputs.parameters.createdKafkaName) : (inputs.parameters.providedKafkaK8sName))",
              },
            },
            {
              "name": "bootstrapServers",
              "valueFrom": {
                "expression": "((0 == len(inputs.parameters.providedKafkaBootstrapServers)) ? (inputs.parameters.createdKafkaName) : (inputs.parameters.providedKafkaK8sName))",
              },
            },
          ],
        },
        "steps": [
          [],
        ],
      },
      {
        "dag": {
          "tasks": [
            {
              "arguments": {
                "parameters": [
                  {
                    "name": "proxyEndpoint",
                    "value": "{{='http://'+inputs.parameters.sessionName+':'+inputs.parameters.proxyListenPort}}",
                  },
                ],
              },
              "name": "idGenerator",
              "template": "idgenerator",
            },
            {
              "arguments": {
                "parameters": [
                  {
                    "name": "kafkaName",
                    "value": "{{=inputs.parameters.providedKafkaK8sName+'-'+last(split(tasks.idGenerator.id, '-'))}}",
                  },
                ],
              },
              "dependencies": [
                "idGenerator",
              ],
              "name": "kafkaClusterSetup",
              "templateRef": {
                "name": "setup-kafka",
                "template": "clusterdeploy",
              },
              "when": "{{=0 == len(inputs.parameters.providedKafkaBootstrapServers)}}",
            },
            {
              "arguments": {
                "parameters": [
                  {
                    "name": "createdBootstrapServers",
                    "value": "{{tasks.kafkaClusterSetup.outputs.parameters.bootstrapServers}}",
                  },
                  {
                    "name": "createdKafkaName",
                    "value": "{{tasks.kafkaClusterSetup.outputs.parameters.kafkaName}}",
                  },
                  {
                    "name": "providedKafkaBootstrapServers",
                    "value": "{{inputs.parameters.providedKafkaBootstrapServers}}",
                  },
                  {
                    "name": "providedKafkaK8sName",
                    "value": "{{inputs.parameters.providedKafkaK8sName}}",
                  },
                ],
              },
              "dependencies": [
                "kafkaClusterSetup",
              ],
              "name": "getBrokersList",
              "template": "getbrokerslist",
            },
            {
              "arguments": {
                "parameters": [
                  {
                    "name": "kafkaName",
                    "value": "{{tasks.getBrokersList.outputs.parameters.kafkaName}}",
                  },
                  {
                    "name": "topicName",
                    "value": "{{=((inputs.parameters.topicName == '') ? (inputs.parameters.sessionName) : (inputs.parameters.topicName))}}",
                  },
                  {
                    "name": "topicPartitions",
                    "value": "{{inputs.parameters.topicPartitions}}",
                  },
                  {
                    "name": "topicReplicas",
                    "value": "{{inputs.parameters.topicReplicas}}",
                  },
                ],
              },
              "dependencies": [
                "getBrokersList",
              ],
              "name": "kafkaTopicSetup",
              "templateRef": {
                "name": "setup-kafka",
                "template": "createkafkatopic",
              },
            },
            {
              "arguments": {
                "parameters": [
                  {
                    "name": "sourceConfig",
                    "value": "{{inputs.parameters.sourceConfig}}",
                  },
                  {
                    "name": "imageCaptureProxyLocation",
                    "value": "{{inputs.parameters.imageCaptureProxyLocation}}",
                  },
                  {
                    "name": "imageCaptureProxyPullPolicy",
                    "value": "{{inputs.parameters.imageCaptureProxyPullPolicy}}",
                  },
                  {
                    "name": "listenerPort",
                    "value": "{{inputs.parameters.proxyListenPort}}",
                  },
                  {
                    "name": "kafkaConnection",
                    "value": "{{tasks.getBrokersList.outputs.parameters.bootstrapServers}}",
                  },
                  {
                    "name": "kafkaTopic",
                    "value": "{{tasks.kafkaTopicSetup.outputs.parameters.topicName}}",
                  },
                ],
              },
              "dependencies": [
                "getBrokersList",
                "kafkaTopicSetup",
              ],
              "name": "deployCaptureProxy",
              "templateRef": {
                "name": "capture-proxy",
                "template": "deploycaptureproxy",
              },
            },
            {
              "arguments": {
                "parameters": [
                  {
                    "name": "serviceName",
                    "value": "{{inputs.parameters.sessionName}}",
                  },
                  {
                    "name": "port",
                    "value": "{{inputs.parameters.proxyListenPort}}",
                  },
                ],
              },
              "dependencies": [
                "deployCaptureProxy",
              ],
              "name": "proxyService",
              "templateRef": {
                "name": "capture-proxy",
                "template": "deployproxyservice",
              },
            },
            {
              "arguments": {
                "parameters": [
                  {
                    "name": "targetConfig",
                    "value": "{{inputs.parameters.targetConfig}}",
                  },
                  {
                    "name": "replayerConfig",
                    "value": "{{inputs.parameters.replayerConfig}}",
                  },
                  {
                    "name": "imageTrafficReplayerLocation",
                    "value": "{{inputs.parameters.imageTrafficReplayerLocation}}",
                  },
                  {
                    "name": "imageTrafficReplayerPullPolicy",
                    "value": "{{inputs.parameters.imageTrafficReplayerPullPolicy}}",
                  },
                  {
                    "name": "kafkaTrafficBrokers",
                    "value": "{{tasks.getBrokersList.outputs.parameters.bootstrapServers}}",
                  },
                  {
                    "name": "kafkaTrafficTopic",
                    "value": "{{tasks.kafkaTopicSetup.outputs.parameters.topicName}}",
                  },
                  {
                    "name": "kafkaGroupId",
                    "value": "{{tasks.idGenerator.id}}",
                  },
                ],
              },
              "dependencies": [
                "getBrokersList",
                "kafkaTopicSetup",
              ],
              "name": "Replayer",
              "templateRef": {
                "name": "replayer",
                "template": "createdeploymentfromconfig",
              },
            },
          ],
        },
        "inputs": {
          "parameters": [
            {
              "name": "sessionName",
            },
            {
              "name": "sourceConfig",
            },
            {
              "name": "proxyDestination",
            },
            {
              "name": "proxyListenPort",
            },
            {
              "name": "targetConfig",
            },
            {
              "name": "replayerConfig",
            },
            {
              "name": "providedKafkaBootstrapServers",
              "value": "",
            },
            {
              "name": "providedKafkaK8sName",
              "value": "",
            },
            {
              "name": "kafkaPrefix",
              "value": "capturetraffic",
            },
            {
              "name": "topicName",
              "value": "",
            },
            {
              "name": "topicPartitions",
              "value": "0",
            },
            {
              "name": "topicReplicas",
              "value": "0",
            },
            {
              "name": "imageMigrationConsoleLocation",
            },
            {
              "name": "imageMigrationConsolePullPolicy",
            },
            {
              "name": "imageTrafficReplayerLocation",
            },
            {
              "name": "imageTrafficReplayerPullPolicy",
            },
            {
              "name": "imageCaptureProxyLocation",
            },
            {
              "name": "imageCaptureProxyPullPolicy",
            },
          ],
        },
        "name": "runall",
        "outputs": {
          "parameters": [],
        },
      },
    ],
  },
}
`;

exports[`test workflow template renderings create-or-get-snapshot 1`] = `
{
  "apiVersion": "argoproj.io/v1alpha1",
  "kind": "WorkflowTemplate",
  "metadata": {
    "name": "create-or-get-snapshot",
  },
  "spec": {
    "arguments": {
      "parameters": [
        {
          "name": "etcdEndpoints",
          "value": "http://etcd.ma.svc.cluster.local:2379",
        },
        {
          "name": "etcdUser",
          "value": "root",
        },
        {
          "name": "etcdPassword",
          "value": "password",
        },
        {
          "name": "s3SnapshotConfigMap",
          "value": "s3-snapshot-config",
        },
        {
          "name": "imageConfigMapName",
          "value": "migration-image-config",
        },
        {
          "name": "approvalConfigMapName",
          "value": "approval-config",
        },
      ],
    },
    "entrypoint": undefined,
    "parallelism": 100,
    "serviceAccountName": "argo-workflow-executor",
    "templates": [
      {
        "inputs": {
          "parameters": [
            {
              "name": "sourceName",
            },
            {
              "name": "snapshotNameConfig",
            },
            {
              "name": "uniqueRunNonce",
            },
          ],
        },
        "name": "getsnapshotname",
        "outputs": {
          "parameters": [
            {
              "name": "snapshotName",
              "valueFrom": {
                "expression": "(('snapshotNamePrefix' in fromJSON(inputs.parameters.snapshotNameConfig)) ? (inputs.parameters.sourceName + '_' + fromJSON(inputs.parameters.snapshotNameConfig)['snapshotNamePrefix'] + '_' + inputs.parameters.uniqueRunNonce) : (fromJSON(inputs.parameters.snapshotNameConfig)['externallyManagedSnapshot']))",
              },
            },
            {
              "name": "autoCreate",
              "valueFrom": {
                "expression": "'snapshotNamePrefix' in fromJSON(inputs.parameters.snapshotNameConfig)",
              },
            },
          ],
        },
        "steps": [
          [],
        ],
      },
      {
        "inputs": {
          "parameters": [
            {
              "name": "createSnapshotConfig",
            },
            {
              "name": "sourceConfig",
            },
            {
              "name": "snapshotConfig",
            },
            {
              "name": "uniqueRunNonce",
            },
            {
              "name": "imageMigrationConsoleLocation",
            },
            {
              "name": "imageMigrationConsolePullPolicy",
            },
          ],
        },
        "name": "createorgetsnapshot",
        "outputs": {
          "parameters": [
            {
              "name": "snapshotConfig",
              "valueFrom": {
                "expression": "toJSON(sprig.dict("snapshotName", steps.getSnapshotName.outputs.parameters.snapshotName, "repoConfig", fromJSON(inputs.parameters.snapshotConfig)['repoConfig']))",
              },
            },
          ],
        },
        "steps": [
          [
            {
              "arguments": {
                "parameters": [
                  {
                    "name": "uniqueRunNonce",
                    "value": "{{inputs.parameters.uniqueRunNonce}}",
                  },
                  {
                    "name": "sourceName",
                    "value": "{{=fromJSON(inputs.parameters.sourceConfig)['name']}}",
                  },
                  {
                    "name": "snapshotNameConfig",
                    "value": "{{=toJSON(fromJSON(inputs.parameters.snapshotConfig)['snapshotNameConfig'])}}",
                  },
                ],
              },
              "name": "getSnapshotName",
              "template": "getsnapshotname",
            },
          ],
          [
            {
              "arguments": {
                "parameters": [
                  {
                    "name": "sourceConfig",
                    "value": "{{inputs.parameters.sourceConfig}}",
                  },
                  {
                    "name": "snapshotConfig",
                    "value": "{{=toJSON(sprig.dict("repoConfig", jsonpath(inputs.parameters.snapshotConfig, '$.repoConfig'), "snapshotName", lower(steps.getSnapshotName.outputs.parameters.snapshotName)))}}",
                  },
                  {
                    "name": "createSnapshotConfig",
                    "value": "{{inputs.parameters.createSnapshotConfig}}",
                  },
                  {
                    "name": "imageMigrationConsoleLocation",
                    "value": "{{inputs.parameters.imageMigrationConsoleLocation}}",
                  },
                  {
                    "name": "imageMigrationConsolePullPolicy",
                    "value": "{{inputs.parameters.imageMigrationConsolePullPolicy}}",
                  },
                ],
              },
              "name": "createSnapshot",
              "templateRef": {
                "name": "create-snapshot",
                "template": "snapshotworkflow",
              },
              "when": "{{steps.getSnapshotName.outputs.parameters.autoCreate}}",
            },
          ],
        ],
      },
    ],
  },
}
`;

exports[`test workflow template renderings create-snapshot 1`] = `
{
  "apiVersion": "argoproj.io/v1alpha1",
  "kind": "WorkflowTemplate",
  "metadata": {
    "name": "create-snapshot",
  },
  "spec": {
    "arguments": {
      "parameters": [
        {
          "name": "etcdEndpoints",
          "value": "http://etcd.ma.svc.cluster.local:2379",
        },
        {
          "name": "etcdUser",
          "value": "root",
        },
        {
          "name": "etcdPassword",
          "value": "password",
        },
        {
          "name": "s3SnapshotConfigMap",
          "value": "s3-snapshot-config",
        },
        {
          "name": "imageConfigMapName",
          "value": "migration-image-config",
        },
        {
          "name": "approvalConfigMapName",
          "value": "approval-config",
        },
      ],
    },
    "entrypoint": undefined,
    "parallelism": 100,
    "serviceAccountName": "argo-workflow-executor",
    "templates": [
      {
        "container": {
          "args": [
            "---INLINE-JSON",
            "{{=toJSON(sprig.merge(sprig.merge(sprig.merge(sprig.merge((('authConfig' in fromJSON(inputs.parameters.sourceConfig)) ? ((('sigv4' in fromJSON(inputs.parameters.sourceConfig)['authConfig']) ? (sprig.dict("sourceAwsServiceSigningName", fromJSON(inputs.parameters.sourceConfig)['authConfig']['sigv4']['service'], "sourceAwsRegion", fromJSON(inputs.parameters.sourceConfig)['authConfig']['sigv4']['region'])) : ((('mtls' in fromJSON(inputs.parameters.sourceConfig)['authConfig']) ? (sprig.dict("sourceCaCert", fromJSON(inputs.parameters.sourceConfig)['authConfig']['mtls']['caCert'])) : ({}))))) : ({})), (('endpoint' in fromJSON(inputs.parameters.sourceConfig)) ? (sprig.dict("sourceHost", fromJSON(inputs.parameters.sourceConfig)['endpoint'])) : ({}))), sprig.dict("sourceInsecure", sprig.dig('allowInsecure', false, fromJSON(inputs.parameters.sourceConfig)))), sprig.omit(fromJSON(inputs.parameters.createSnapshotConfig), 'loggingConfigurationOverrideConfigMap')), sprig.merge(sprig.dict("snapshotName", fromJSON(inputs.parameters.snapshotConfig)['snapshotName'], "snapshotRepoName", sprig.dig('repoConfig', 'repoName', 'migration_assistant_repo', fromJSON(inputs.parameters.snapshotConfig))), sprig.merge((('endpoint' in fromJSON(inputs.parameters.snapshotConfig)['repoConfig']) ? (sprig.dict("s3Endpoint", fromJSON(inputs.parameters.snapshotConfig)['repoConfig']['endpoint'])) : (sprig.dict())), sprig.dict("s3RepoUri", fromJSON(inputs.parameters.snapshotConfig)['repoConfig']['s3RepoPathUri'], "s3Region", fromJSON(inputs.parameters.snapshotConfig)['repoConfig']['awsRegion'])))))}}",
          ],
          "command": [
            "/root/createSnapshot/bin/CreateSnapshot",
          ],
          "env": [
            {
              "name": "SOURCE_USERNAME",
              "valueFrom": {
                "secretKeyRef": {
                  "key": "username",
                  "name": "{{=((0 == len(sprig.dig('authConfig', 'basic', 'secretName', '', fromJSON(inputs.parameters.sourceConfig)))) ? ('empty') : (sprig.dig('authConfig', 'basic', 'secretName', '', fromJSON(inputs.parameters.sourceConfig))))}}",
                  "optional": true,
                },
              },
            },
            {
              "name": "SOURCE_PASSWORD",
              "valueFrom": {
                "secretKeyRef": {
                  "key": "password",
                  "name": "{{=((0 == len(sprig.dig('authConfig', 'basic', 'secretName', '', fromJSON(inputs.parameters.sourceConfig)))) ? ('empty') : (sprig.dig('authConfig', 'basic', 'secretName', '', fromJSON(inputs.parameters.sourceConfig))))}}",
                  "optional": true,
                },
              },
            },
          ],
          "image": "{{inputs.parameters.imageMigrationConsoleLocation}}",
          "imagePullPolicy": "{{inputs.parameters.imageMigrationConsolePullPolicy}}",
          "resources": {
            "limits": {
              "cpu": "1000m",
              "memory": "2000Mi",
            },
            "requests": {
              "cpu": "500m",
              "memory": "2000Mi",
            },
          },
        },
        "inputs": {
          "parameters": [
            {
              "name": "sourceConfig",
            },
            {
              "name": "snapshotConfig",
            },
            {
              "name": "createSnapshotConfig",
            },
            {
              "name": "imageMigrationConsoleLocation",
            },
            {
              "name": "imageMigrationConsolePullPolicy",
            },
          ],
        },
        "name": "runcreatesnapshot",
        "outputs": {
          "parameters": [],
        },
      },
      {
        "inputs": {
          "parameters": [
            {
              "name": "configContents",
            },
            {
              "name": "imageMigrationConsoleLocation",
            },
            {
              "name": "imageMigrationConsolePullPolicy",
            },
          ],
        },
        "name": "checksnapshotstatus",
        "outputs": {
          "parameters": [],
        },
        "retryStrategy": {
          "backoff": {
            "cap": "300",
            "duration": "5",
            "factor": "2",
          },
          "limit": "200",
          "retryPolicy": "Always",
        },
        "steps": [
          [
            {
              "arguments": {
                "parameters": [
                  {
                    "name": "configContents",
                    "value": "{{inputs.parameters.configContents}}",
                  },
                  {
                    "name": "imageMigrationConsoleLocation",
                    "value": "{{inputs.parameters.imageMigrationConsoleLocation}}",
                  },
                  {
                    "name": "imageMigrationConsolePullPolicy",
                    "value": "{{inputs.parameters.imageMigrationConsolePullPolicy}}",
                  },
                  {
                    "name": "command",
                    "value": "set -e && [ "$(console --config-file=/config/migration_services.yaml snapshot status)" = "SUCCESS" ] && exit 0 || exit 1",
                  },
                ],
              },
              "name": "checkSnapshotCompletion",
              "templateRef": {
                "name": "migration-console",
                "template": "runmigrationcommand",
              },
            },
          ],
        ],
      },
      {
        "inputs": {
          "parameters": [
            {
              "name": "sourceConfig",
            },
            {
              "name": "snapshotConfig",
            },
            {
              "name": "createSnapshotConfig",
            },
            {
              "name": "imageMigrationConsoleLocation",
            },
            {
              "name": "imageMigrationConsolePullPolicy",
            },
          ],
        },
        "name": "snapshotworkflow",
        "outputs": {
          "parameters": [
            {
              "name": "snapshotConfig",
              "valueFrom": {
                "expression": "inputs.parameters.snapshotConfig",
              },
            },
          ],
        },
        "steps": [
          [
            {
              "arguments": {
                "parameters": [
                  {
                    "name": "sourceConfig",
                    "value": "{{inputs.parameters.sourceConfig}}",
                  },
                  {
                    "name": "snapshotConfig",
                    "value": "{{inputs.parameters.snapshotConfig}}",
                  },
                  {
                    "name": "createSnapshotConfig",
                    "value": "{{inputs.parameters.createSnapshotConfig}}",
                  },
                  {
                    "name": "imageMigrationConsoleLocation",
                    "value": "{{inputs.parameters.imageMigrationConsoleLocation}}",
                  },
                  {
                    "name": "imageMigrationConsolePullPolicy",
                    "value": "{{inputs.parameters.imageMigrationConsolePullPolicy}}",
                  },
                ],
              },
              "name": "createSnapshot",
              "template": "runcreatesnapshot",
            },
          ],
          [
            {
              "arguments": {
                "parameters": [
                  {
                    "name": "sourceConfig",
                    "value": "{{inputs.parameters.sourceConfig}}",
                  },
                  {
                    "name": "snapshotConfig",
                    "value": "{{inputs.parameters.snapshotConfig}}",
                  },
                ],
              },
              "name": "getConsoleConfig",
              "templateRef": {
                "name": "migration-console",
                "template": "getconsoleconfig",
              },
            },
          ],
          [
            {
              "arguments": {
                "parameters": [
                  {
                    "name": "imageMigrationConsoleLocation",
                    "value": "{{inputs.parameters.imageMigrationConsoleLocation}}",
                  },
                  {
                    "name": "imageMigrationConsolePullPolicy",
                    "value": "{{inputs.parameters.imageMigrationConsolePullPolicy}}",
                  },
                  {
                    "name": "configContents",
                    "value": "{{steps.getConsoleConfig.outputs.parameters.configContents}}",
                  },
                ],
              },
              "name": "checkSnapshotStatus",
              "template": "checksnapshotstatus",
            },
          ],
        ],
      },
    ],
  },
}
`;

exports[`test workflow template renderings document-bulk-load 1`] = `
{
  "apiVersion": "argoproj.io/v1alpha1",
  "kind": "WorkflowTemplate",
  "metadata": {
    "name": "document-bulk-load",
  },
  "spec": {
    "arguments": {
      "parameters": [
        {
          "name": "etcdEndpoints",
          "value": "http://etcd.ma.svc.cluster.local:2379",
        },
        {
          "name": "etcdUser",
          "value": "root",
        },
        {
          "name": "etcdPassword",
          "value": "password",
        },
        {
          "name": "s3SnapshotConfigMap",
          "value": "s3-snapshot-config",
        },
        {
          "name": "imageConfigMapName",
          "value": "migration-image-config",
        },
        {
          "name": "approvalConfigMapName",
          "value": "approval-config",
        },
      ],
    },
    "entrypoint": undefined,
    "parallelism": 100,
    "serviceAccountName": "argo-workflow-executor",
    "templates": [
      {
        "inputs": {
          "parameters": [
            {
              "name": "name",
            },
          ],
        },
        "name": "deletereplicaset",
        "outputs": {
          "parameters": [],
        },
        "resource": {
          "action": "delete",
          "flags": [
            "--ignore-not-found",
          ],
          "manifest": "apiVersion: apps/v1
kind: ReplicaSet
metadata:
  name: "{{='bulk-loader-'+inputs.parameters.name}}"
",
        },
      },
      {
        "inputs": {
          "parameters": [
            {
              "name": "configContents",
            },
            {
              "name": "sessionName",
            },
            {
              "name": "imageMigrationConsoleLocation",
            },
            {
              "name": "imageMigrationConsolePullPolicy",
            },
          ],
        },
        "name": "waitforcompletion",
        "outputs": {
          "parameters": [],
        },
        "retryStrategy": {
          "backoff": {
            "cap": "300",
            "duration": "5",
            "factor": "2",
          },
          "limit": "200",
          "retryPolicy": "Always",
        },
        "steps": [
          [
            {
              "arguments": {
                "parameters": [
                  {
                    "name": "configContents",
                    "value": "{{inputs.parameters.configContents}}",
                  },
                  {
                    "name": "imageMigrationConsoleLocation",
                    "value": "{{inputs.parameters.imageMigrationConsoleLocation}}",
                  },
                  {
                    "name": "imageMigrationConsolePullPolicy",
                    "value": "{{inputs.parameters.imageMigrationConsolePullPolicy}}",
                  },
                  {
                    "name": "command",
                    "value": "
set -e && 
python -c '
import sys
from lib.console_link.console_link.environment import Environment
from lib.console_link.console_link.models.backfill_rfs import get_detailed_status_obj
from lib.console_link.console_link.models.backfill_rfs import all_shards_finished_processing

status = get_detailed_status_obj(Environment(config_file="/config/migration_services.yaml").target_cluster,
                                 True,
                                 "{{inputs.parameters.sessionName}}")
print(status)
all_finished = all_shards_finished_processing(Environment(config_file="/config/migration_services.yaml").target_cluster,
                                              "{{inputs.parameters.sessionName}}")
sys.exit(0 if all_finished else 1)'",
                  },
                ],
              },
              "name": "checkRfsCompletion",
              "templateRef": {
                "name": "migration-console",
                "template": "runmigrationcommand",
              },
            },
          ],
        ],
      },
      {
        "inputs": {
          "parameters": [
            {
              "name": "sessionName",
            },
            {
              "name": "rfsJsonConfig",
            },
            {
              "name": "basicCredsSecretNameOrEmpty",
            },
            {
              "name": "podReplicas",
            },
            {
              "name": "loggingConfigurationOverrideConfigMap",
            },
            {
              "description": "Only used for local testing",
              "name": "useLocalStack",
            },
            {
              "name": "resources",
            },
            {
              "name": "imageReindexFromSnapshotLocation",
            },
            {
              "name": "imageReindexFromSnapshotPullPolicy",
            },
          ],
        },
        "name": "createreplicaset",
        "outputs": {
          "parameters": [],
        },
        "resource": {
          "action": "create",
          "manifest": "apiVersion: apps/v1
kind: ReplicaSet
metadata:
  name: "{{=inputs.parameters.sessionName+'-reindex-from-snapshot'}}"
  labels:
    workflows.argoproj.io/workflow: "{{workflow.name}}"
spec:
  replicas: {{=fromJSON(inputs.parameters.podReplicas)}}
  selector:
    matchLabels:
      app: bulk-loader
  template:
    metadata:
      labels:
        app: bulk-loader
        workflows.argoproj.io/workflow: "{{workflow.name}}"
    spec:
      serviceAccountName: argo-workflow-executor
      containers:
        - name: bulk-loader
          image: "{{inputs.parameters.imageReindexFromSnapshotLocation}}"
          imagePullPolicy: "{{inputs.parameters.imageReindexFromSnapshotPullPolicy}}"
          command:
            - /rfs-app/runJavaWithClasspathWithRepeat.sh
          args:
            - org.opensearch.migrations.RfsMigrateDocuments
            - ---INLINE-JSON
            - "{{=toBase64(inputs.parameters.rfsJsonConfig)}}"
          resources: {{=fromJSON(inputs.parameters.resources)}}
          env:
            - name: TARGET_USERNAME
              valueFrom:
                secretKeyRef:
                  name: "{{=((0 == len(inputs.parameters.basicCredsSecretNameOrEmpty)) ? ('empty') : (inputs.parameters.basicCredsSecretNameOrEmpty))}}"
                  key: username
                  optional: true
            - name: TARGET_PASSWORD
              valueFrom:
                secretKeyRef:
                  name: "{{=((0 == len(inputs.parameters.basicCredsSecretNameOrEmpty)) ? ('empty') : (inputs.parameters.basicCredsSecretNameOrEmpty))}}"
                  key: password
                  optional: true
            - name: FAILED_REQUESTS_LOGGER_LEVEL
              value: "OFF"
            - name: JAVA_OPTS
              value: "{{=' ' + ' ' + ((!(0 == len(inputs.parameters.loggingConfigurationOverrideConfigMap))) ? ('-Dlog4j2.configurationFile=/config/logConfiguration') : (''))}}"
            - name: AWS_SHARED_CREDENTIALS_FILE
              value: "{{=((fromJSON(inputs.parameters.useLocalStack)) ? ('/config/credentials') : (''))}}"
          volumeMounts:
            - name: log4j-configuration
              mountPath: /config/logConfiguration
              readOnly: true
            - name: localstack-test-creds
              mountPath: /config/credentials
              readOnly: true
      volumes:
        - name: log4j-configuration
          configMap:
            name: "{{=((0 == len(inputs.parameters.loggingConfigurationOverrideConfigMap)) ? ('default-log4j-config') : (inputs.parameters.loggingConfigurationOverrideConfigMap))}}"
            optional: {{=!(!(0 == len(inputs.parameters.loggingConfigurationOverrideConfigMap)))}}
        - name: localstack-test-creds
          configMap:
            name: localstack-test-creds
            optional: {{=!(fromJSON(inputs.parameters.useLocalStack))}}
",
          "setOwnerReference": true,
        },
      },
      {
        "inputs": {
          "parameters": [
            {
              "name": "sessionName",
            },
            {
              "name": "sourceVersion",
            },
            {
              "name": "snapshotConfig",
            },
            {
              "name": "targetConfig",
            },
            {
              "name": "documentBackfillConfig",
            },
            {
              "name": "imageReindexFromSnapshotLocation",
            },
            {
              "name": "imageReindexFromSnapshotPullPolicy",
            },
          ],
        },
        "name": "createreplicasetfromconfig",
        "outputs": {
          "parameters": [],
        },
        "steps": [
          [
            {
              "arguments": {
                "parameters": [
                  {
                    "name": "sessionName",
                    "value": "{{inputs.parameters.sessionName}}",
                  },
                  {
                    "name": "imageReindexFromSnapshotLocation",
                    "value": "{{inputs.parameters.imageReindexFromSnapshotLocation}}",
                  },
                  {
                    "name": "imageReindexFromSnapshotPullPolicy",
                    "value": "{{inputs.parameters.imageReindexFromSnapshotPullPolicy}}",
                  },
                  {
                    "name": "podReplicas",
                    "value": "{{=sprig.dig('podReplicas', 1, fromJSON(inputs.parameters.documentBackfillConfig))}}",
                  },
                  {
                    "name": "basicCredsSecretNameOrEmpty",
                    "value": "{{=sprig.dig('authConfig', 'basic', 'secretName', '', fromJSON(inputs.parameters.targetConfig))}}",
                  },
                  {
                    "name": "loggingConfigurationOverrideConfigMap",
                    "value": "{{=sprig.dig('loggingConfigurationOverrideConfigMap', '', fromJSON(inputs.parameters.documentBackfillConfig))}}",
                  },
                  {
                    "name": "useLocalStack",
                    "value": "{{=sprig.dig('repoConfig', 'useLocalStack', false, fromJSON(inputs.parameters.snapshotConfig))}}",
                  },
                  {
                    "name": "rfsJsonConfig",
<<<<<<< HEAD
                    "value": "{{=toJSON(sprig.merge(sprig.merge(sprig.merge((('authConfig' in fromJSON(inputs.parameters.targetConfig)) ? ((('sigv4' in fromJSON(inputs.parameters.targetConfig)['authConfig']) ? (sprig.dict("targetAwsServiceSigningName", fromJSON(inputs.parameters.targetConfig)['authConfig']['sigv4']['service'], "targetAwsRegion", fromJSON(inputs.parameters.targetConfig)['authConfig']['sigv4']['region'])) : ((('mtls' in fromJSON(inputs.parameters.targetConfig)['authConfig']) ? (sprig.dict("targetCaCert", fromJSON(inputs.parameters.targetConfig)['authConfig']['mtls']['caCert'])) : ({}))))) : ({})), sprig.dict("targetHost", jsonpath(inputs.parameters.targetConfig, '$.endpoint'), "targetInsecure", sprig.dig('allowInsecure', false, fromJSON(inputs.parameters.targetConfig)))), sprig.omit(fromJSON(inputs.parameters.documentBackfillConfig), 'loggingConfigurationOverrideConfigMap', 'podReplicas', 'resources')), sprig.merge(sprig.dict("snapshotName", fromJSON(inputs.parameters.snapshotConfig)['snapshotName'], "sourceVersion", inputs.parameters.sourceVersion, "sessionName", inputs.parameters.sessionName, "luceneDir", '/tmp', "cleanLocalDirs", true), sprig.dict("s3Endpoint", fromJSON(inputs.parameters.snapshotConfig)['repoConfig']['endpoint'], "s3RepoUri", fromJSON(inputs.parameters.snapshotConfig)['repoConfig']['s3RepoPathUri'], "s3Region", fromJSON(inputs.parameters.snapshotConfig)['repoConfig']['awsRegion'], "s3LocalDir", '/tmp'))))}}",
=======
                    "value": "{{=toJSON(sprig.merge(sprig.merge(sprig.merge(sprig.merge((('authConfig' in fromJSON(inputs.parameters.targetConfig)) ? ((('sigv4' in fromJSON(inputs.parameters.targetConfig)['authConfig']) ? (sprig.dict("targetAwsServiceSigningName", fromJSON(inputs.parameters.targetConfig)['authConfig']['sigv4']['service'], "targetAwsRegion", fromJSON(inputs.parameters.targetConfig)['authConfig']['sigv4']['region'])) : ((('mtls' in fromJSON(inputs.parameters.targetConfig)['authConfig']) ? (sprig.dict("targetCaCert", fromJSON(inputs.parameters.targetConfig)['authConfig']['mtls']['caCert'])) : ({}))))) : ({})), (('endpoint' in fromJSON(inputs.parameters.targetConfig)) ? (sprig.dict("targetHost", fromJSON(inputs.parameters.targetConfig)['endpoint'])) : ({}))), sprig.dict("targetInsecure", sprig.dig('allowInsecure', false, fromJSON(inputs.parameters.targetConfig)))), sprig.omit(fromJSON(inputs.parameters.documentBackfillConfig), 'loggingConfigurationOverrideConfigMap', 'podReplicas', 'resources')), sprig.merge(sprig.dict("snapshotName", fromJSON(inputs.parameters.snapshotConfig)['snapshotName'], "sourceVersion", inputs.parameters.sourceVersion, "sessionName", inputs.parameters.sessionName, "luceneDir", '/tmp', "cleanLocalDirs", true), sprig.merge((('endpoint' in fromJSON(inputs.parameters.snapshotConfig)['repoConfig']) ? (sprig.dict("s3Endpoint", fromJSON(inputs.parameters.snapshotConfig)['repoConfig']['endpoint'])) : (sprig.dict())), sprig.dict("s3RepoUri", fromJSON(inputs.parameters.snapshotConfig)['repoConfig']['s3RepoPathUri'], "s3Region", fromJSON(inputs.parameters.snapshotConfig)['repoConfig']['awsRegion'], "s3LocalDir", '/tmp')))))}}",
>>>>>>> 57b5c18c
                  },
                  {
                    "name": "resources",
                    "value": "{{=toJSON(jsonpath(inputs.parameters.documentBackfillConfig, '$.resources'))}}",
                  },
                ],
              },
              "name": "createReplicaset",
              "template": "createreplicaset",
            },
          ],
        ],
      },
      {
        "inputs": {
          "parameters": [
            {
              "name": "sourceVersion",
            },
            {
              "name": "targetConfig",
            },
            {
              "name": "snapshotConfig",
            },
            {
              "name": "sessionName",
            },
            {
              "name": "indices",
              "value": "[]",
            },
            {
              "name": "documentBackfillConfig",
            },
            {
              "name": "imageReindexFromSnapshotLocation",
            },
            {
              "name": "imageReindexFromSnapshotPullPolicy",
            },
            {
              "name": "imageMigrationConsoleLocation",
            },
            {
              "name": "imageMigrationConsolePullPolicy",
            },
          ],
        },
        "name": "runbulkload",
        "outputs": {
          "parameters": [],
        },
        "steps": [
          [
            {
              "arguments": {
                "parameters": [
                  {
                    "name": "sessionName",
                    "value": "{{inputs.parameters.sessionName}}",
                  },
                  {
                    "name": "sourceVersion",
                    "value": "{{inputs.parameters.sourceVersion}}",
                  },
                  {
                    "name": "snapshotConfig",
                    "value": "{{inputs.parameters.snapshotConfig}}",
                  },
                  {
                    "name": "targetConfig",
                    "value": "{{inputs.parameters.targetConfig}}",
                  },
                  {
                    "name": "documentBackfillConfig",
                    "value": "{{inputs.parameters.documentBackfillConfig}}",
                  },
                  {
                    "name": "imageReindexFromSnapshotLocation",
                    "value": "{{inputs.parameters.imageReindexFromSnapshotLocation}}",
                  },
                  {
                    "name": "imageReindexFromSnapshotPullPolicy",
                    "value": "{{inputs.parameters.imageReindexFromSnapshotPullPolicy}}",
                  },
                ],
              },
              "name": "createReplicasetFromConfig",
              "template": "createreplicasetfromconfig",
            },
          ],
          [
            {
              "arguments": {
                "parameters": [
                  {
                    "name": "targetConfig",
                    "value": "{{inputs.parameters.targetConfig}}",
                  },
                  {
                    "name": "snapshotConfig",
                    "value": "{{inputs.parameters.snapshotConfig}}",
                  },
                ],
              },
              "name": "setupWaitForCompletion",
              "templateRef": {
                "name": "migration-console",
                "template": "getconsoleconfig",
              },
            },
          ],
          [
            {
              "arguments": {
                "parameters": [
                  {
                    "name": "sessionName",
                    "value": "{{inputs.parameters.sessionName}}",
                  },
                  {
                    "name": "imageMigrationConsoleLocation",
                    "value": "{{inputs.parameters.imageMigrationConsoleLocation}}",
                  },
                  {
                    "name": "imageMigrationConsolePullPolicy",
                    "value": "{{inputs.parameters.imageMigrationConsolePullPolicy}}",
                  },
                  {
                    "name": "configContents",
                    "value": "{{steps.setupWaitForCompletion.outputs.parameters.configContents}}",
                  },
                ],
              },
              "name": "waitForCompletion",
              "template": "waitforcompletion",
            },
          ],
          [
            {
              "arguments": {
                "parameters": [
                  {
                    "name": "name",
                    "value": "{{inputs.parameters.sessionName}}",
                  },
                ],
              },
              "name": "deleteReplicaSet",
              "template": "deletereplicaset",
            },
          ],
        ],
      },
    ],
  },
}
`;

exports[`test workflow template renderings full-migration 1`] = `
{
  "apiVersion": "argoproj.io/v1alpha1",
  "kind": "WorkflowTemplate",
  "metadata": {
    "name": "full-migration",
  },
  "spec": {
    "arguments": {
      "parameters": [
        {
          "name": "etcdEndpoints",
          "value": "http://etcd.ma.svc.cluster.local:2379",
        },
        {
          "name": "etcdUser",
          "value": "root",
        },
        {
          "name": "etcdPassword",
          "value": "password",
        },
        {
          "name": "s3SnapshotConfigMap",
          "value": "s3-snapshot-config",
        },
        {
          "name": "imageConfigMapName",
          "value": "migration-image-config",
        },
        {
          "name": "approvalConfigMapName",
          "value": "approval-config",
        },
      ],
    },
    "entrypoint": "main",
    "parallelism": 100,
    "serviceAccountName": "argo-workflow-executor",
    "templates": [
      {
        "inputs": {
          "parameters": [],
        },
        "name": "donothing",
        "outputs": {
          "parameters": [],
        },
        "steps": [
          [],
        ],
      },
      {
        "container": {
          "args": [
            "echo runReplayerForTarget",
          ],
          "command": [
            "sh",
            "-c",
          ],
          "env": [],
          "image": "{{inputs.parameters.imageMigrationConsoleLocation}}",
          "imagePullPolicy": "{{inputs.parameters.imageMigrationConsolePullPolicy}}",
          "resources": {
            "limits": {
              "cpu": "1000m",
              "memory": "2000Mi",
            },
            "requests": {
              "cpu": "500m",
              "memory": "2000Mi",
            },
          },
        },
        "inputs": {
          "parameters": [
            {
              "name": "targetConfig",
            },
            {
              "name": "imageMigrationConsoleLocation",
            },
            {
              "name": "imageMigrationConsolePullPolicy",
            },
          ],
        },
        "name": "runreplayerfortarget",
        "outputs": {
          "parameters": [],
        },
      },
      {
        "inputs": {
          "parameters": [
            {
              "name": "sourceConfig",
            },
            {
              "name": "targetConfig",
            },
            {
              "name": "snapshotConfig",
            },
            {
              "name": "perSnapshotName",
            },
            {
              "name": "name",
            },
            {
              "name": "metadataMigrationConfig",
              "value": "",
            },
            {
              "name": "documentBackfillConfig",
              "value": "",
            },
            {
              "description": "Workflow session nonce",
              "name": "uniqueRunNonce",
            },
            {
              "name": "imageCaptureProxyLocation",
            },
            {
              "name": "imageCaptureProxyPullPolicy",
            },
            {
              "name": "imageTrafficReplayerLocation",
            },
            {
              "name": "imageTrafficReplayerPullPolicy",
            },
            {
              "name": "imageReindexFromSnapshotLocation",
            },
            {
              "name": "imageReindexFromSnapshotPullPolicy",
            },
            {
              "name": "imageMigrationConsoleLocation",
            },
            {
              "name": "imageMigrationConsolePullPolicy",
            },
          ],
        },
        "name": "foreachsnapshotmigration",
        "outputs": {
          "parameters": [],
        },
        "steps": [
          [
            {
              "arguments": {
                "parameters": [],
              },
              "name": "idGenerator",
              "template": "donothing",
            },
          ],
          [
            {
              "arguments": {
                "parameters": [
                  {
                    "name": "metadataMigrationConfig",
                    "value": "{{inputs.parameters.metadataMigrationConfig}}",
                  },
                  {
                    "name": "snapshotConfig",
                    "value": "{{inputs.parameters.snapshotConfig}}",
                  },
                  {
                    "name": "sourceConfig",
                    "value": "{{inputs.parameters.sourceConfig}}",
                  },
                  {
                    "name": "targetConfig",
                    "value": "{{inputs.parameters.targetConfig}}",
                  },
                  {
                    "name": "imageMigrationConsoleLocation",
                    "value": "{{inputs.parameters.imageMigrationConsoleLocation}}",
                  },
                  {
                    "name": "imageMigrationConsolePullPolicy",
                    "value": "{{inputs.parameters.imageMigrationConsolePullPolicy}}",
                  },
                  {
                    "name": "perSnapshotName",
                    "value": "{{inputs.parameters.perSnapshotName}}",
                  },
                  {
                    "name": "perMigrationName",
                    "value": "{{inputs.parameters.name}}",
                  },
                ],
              },
              "name": "metadataMigrate",
              "templateRef": {
                "name": "metadata-migration",
                "template": "migratemetadata",
              },
              "when": "{{=!(0 == len(inputs.parameters.metadataMigrationConfig))}}",
            },
          ],
          [
            {
              "arguments": {
                "parameters": [
                  {
                    "name": "targetConfig",
                    "value": "{{inputs.parameters.targetConfig}}",
                  },
                  {
                    "name": "snapshotConfig",
                    "value": "{{inputs.parameters.snapshotConfig}}",
                  },
                  {
                    "name": "documentBackfillConfig",
                    "value": "{{inputs.parameters.documentBackfillConfig}}",
                  },
                  {
                    "name": "imageReindexFromSnapshotLocation",
                    "value": "{{inputs.parameters.imageReindexFromSnapshotLocation}}",
                  },
                  {
                    "name": "imageReindexFromSnapshotPullPolicy",
                    "value": "{{inputs.parameters.imageReindexFromSnapshotPullPolicy}}",
                  },
                  {
                    "name": "imageMigrationConsoleLocation",
                    "value": "{{inputs.parameters.imageMigrationConsoleLocation}}",
                  },
                  {
                    "name": "imageMigrationConsolePullPolicy",
                    "value": "{{inputs.parameters.imageMigrationConsolePullPolicy}}",
                  },
                  {
                    "name": "sessionName",
                    "value": "{{steps.idGenerator.id}}",
                  },
                  {
                    "name": "sourceVersion",
                    "value": "{{=jsonpath(inputs.parameters.sourceConfig, '$.version')}}",
                  },
                ],
              },
              "name": "bulkLoadDocuments",
              "templateRef": {
                "name": "document-bulk-load",
                "template": "runbulkload",
              },
              "when": "{{=!(0 == len(inputs.parameters.documentBackfillConfig))}}",
            },
          ],
        ],
      },
      {
        "inputs": {
          "parameters": [
            {
              "name": "sourceConfig",
            },
            {
              "name": "targetConfig",
            },
            {
              "name": "snapshotConfig",
            },
            {
              "name": "migrations",
            },
            {
              "name": "name",
            },
            {
              "name": "createSnapshotConfig",
              "value": "",
            },
            {
              "name": "uniqueRunNonce",
            },
            {
              "name": "imageCaptureProxyLocation",
            },
            {
              "name": "imageCaptureProxyPullPolicy",
            },
            {
              "name": "imageTrafficReplayerLocation",
            },
            {
              "name": "imageTrafficReplayerPullPolicy",
            },
            {
              "name": "imageReindexFromSnapshotLocation",
            },
            {
              "name": "imageReindexFromSnapshotPullPolicy",
            },
            {
              "name": "imageMigrationConsoleLocation",
            },
            {
              "name": "imageMigrationConsolePullPolicy",
            },
          ],
        },
        "name": "foreachsnapshotextraction",
        "outputs": {
          "parameters": [],
        },
        "steps": [
          [
            {
              "arguments": {
                "parameters": [
                  {
                    "name": "createSnapshotConfig",
                    "value": "{{inputs.parameters.createSnapshotConfig}}",
                  },
                  {
                    "name": "sourceConfig",
                    "value": "{{inputs.parameters.sourceConfig}}",
                  },
                  {
                    "name": "snapshotConfig",
                    "value": "{{inputs.parameters.snapshotConfig}}",
                  },
                  {
                    "name": "uniqueRunNonce",
                    "value": "{{inputs.parameters.uniqueRunNonce}}",
                  },
                  {
                    "name": "imageMigrationConsoleLocation",
                    "value": "{{inputs.parameters.imageMigrationConsoleLocation}}",
                  },
                  {
                    "name": "imageMigrationConsolePullPolicy",
                    "value": "{{inputs.parameters.imageMigrationConsolePullPolicy}}",
                  },
                ],
              },
              "name": "createOrGetSnapshot",
              "templateRef": {
                "name": "create-or-get-snapshot",
                "template": "createorgetsnapshot",
              },
            },
          ],
          [
            {
              "arguments": {
                "parameters": [
                  {
                    "name": "sourceConfig",
                    "value": "{{inputs.parameters.sourceConfig}}",
                  },
                  {
                    "name": "targetConfig",
                    "value": "{{inputs.parameters.targetConfig}}",
                  },
                  {
                    "name": "name",
                    "value": "{{=jsonpath(toJSON(item), '$.name')}}",
                  },
                  {
                    "name": "uniqueRunNonce",
                    "value": "{{inputs.parameters.uniqueRunNonce}}",
                  },
                  {
                    "name": "imageCaptureProxyLocation",
                    "value": "{{inputs.parameters.imageCaptureProxyLocation}}",
                  },
                  {
                    "name": "imageCaptureProxyPullPolicy",
                    "value": "{{inputs.parameters.imageCaptureProxyPullPolicy}}",
                  },
                  {
                    "name": "imageTrafficReplayerLocation",
                    "value": "{{inputs.parameters.imageTrafficReplayerLocation}}",
                  },
                  {
                    "name": "imageTrafficReplayerPullPolicy",
                    "value": "{{inputs.parameters.imageTrafficReplayerPullPolicy}}",
                  },
                  {
                    "name": "imageReindexFromSnapshotLocation",
                    "value": "{{inputs.parameters.imageReindexFromSnapshotLocation}}",
                  },
                  {
                    "name": "imageReindexFromSnapshotPullPolicy",
                    "value": "{{inputs.parameters.imageReindexFromSnapshotPullPolicy}}",
                  },
                  {
                    "name": "imageMigrationConsoleLocation",
                    "value": "{{inputs.parameters.imageMigrationConsoleLocation}}",
                  },
                  {
                    "name": "imageMigrationConsolePullPolicy",
                    "value": "{{inputs.parameters.imageMigrationConsolePullPolicy}}",
                  },
                  {
                    "name": "metadataMigrationConfig",
                    "value": "{{=sprig.dig('metadataMigrationConfig', '', item)}}",
                  },
                  {
                    "name": "documentBackfillConfig",
                    "value": "{{=sprig.dig('documentBackfillConfig', '', item)}}",
                  },
                  {
                    "name": "snapshotConfig",
                    "value": "{{steps.createOrGetSnapshot.outputs.parameters.snapshotConfig}}",
                  },
                  {
                    "name": "perSnapshotName",
                    "value": "{{inputs.parameters.name}}",
                  },
                ],
              },
              "name": "foreachSnapshotMigration",
              "template": "foreachsnapshotmigration",
              "withParam": "{{inputs.parameters.migrations}}",
            },
          ],
        ],
      },
      {
        "inputs": {
          "parameters": [
            {
              "name": "sourceConfig",
            },
            {
              "name": "targetConfig",
            },
            {
              "name": "snapshotExtractAndLoadConfigArray",
              "value": "",
            },
            {
              "name": "replayerConfig",
              "value": "",
            },
            {
              "name": "uniqueRunNonce",
            },
            {
              "name": "imageCaptureProxyLocation",
            },
            {
              "name": "imageCaptureProxyPullPolicy",
            },
            {
              "name": "imageTrafficReplayerLocation",
            },
            {
              "name": "imageTrafficReplayerPullPolicy",
            },
            {
              "name": "imageReindexFromSnapshotLocation",
            },
            {
              "name": "imageReindexFromSnapshotPullPolicy",
            },
            {
              "name": "imageMigrationConsoleLocation",
            },
            {
              "name": "imageMigrationConsolePullPolicy",
            },
          ],
        },
        "name": "foreachmigrationpair",
        "outputs": {
          "parameters": [],
        },
        "steps": [
          [
            {
              "arguments": {
                "parameters": [
                  {
                    "name": "sourceConfig",
                    "value": "{{inputs.parameters.sourceConfig}}",
                  },
                  {
                    "name": "targetConfig",
                    "value": "{{inputs.parameters.targetConfig}}",
                  },
                  {
                    "name": "uniqueRunNonce",
                    "value": "{{inputs.parameters.uniqueRunNonce}}",
                  },
                  {
                    "name": "imageCaptureProxyLocation",
                    "value": "{{inputs.parameters.imageCaptureProxyLocation}}",
                  },
                  {
                    "name": "imageCaptureProxyPullPolicy",
                    "value": "{{inputs.parameters.imageCaptureProxyPullPolicy}}",
                  },
                  {
                    "name": "imageTrafficReplayerLocation",
                    "value": "{{inputs.parameters.imageTrafficReplayerLocation}}",
                  },
                  {
                    "name": "imageTrafficReplayerPullPolicy",
                    "value": "{{inputs.parameters.imageTrafficReplayerPullPolicy}}",
                  },
                  {
                    "name": "imageReindexFromSnapshotLocation",
                    "value": "{{inputs.parameters.imageReindexFromSnapshotLocation}}",
                  },
                  {
                    "name": "imageReindexFromSnapshotPullPolicy",
                    "value": "{{inputs.parameters.imageReindexFromSnapshotPullPolicy}}",
                  },
                  {
                    "name": "imageMigrationConsoleLocation",
                    "value": "{{inputs.parameters.imageMigrationConsoleLocation}}",
                  },
                  {
                    "name": "imageMigrationConsolePullPolicy",
                    "value": "{{inputs.parameters.imageMigrationConsolePullPolicy}}",
                  },
                  {
                    "name": "createSnapshotConfig",
                    "value": "{{=sprig.dig('createSnapshotConfig', '', item)}}",
                  },
                  {
                    "name": "name",
                    "value": "{{=jsonpath(toJSON(item), '$.name')}}",
                  },
                  {
                    "name": "snapshotConfig",
                    "value": "{{=jsonpath(toJSON(item), '$.snapshotConfig')}}",
                  },
                  {
                    "name": "migrations",
                    "value": "{{=jsonpath(toJSON(item), '$.migrations')}}",
                  },
                ],
              },
              "name": "foreachSnapshotExtraction",
              "template": "foreachsnapshotextraction",
              "when": "{{=!(0 == len(inputs.parameters.snapshotExtractAndLoadConfigArray))}}",
              "withParam": "{{inputs.parameters.snapshotExtractAndLoadConfigArray}}",
            },
          ],
        ],
      },
      {
        "inputs": {
          "parameters": [
            {
              "description": "List of server configurations to direct migrated traffic toward",
              "name": "migrationConfigs",
            },
            {
              "name": "uniqueRunNonce",
            },
            {
              "name": "imageCaptureProxyLocation",
              "valueFrom": {
                "configMapKeyRef": {
                  "key": "captureProxyImage",
                  "name": "{{workflow.parameters.imageConfigMapName}}",
                  "optional": undefined,
                },
              },
            },
            {
              "name": "imageCaptureProxyPullPolicy",
              "valueFrom": {
                "configMapKeyRef": {
                  "key": "captureProxyPullPolicy",
                  "name": "{{workflow.parameters.imageConfigMapName}}",
                  "optional": undefined,
                },
              },
            },
            {
              "name": "imageTrafficReplayerLocation",
              "valueFrom": {
                "configMapKeyRef": {
                  "key": "trafficReplayerImage",
                  "name": "{{workflow.parameters.imageConfigMapName}}",
                  "optional": undefined,
                },
              },
            },
            {
              "name": "imageTrafficReplayerPullPolicy",
              "valueFrom": {
                "configMapKeyRef": {
                  "key": "trafficReplayerPullPolicy",
                  "name": "{{workflow.parameters.imageConfigMapName}}",
                  "optional": undefined,
                },
              },
            },
            {
              "name": "imageReindexFromSnapshotLocation",
              "valueFrom": {
                "configMapKeyRef": {
                  "key": "reindexFromSnapshotImage",
                  "name": "{{workflow.parameters.imageConfigMapName}}",
                  "optional": undefined,
                },
              },
            },
            {
              "name": "imageReindexFromSnapshotPullPolicy",
              "valueFrom": {
                "configMapKeyRef": {
                  "key": "reindexFromSnapshotPullPolicy",
                  "name": "{{workflow.parameters.imageConfigMapName}}",
                  "optional": undefined,
                },
              },
            },
            {
              "name": "imageMigrationConsoleLocation",
              "valueFrom": {
                "configMapKeyRef": {
                  "key": "migrationConsoleImage",
                  "name": "{{workflow.parameters.imageConfigMapName}}",
                  "optional": undefined,
                },
              },
            },
            {
              "name": "imageMigrationConsolePullPolicy",
              "valueFrom": {
                "configMapKeyRef": {
                  "key": "migrationConsolePullPolicy",
                  "name": "{{workflow.parameters.imageConfigMapName}}",
                  "optional": undefined,
                },
              },
            },
          ],
        },
        "name": "main",
        "outputs": {
          "parameters": [],
        },
        "steps": [
          [
            {
              "arguments": {
                "parameters": [
                  {
                    "name": "uniqueRunNonce",
                    "value": "{{inputs.parameters.uniqueRunNonce}}",
                  },
                  {
                    "name": "imageCaptureProxyLocation",
                    "value": "{{inputs.parameters.imageCaptureProxyLocation}}",
                  },
                  {
                    "name": "imageCaptureProxyPullPolicy",
                    "value": "{{inputs.parameters.imageCaptureProxyPullPolicy}}",
                  },
                  {
                    "name": "imageTrafficReplayerLocation",
                    "value": "{{inputs.parameters.imageTrafficReplayerLocation}}",
                  },
                  {
                    "name": "imageTrafficReplayerPullPolicy",
                    "value": "{{inputs.parameters.imageTrafficReplayerPullPolicy}}",
                  },
                  {
                    "name": "imageReindexFromSnapshotLocation",
                    "value": "{{inputs.parameters.imageReindexFromSnapshotLocation}}",
                  },
                  {
                    "name": "imageReindexFromSnapshotPullPolicy",
                    "value": "{{inputs.parameters.imageReindexFromSnapshotPullPolicy}}",
                  },
                  {
                    "name": "imageMigrationConsoleLocation",
                    "value": "{{inputs.parameters.imageMigrationConsoleLocation}}",
                  },
                  {
                    "name": "imageMigrationConsolePullPolicy",
                    "value": "{{inputs.parameters.imageMigrationConsolePullPolicy}}",
                  },
                  {
                    "name": "sourceConfig",
                    "value": "{{=jsonpath(toJSON(item), '$.sourceConfig')}}",
                  },
                  {
                    "name": "targetConfig",
                    "value": "{{=jsonpath(toJSON(item), '$.targetConfig')}}",
                  },
                  {
                    "name": "snapshotExtractAndLoadConfigArray",
                    "value": "{{=sprig.dig('snapshotExtractAndLoadConfigArray', '', item)}}",
                  },
                  {
                    "name": "replayerConfig",
                    "value": "{{=sprig.dig('replayerConfig', '', item)}}",
                  },
                ],
              },
              "name": "foreachMigrationPair",
              "template": "foreachmigrationpair",
              "withParam": "{{inputs.parameters.migrationConfigs}}",
            },
          ],
          [
            {
              "arguments": {
                "parameters": [
                  {
                    "name": "imageMigrationConsoleLocation",
                    "value": "{{inputs.parameters.imageMigrationConsoleLocation}}",
                  },
                  {
                    "name": "imageMigrationConsolePullPolicy",
                    "value": "{{inputs.parameters.imageMigrationConsolePullPolicy}}",
                  },
                  {
                    "name": "prefix",
                    "value": "{{inputs.parameters.uniqueRunNonce}}",
                  },
                ],
              },
              "name": "cleanup",
              "templateRef": {
                "name": "target-latch-helpers",
                "template": "cleanup",
              },
            },
          ],
        ],
      },
    ],
  },
}
`;

exports[`test workflow template renderings full-migration-with-cli 1`] = `
{
  "apiVersion": "argoproj.io/v1alpha1",
  "kind": "WorkflowTemplate",
  "metadata": {
    "name": "full-migration-with-cli",
  },
  "spec": {
    "arguments": {
      "parameters": [
        {
          "name": "etcdEndpoints",
          "value": "http://etcd.ma.svc.cluster.local:2379",
        },
        {
          "name": "etcdUser",
          "value": "root",
        },
        {
          "name": "etcdPassword",
          "value": "password",
        },
        {
          "name": "s3SnapshotConfigMap",
          "value": "s3-snapshot-config",
        },
        {
          "name": "imageConfigMapName",
          "value": "migration-image-config",
        },
      ],
    },
    "entrypoint": "main",
    "parallelism": 100,
    "serviceAccountName": "argo-workflow-executor",
    "templates": [
      {
        "inputs": {
          "parameters": [
            {
              "name": "sourceClusterConfigJson",
            },
            {
              "name": "targetClusterConfigJson",
            },
            {
              "name": "snapshotConfigJson",
            },
            {
              "name": "imageMigrationConsoleLocation",
            },
            {
              "name": "imageMigrationConsolePullPolicy",
            },
          ],
        },
        "name": "main",
        "outputs": {
          "parameters": [],
        },
        "steps": [
          [
            {
              "arguments": {
                "parameters": [
                  {
                    "name": "sourceClusterConfigJson",
                    "value": "{{inputs.parameters.sourceClusterConfigJson}}",
                  },
                  {
                    "name": "targetClusterConfigJson",
                    "value": "{{inputs.parameters.targetClusterConfigJson}}",
                  },
                  {
                    "name": "snapshotConfigJson",
                    "value": "{{inputs.parameters.snapshotConfigJson}}",
                  },
                  {
                    "name": "imageMigrationConsoleLocation",
                    "value": "{{inputs.parameters.imageMigrationConsoleLocation}}",
                  },
                  {
                    "name": "imageMigrationConsolePullPolicy",
                    "value": "{{inputs.parameters.imageMigrationConsolePullPolicy}}",
                  },
                ],
              },
              "name": "runMigrationViaWorkflowCli",
              "templateRef": {
                "name": "workflow-command-orchestrator",
                "template": "main",
              },
            },
          ],
        ],
      },
    ],
  },
}
`;

exports[`test workflow template renderings metadata-migration 1`] = `
{
  "apiVersion": "argoproj.io/v1alpha1",
  "kind": "WorkflowTemplate",
  "metadata": {
    "name": "metadata-migration",
  },
  "spec": {
    "arguments": {
      "parameters": [
        {
          "name": "etcdEndpoints",
          "value": "http://etcd.ma.svc.cluster.local:2379",
        },
        {
          "name": "etcdUser",
          "value": "root",
        },
        {
          "name": "etcdPassword",
          "value": "password",
        },
        {
          "name": "s3SnapshotConfigMap",
          "value": "s3-snapshot-config",
        },
        {
          "name": "imageConfigMapName",
          "value": "migration-image-config",
        },
        {
          "name": "approvalConfigMapName",
          "value": "approval-config",
        },
      ],
    },
    "entrypoint": undefined,
    "parallelism": 100,
    "serviceAccountName": "argo-workflow-executor",
    "templates": [
      {
        "container": {
          "args": [
            "{{inputs.parameters.commandMode}}",
            "---INLINE-JSON",
            "{{=toJSON(sprig.merge(sprig.merge(sprig.merge(sprig.merge((('authConfig' in fromJSON(inputs.parameters.targetConfig)) ? ((('sigv4' in fromJSON(inputs.parameters.targetConfig)['authConfig']) ? (sprig.dict("targetAwsServiceSigningName", fromJSON(inputs.parameters.targetConfig)['authConfig']['sigv4']['service'], "targetAwsRegion", fromJSON(inputs.parameters.targetConfig)['authConfig']['sigv4']['region'])) : ((('mtls' in fromJSON(inputs.parameters.targetConfig)['authConfig']) ? (sprig.dict("targetCaCert", fromJSON(inputs.parameters.targetConfig)['authConfig']['mtls']['caCert'])) : ({}))))) : ({})), (('endpoint' in fromJSON(inputs.parameters.targetConfig)) ? (sprig.dict("targetHost", fromJSON(inputs.parameters.targetConfig)['endpoint'])) : ({}))), sprig.dict("targetInsecure", sprig.dig('allowInsecure', false, fromJSON(inputs.parameters.targetConfig)))), sprig.omit(fromJSON(inputs.parameters.metadataMigrationConfig), 'loggingConfigurationOverrideConfigMap')), sprig.merge(sprig.dict("snapshotName", fromJSON(inputs.parameters.snapshotConfig)['snapshotName'], "sourceVersion", fromJSON(inputs.parameters.sourceConfig)['version']), sprig.merge((('endpoint' in fromJSON(inputs.parameters.snapshotConfig)['repoConfig']) ? (sprig.dict("s3Endpoint", fromJSON(inputs.parameters.snapshotConfig)['repoConfig']['endpoint'])) : (sprig.dict())), sprig.dict("s3RepoUri", fromJSON(inputs.parameters.snapshotConfig)['repoConfig']['s3RepoPathUri'], "s3Region", fromJSON(inputs.parameters.snapshotConfig)['repoConfig']['awsRegion'], "s3LocalDir", '/tmp')))))}}",
          ],
          "command": [
            "/root/metadataMigration/bin/MetadataMigration",
          ],
          "env": [
            {
              "name": "AWS_SHARED_CREDENTIALS_FILE",
              "value": "{{=((sprig.dig('repoConfig', 'useLocalStack', false, fromJSON(inputs.parameters.snapshotConfig))) ? ('/config/credentials/configuration') : (''))}}",
            },
            {
              "name": "TARGET_USERNAME",
              "valueFrom": {
                "secretKeyRef": {
                  "key": "username",
                  "name": "{{=((0 == len(sprig.dig('authConfig', 'basic', 'secretName', '', fromJSON(inputs.parameters.targetConfig)))) ? ('empty') : (sprig.dig('authConfig', 'basic', 'secretName', '', fromJSON(inputs.parameters.targetConfig))))}}",
                  "optional": true,
                },
              },
            },
            {
              "name": "TARGET_PASSWORD",
              "valueFrom": {
                "secretKeyRef": {
                  "key": "password",
                  "name": "{{=((0 == len(sprig.dig('authConfig', 'basic', 'secretName', '', fromJSON(inputs.parameters.targetConfig)))) ? ('empty') : (sprig.dig('authConfig', 'basic', 'secretName', '', fromJSON(inputs.parameters.targetConfig))))}}",
                  "optional": true,
                },
              },
            },
          ],
          "image": "{{inputs.parameters.imageMigrationConsoleLocation}}",
          "imagePullPolicy": "{{inputs.parameters.imageMigrationConsolePullPolicy}}",
          "resources": {
            "limits": {
              "cpu": "1000m",
              "memory": "2000Mi",
            },
            "requests": {
              "cpu": "500m",
              "memory": "2000Mi",
            },
          },
          "volumeMounts": [
            {
              "mountPath": "/config/credentials",
              "name": "test-creds",
              "readOnly": true,
            },
          ],
        },
        "inputs": {
          "parameters": [
            {
              "name": "commandMode",
            },
            {
              "description": "Snapshot storage details (region, endpoint, etc)",
              "name": "snapshotConfig",
            },
            {
              "name": "sourceConfig",
            },
            {
              "name": "targetConfig",
            },
            {
              "name": "imageMigrationConsoleLocation",
            },
            {
              "name": "imageMigrationConsolePullPolicy",
            },
            {
              "name": "metadataMigrationConfig",
            },
          ],
        },
        "name": "runmetadata",
        "outputs": {
          "parameters": [],
        },
        "volumes": [
          {
            "configMap": {
              "name": "localstack-test-creds",
              "optional": true,
            },
            "name": "test-creds",
          },
        ],
      },
      {
        "name": "approveevaluate",
        "outputs": undefined,
        "suspend": {},
      },
      {
        "name": "approvemigrate",
        "outputs": undefined,
        "suspend": {},
      },
      {
        "inputs": {
          "parameters": [
            {
              "name": "metadataMigrationConfig",
            },
            {
              "description": "Snapshot storage details (region, endpoint, etc)",
              "name": "snapshotConfig",
            },
            {
              "name": "sourceConfig",
            },
            {
              "name": "targetConfig",
            },
            {
              "name": "imageMigrationConsoleLocation",
            },
            {
              "name": "imageMigrationConsolePullPolicy",
            },
            {
              "name": "perSnapshotName",
            },
            {
              "name": "perMigrationName",
            },
            {
              "name": "skipApprovalMap",
              "value": {},
              "valueFrom": {
                "configMapKeyRef": {
                  "key": "autoApprove",
                  "name": "{{workflow.parameters.approvalConfigMapName}}",
                  "optional": true,
                },
              },
            },
            {
              "name": "skipEvaluateApproval",
              "value": "{{=sprig.dig(fromJSON(inputs.parameters.sourceConfig)['name'], fromJSON(inputs.parameters.targetConfig)['name'], inputs.parameters.perSnapshotName, inputs.parameters.perMigrationName, 'evaluateMetadata', false, fromJSON(inputs.parameters.skipApprovalMap))}}",
            },
            {
              "name": "skipMigrateApproval",
              "value": "{{=sprig.dig(fromJSON(inputs.parameters.sourceConfig)['name'], fromJSON(inputs.parameters.targetConfig)['name'], inputs.parameters.perSnapshotName, inputs.parameters.perMigrationName, 'migrateMetadata', false, fromJSON(inputs.parameters.skipApprovalMap))}}",
            },
          ],
        },
        "name": "migratemetadata",
        "outputs": {
          "parameters": [],
        },
        "steps": [
          [
            {
              "arguments": {
                "parameters": [
                  {
                    "name": "snapshotConfig",
                    "value": "{{inputs.parameters.snapshotConfig}}",
                  },
                  {
                    "name": "sourceConfig",
                    "value": "{{inputs.parameters.sourceConfig}}",
                  },
                  {
                    "name": "targetConfig",
                    "value": "{{inputs.parameters.targetConfig}}",
                  },
                  {
                    "name": "imageMigrationConsoleLocation",
                    "value": "{{inputs.parameters.imageMigrationConsoleLocation}}",
                  },
                  {
                    "name": "imageMigrationConsolePullPolicy",
                    "value": "{{inputs.parameters.imageMigrationConsolePullPolicy}}",
                  },
                  {
                    "name": "metadataMigrationConfig",
                    "value": "{{inputs.parameters.metadataMigrationConfig}}",
                  },
                  {
                    "name": "commandMode",
                    "value": "evaluate",
                  },
                ],
              },
              "name": "evaluateMetadata",
              "template": "runmetadata",
            },
          ],
          [
            {
              "arguments": {
                "parameters": [],
              },
              "name": "approveEvaluate",
              "template": "approveevaluate",
              "when": "!({{inputs.parameters.skipEvaluateApproval}})",
            },
          ],
          [
            {
              "arguments": {
                "parameters": [
                  {
                    "name": "snapshotConfig",
                    "value": "{{inputs.parameters.snapshotConfig}}",
                  },
                  {
                    "name": "sourceConfig",
                    "value": "{{inputs.parameters.sourceConfig}}",
                  },
                  {
                    "name": "targetConfig",
                    "value": "{{inputs.parameters.targetConfig}}",
                  },
                  {
                    "name": "imageMigrationConsoleLocation",
                    "value": "{{inputs.parameters.imageMigrationConsoleLocation}}",
                  },
                  {
                    "name": "imageMigrationConsolePullPolicy",
                    "value": "{{inputs.parameters.imageMigrationConsolePullPolicy}}",
                  },
                  {
                    "name": "metadataMigrationConfig",
                    "value": "{{inputs.parameters.metadataMigrationConfig}}",
                  },
                  {
                    "name": "commandMode",
                    "value": "migrate",
                  },
                ],
              },
              "name": "migrateMetadata",
              "template": "runmetadata",
            },
          ],
          [
            {
              "arguments": {
                "parameters": [],
              },
              "name": "approveMigrate",
              "template": "approvemigrate",
              "when": "{{=!(fromJSON(inputs.parameters.skipMigrateApproval))}}",
            },
          ],
        ],
      },
    ],
  },
}
`;

exports[`test workflow template renderings migration-console 1`] = `
{
  "apiVersion": "argoproj.io/v1alpha1",
  "kind": "WorkflowTemplate",
  "metadata": {
    "name": "migration-console",
  },
  "spec": {
    "arguments": {
      "parameters": [
        {
          "name": "etcdEndpoints",
          "value": "http://etcd.ma.svc.cluster.local:2379",
        },
        {
          "name": "etcdUser",
          "value": "root",
        },
        {
          "name": "etcdPassword",
          "value": "password",
        },
        {
          "name": "s3SnapshotConfigMap",
          "value": "s3-snapshot-config",
        },
        {
          "name": "imageConfigMapName",
          "value": "migration-image-config",
        },
        {
          "name": "approvalConfigMapName",
          "value": "approval-config",
        },
      ],
    },
    "entrypoint": undefined,
    "parallelism": 100,
    "serviceAccountName": "argo-workflow-executor",
    "templates": [
      {
        "inputs": {
          "parameters": [
            {
              "description": "Snapshot configuration information (JSON)",
              "name": "kafkaInfo",
              "value": "",
            },
            {
              "description": "Source cluster configuration (JSON)",
              "name": "sourceConfig",
              "value": "",
            },
            {
              "description": "Target cluster configuration (JSON)",
              "name": "targetConfig",
              "value": "",
            },
            {
              "description": "Snapshot configuration information (JSON)",
              "name": "snapshotConfig",
              "value": "",
            },
          ],
        },
        "name": "getconsoleconfig",
        "outputs": {
          "parameters": [
            {
              "name": "configContents",
              "valueFrom": {
                "expression": "toJSON(sprig.merge(sprig.merge(((0 == len(inputs.parameters.kafkaInfo)) ? ({}) : (sprig.dict("kafka", fromJSON(inputs.parameters.kafkaInfo)))), ((0 == len(inputs.parameters.sourceConfig)) ? ({}) : (sprig.dict("source_cluster", fromJSON(inputs.parameters.sourceConfig))))), sprig.merge(((0 == len(inputs.parameters.targetConfig)) ? ({}) : (sprig.dict("target_cluster", fromJSON(inputs.parameters.targetConfig)))), ((0 == len(inputs.parameters.snapshotConfig)) ? ({}) : (sprig.dict("snapshot", fromJSON(inputs.parameters.snapshotConfig)))))))",
              },
            },
          ],
        },
        "steps": [
          [],
        ],
      },
      {
        "container": {
          "args": [
            "
set -e -x

# Save pod name to output path
echo $HOSTNAME > /tmp/podname

echo File contents...
 
base64 -d > /config/migration_services.yaml_ << EOF
{{=toBase64(inputs.parameters.configContents)}}
EOF

cat /config/migration_services.yaml_ | 
jq 'def normalizeAuthConfig:
  if has("authConfig") then
    if (.authConfig | has("basic")) then
      .basic_auth = (.authConfig.basic | 
        if has("secretName") then
          .k8s_secret_name = .secretName | del(.secretName)
        else
          .
        end)
    elif (.authConfig | has("sigv4")) then
      .sigv4 = .authConfig.sigv4
    elif (.authConfig | has("mtls")) then
      .mtls_auth = .authConfig.mtls
    else
      .
    end
    | del(.authConfig, .name, .proxy, .snapshotRepo)
  else
    .
  end;

def normalizeAllowInsecure:
  if has("allowInsecure") then
    .allow_insecure = .allowInsecure | del(.allowInsecure)
  else
    .
  end;

def normalizeRepoPath:
  if has("s3RepoPathUri") then
    .repo_uri = .s3RepoPathUri | del(.s3RepoPathUri) | del(.repoName)
  else
    .
  end;

def normalizeSnapshotName:
  if has("snapshotName") then
    .snapshot_name = .snapshotName | del(.snapshotName)
  else
    .
  end;

def normalizeRepoConfig:
  if has("repoConfig") then
    .s3 = (.repoConfig | 
      if has("awsRegion") then
        .aws_region = .awsRegion | del(.awsRegion)
      else
        .
      end)
    | del(.repoConfig)
  else
    .
  end;

def removeUseLocalStack:
  del(.useLocalStack);

# Apply recursively to catch nested objects
def recurseNormalize:
  (normalizeAuthConfig
   | normalizeAllowInsecure
   | normalizeRepoPath
   | normalizeSnapshotName
   | normalizeRepoConfig
   | removeUseLocalStack)
  | with_entries(.value |= (if type=="object" then (.|recurseNormalize) else . end));

. | recurseNormalize
' > /config/migration_services.yaml

. /etc/profile.d/venv.sh
source /.venv/bin/activate

echo file dump
echo ---
export MIGRATION_USE_SERVICES_YAML_CONFIG=true
cat /config/migration_services.yaml
echo ---

{{inputs.parameters.command}}
",
          ],
          "command": [
            "/bin/sh",
            "-c",
          ],
          "env": [
            {
              "name": "SOURCE_USERNAME",
              "valueFrom": {
                "secretKeyRef": {
                  "key": "username",
                  "name": "{{=((0 == len(sprig.dig('source_cluster', 'authConfig', 'basic', 'secretName', '', fromJSON(inputs.parameters.configContents)))) ? ('empty') : (sprig.dig('source_cluster', 'authConfig', 'basic', 'secretName', '', fromJSON(inputs.parameters.configContents))))}}",
                  "optional": true,
                },
              },
            },
            {
              "name": "SOURCE_PASSWORD",
              "valueFrom": {
                "secretKeyRef": {
                  "key": "password",
                  "name": "{{=((0 == len(sprig.dig('source_cluster', 'authConfig', 'basic', 'secretName', '', fromJSON(inputs.parameters.configContents)))) ? ('empty') : (sprig.dig('source_cluster', 'authConfig', 'basic', 'secretName', '', fromJSON(inputs.parameters.configContents))))}}",
                  "optional": true,
                },
              },
            },
            {
              "name": "TARGET_USERNAME",
              "valueFrom": {
                "secretKeyRef": {
                  "key": "username",
                  "name": "{{=((0 == len(sprig.dig('target_cluster', 'authConfig', 'basic', 'secretName', '', fromJSON(inputs.parameters.configContents)))) ? ('empty') : (sprig.dig('target_cluster', 'authConfig', 'basic', 'secretName', '', fromJSON(inputs.parameters.configContents))))}}",
                  "optional": true,
                },
              },
            },
            {
              "name": "TARGET_PASSWORD",
              "valueFrom": {
                "secretKeyRef": {
                  "key": "password",
                  "name": "{{=((0 == len(sprig.dig('target_cluster', 'authConfig', 'basic', 'secretName', '', fromJSON(inputs.parameters.configContents)))) ? ('empty') : (sprig.dig('target_cluster', 'authConfig', 'basic', 'secretName', '', fromJSON(inputs.parameters.configContents))))}}",
                  "optional": true,
                },
              },
            },
          ],
          "image": "{{inputs.parameters.imageMigrationConsoleLocation}}",
          "imagePullPolicy": "{{inputs.parameters.imageMigrationConsolePullPolicy}}",
          "resources": {
            "limits": {
              "cpu": "1000m",
              "memory": "2000Mi",
            },
            "requests": {
              "cpu": "500m",
              "memory": "2000Mi",
            },
          },
        },
        "inputs": {
          "parameters": [
            {
              "name": "command",
            },
            {
              "name": "configContents",
            },
            {
              "name": "imageMigrationConsoleLocation",
            },
            {
              "name": "imageMigrationConsolePullPolicy",
            },
          ],
        },
        "name": "runmigrationcommand",
        "outputs": {
          "parameters": [],
        },
      },
      {
        "inputs": {
          "parameters": [
            {
              "name": "command",
            },
            {
              "description": "Snapshot configuration information (JSON)",
              "name": "kafkaInfo",
              "value": "",
            },
            {
              "description": "Source cluster configuration (JSON)",
              "name": "sourceConfig",
              "value": "",
            },
            {
              "description": "Target cluster configuration (JSON)",
              "name": "targetConfig",
              "value": "",
            },
            {
              "description": "Snapshot configuration information (JSON)",
              "name": "snapshotConfig",
              "value": "",
            },
            {
              "name": "imageMigrationConsoleLocation",
            },
            {
              "name": "imageMigrationConsolePullPolicy",
            },
          ],
        },
        "name": "runconsole",
        "outputs": {
          "parameters": [],
        },
        "steps": [
          [
            {
              "arguments": {
                "parameters": [
                  {
                    "name": "kafkaInfo",
                    "value": "{{inputs.parameters.kafkaInfo}}",
                  },
                  {
                    "name": "sourceConfig",
                    "value": "{{inputs.parameters.sourceConfig}}",
                  },
                  {
                    "name": "targetConfig",
                    "value": "{{inputs.parameters.targetConfig}}",
                  },
                  {
                    "name": "snapshotConfig",
                    "value": "{{inputs.parameters.snapshotConfig}}",
                  },
                ],
              },
              "name": "getConsoleConfig",
              "template": "getconsoleconfig",
            },
          ],
          [
            {
              "arguments": {
                "parameters": [
                  {
                    "name": "command",
                    "value": "{{inputs.parameters.command}}",
                  },
                  {
                    "name": "imageMigrationConsoleLocation",
                    "value": "{{inputs.parameters.imageMigrationConsoleLocation}}",
                  },
                  {
                    "name": "imageMigrationConsolePullPolicy",
                    "value": "{{inputs.parameters.imageMigrationConsolePullPolicy}}",
                  },
                  {
                    "name": "configContents",
                    "value": "{{steps.getConsoleConfig.outputs.parameters.configContents}}",
                  },
                ],
              },
              "name": "runConsoleWithConfig",
              "template": "runmigrationcommand",
            },
          ],
        ],
      },
    ],
  },
}
`;

exports[`test workflow template renderings replayer 1`] = `
{
  "apiVersion": "argoproj.io/v1alpha1",
  "kind": "WorkflowTemplate",
  "metadata": {
    "name": "replayer",
  },
  "spec": {
    "arguments": {
      "parameters": [
        {
          "name": "etcdEndpoints",
          "value": "http://etcd.ma.svc.cluster.local:2379",
        },
        {
          "name": "etcdUser",
          "value": "root",
        },
        {
          "name": "etcdPassword",
          "value": "password",
        },
        {
          "name": "s3SnapshotConfigMap",
          "value": "s3-snapshot-config",
        },
        {
          "name": "imageConfigMapName",
          "value": "migration-image-config",
        },
        {
          "name": "approvalConfigMapName",
          "value": "approval-config",
        },
      ],
    },
    "entrypoint": undefined,
    "parallelism": 100,
    "serviceAccountName": "argo-workflow-executor",
    "templates": [
      {
        "inputs": {
          "parameters": [
            {
              "name": "sessionName",
            },
            {
              "name": "jsonConfig",
            },
            {
              "name": "podReplicas",
            },
            {
              "name": "loggingConfigurationOverrideConfigMap",
            },
            {
              "name": "imageTrafficReplayerLocation",
            },
            {
              "name": "imageTrafficReplayerPullPolicy",
            },
            {
              "name": "resources",
            },
          ],
        },
        "name": "createdeployment",
        "outputs": {
          "parameters": [],
        },
        "resource": {
          "action": "create",
          "manifest": "apiVersion: apps/v1
kind: Deployment
metadata:
  name: "{{=inputs.parameters.sessionName+'-replayer'}}"
  labels:
    app: replayer
    workflows.argoproj.io/workflow: "{{workflow.name}}"
spec:
  replicas: "{{inputs.parameters.podReplicas}}"
  selector:
    matchLabels:
      app: replayer
  template:
    metadata:
      labels:
        app: replayer
        workflows.argoproj.io/workflow: "{{workflow.name}}"
    spec:
      serviceAccountName: argo-workflow-executor
      containers:
        - name: replayer
          image: "{{inputs.parameters.imageTrafficReplayerLocation}}"
          imagePullPolicy: "{{inputs.parameters.imageTrafficReplayerPullPolicy}}"
          command:
            - /runJavaWithClasspath.sh
          args:
            - org.opensearch.migrations.replay.TrafficReplayer
            - ---INLINE-JSON
            - "{{=toBase64(inputs.parameters.jsonConfig)}}"
          resources: {{=fromJSON(inputs.parameters.resources)}}
          env:
            - name: JAVA_OPTS
              value: "{{=' ' + ' ' + (('' == inputs.parameters.loggingConfigurationOverrideConfigMap) ? ('-Dlog4j2.configurationFile=/config/logConfiguration') : (''))}}"
          volumeMounts:
            - name: log4j-configuration
              mountPath: /config/logConfiguration
              readOnly: true
      volumes:
        - name: log4j-configuration
          configMap:
            name: "{{=((0 == len(inputs.parameters.loggingConfigurationOverrideConfigMap)) ? ('default-log4j-config') : (inputs.parameters.loggingConfigurationOverrideConfigMap))}}"
            optional: {{=!('' == inputs.parameters.loggingConfigurationOverrideConfigMap)}}
",
          "setOwnerReference": true,
        },
      },
      {
        "inputs": {
          "parameters": [
            {
              "name": "kafkaTrafficBrokers",
            },
            {
              "name": "kafkaTrafficTopic",
            },
            {
              "name": "kafkaGroupId",
            },
            {
              "name": "targetConfig",
            },
            {
              "name": "replayerConfig",
            },
            {
              "name": "podReplicas",
              "value": "1",
            },
            {
              "name": "imageTrafficReplayerLocation",
            },
            {
              "name": "imageTrafficReplayerPullPolicy",
            },
          ],
        },
        "name": "createdeploymentfromconfig",
        "outputs": {
          "parameters": [],
        },
        "steps": [
          [
            {
              "arguments": {
                "parameters": [
                  {
                    "name": "podReplicas",
                    "value": "{{=jsonpath(toJSON(fromJSON(inputs.parameters.replayerConfig)), '$.podReplicas')}}",
                  },
                  {
                    "name": "imageTrafficReplayerLocation",
                    "value": "{{inputs.parameters.imageTrafficReplayerLocation}}",
                  },
                  {
                    "name": "imageTrafficReplayerPullPolicy",
                    "value": "{{inputs.parameters.imageTrafficReplayerPullPolicy}}",
                  },
                  {
                    "name": "targetAwsRegion",
                    "value": "{{=sprig.dig('authConfig', 'sigv4', 'region', '', fromJSON(inputs.parameters.targetConfig))}}",
                  },
                  {
                    "name": "targetAwsSigningName",
                    "value": "{{=sprig.dig('authConfig', 'sigv4', 'service', '', fromJSON(inputs.parameters.targetConfig))}}",
                  },
                  {
                    "name": "targetCACert",
                    "value": "{{=sprig.dig('authConfig', 'mtls', 'caCert', '', fromJSON(inputs.parameters.targetConfig))}}",
                  },
                  {
                    "name": "targetClientSecretName",
                    "value": "{{=sprig.dig('authConfig', 'mtls', 'clientSecretName', '', fromJSON(inputs.parameters.targetConfig))}}",
                  },
                  {
                    "name": "targetInsecure",
                    "value": "{{=sprig.dig('allowInsecure', false, fromJSON(inputs.parameters.targetConfig))}}",
                  },
                  {
                    "name": "speedupFactor",
                    "value": "{{=jsonpath(toJSON(fromJSON(inputs.parameters.replayerConfig)), '$.speedupFactor')}}",
                  },
                  {
                    "name": "authHeaderOverride",
                    "value": "{{=jsonpath(toJSON(fromJSON(inputs.parameters.replayerConfig)), '$.authHeaderOverride')}}",
                  },
                  {
                    "name": "loggingConfigurationOverrideConfigMap",
                    "value": "{{=jsonpath(toJSON(fromJSON(inputs.parameters.replayerConfig)), '$.loggingConfigurationOverrideConfigMap')}}",
                  },
                  {
                    "name": "resources",
                    "value": "{{=toJSON(fromJSON(inputs.parameters.replayerConfig)['resources'])}}",
                  },
                  {
                    "name": "sessionName",
                    "value": "",
                  },
                  {
                    "name": "jsonConfig",
<<<<<<< HEAD
                    "value": "{{=toJSON(sprig.merge(sprig.merge(sprig.merge((('authConfig' in fromJSON(inputs.parameters.targetConfig)) ? ((('sigv4' in fromJSON(inputs.parameters.targetConfig)['authConfig']) ? (sprig.dict("targetAwsServiceSigningName", fromJSON(inputs.parameters.targetConfig)['authConfig']['sigv4']['service'], "targetAwsRegion", fromJSON(inputs.parameters.targetConfig)['authConfig']['sigv4']['region'])) : ((('mtls' in fromJSON(inputs.parameters.targetConfig)['authConfig']) ? (sprig.dict("targetCaCert", fromJSON(inputs.parameters.targetConfig)['authConfig']['mtls']['caCert'])) : ({}))))) : ({})), sprig.dict("targetHost", jsonpath(inputs.parameters.targetConfig, '$.endpoint'), "targetInsecure", sprig.dig('allowInsecure', false, fromJSON(inputs.parameters.targetConfig)))), sprig.omit(fromJSON(inputs.parameters.replayerConfig), 'loggingConfigurationOverrideConfigMap', 'podReplicas', 'resources')), sprig.merge(sprig.dict(), sprig.dict())))}}",
=======
                    "value": "{{=toJSON(sprig.merge(sprig.merge(sprig.merge(sprig.merge((('authConfig' in fromJSON(inputs.parameters.targetConfig)) ? ((('sigv4' in fromJSON(inputs.parameters.targetConfig)['authConfig']) ? (sprig.dict("targetAwsServiceSigningName", fromJSON(inputs.parameters.targetConfig)['authConfig']['sigv4']['service'], "targetAwsRegion", fromJSON(inputs.parameters.targetConfig)['authConfig']['sigv4']['region'])) : ((('mtls' in fromJSON(inputs.parameters.targetConfig)['authConfig']) ? (sprig.dict("targetCaCert", fromJSON(inputs.parameters.targetConfig)['authConfig']['mtls']['caCert'])) : ({}))))) : ({})), (('endpoint' in fromJSON(inputs.parameters.targetConfig)) ? (sprig.dict("targetHost", fromJSON(inputs.parameters.targetConfig)['endpoint'])) : ({}))), sprig.dict("targetInsecure", sprig.dig('allowInsecure', false, fromJSON(inputs.parameters.targetConfig)))), sprig.omit(fromJSON(inputs.parameters.replayerConfig), 'loggingConfigurationOverrideConfigMap', 'podReplicas', 'resources')), sprig.merge(sprig.dict(), sprig.dict())))}}",
>>>>>>> 57b5c18c
                  },
                ],
              },
              "name": "deployReplayer",
              "template": "createdeployment",
            },
          ],
        ],
      },
    ],
  },
}
`;

exports[`test workflow template renderings setup-kafka 1`] = `
{
  "apiVersion": "argoproj.io/v1alpha1",
  "kind": "WorkflowTemplate",
  "metadata": {
    "name": "setup-kafka",
  },
  "spec": {
    "arguments": {
      "parameters": [
        {
          "name": "etcdEndpoints",
          "value": "http://etcd.ma.svc.cluster.local:2379",
        },
        {
          "name": "etcdUser",
          "value": "root",
        },
        {
          "name": "etcdPassword",
          "value": "password",
        },
        {
          "name": "s3SnapshotConfigMap",
          "value": "s3-snapshot-config",
        },
        {
          "name": "imageConfigMapName",
          "value": "migration-image-config",
        },
        {
          "name": "approvalConfigMapName",
          "value": "approval-config",
        },
      ],
    },
    "entrypoint": undefined,
    "parallelism": 100,
    "serviceAccountName": "argo-workflow-executor",
    "templates": [
      {
        "inputs": {
          "parameters": [
            {
              "name": "kafkaName",
            },
          ],
        },
        "name": "deploykafkaclusterzookeeper",
        "outputs": {
          "parameters": [
            {
              "name": "brokers",
              "valueFrom": {
                "path": "{.status.listeners[?(@.name=='plain')].bootstrapServers}",
              },
            },
          ],
        },
        "resource": {
          "action": "create",
          "manifest": "apiVersion: kafka.strimzi.io/v1beta2
kind: Kafka
metadata:
  name: "{{inputs.parameters.kafkaName}}"
spec:
  kafka:
    version: 3.9.0
    replicas: 1
    listeners:
      - name: tls
        port: 9093
        type: internal
        tls: true
    config:
      offsets.topic.replication.factor: 1
      transaction.state.log.replication.factor: 1
      transaction.state.log.min.isr: 1
      default.replication.factor: 1
      min.insync.replicas: 1
      inter.broker.protocol.version: "3.9"
    storage:
      type: ephemeral
  zookeeper:
    replicas: 3
    storage:
      type: ephemeral
  entityOperator:
    topicOperator: {}
    userOperator: {}
",
          "setOwnerReference": true,
          "successCondition": "status.listeners",
        },
      },
      {
        "inputs": {
          "parameters": [
            {
              "name": "kafkaName",
            },
          ],
        },
        "name": "deploykafkanodepool",
        "outputs": {
          "parameters": [],
        },
        "resource": {
          "action": "apply",
          "manifest": "apiVersion: kafka.strimzi.io/v1beta2
kind: KafkaNodePool
metadata:
  name: dual-role
  labels:
    strimzi.io/cluster: "{{inputs.parameters.kafkaName}}"
spec:
  replicas: 1
  roles:
    - controller
    - broker
  storage:
    type: jbod
    volumes:
      - id: 0
        type: persistent-claim
        size: 5Gi
        deleteClaim: false
        kraftMetadata: shared
",
          "setOwnerReference": true,
        },
      },
      {
        "inputs": {
          "parameters": [
            {
              "name": "kafkaName",
            },
          ],
        },
        "name": "deploykafkaclusterkraft",
        "outputs": {
          "parameters": [
            {
              "name": "brokers",
              "valueFrom": {
                "path": "{.status.listeners[?(@.name=='plain')].bootstrapServers}",
              },
            },
          ],
        },
        "resource": {
          "action": "apply",
          "manifest": "apiVersion: kafka.strimzi.io/v1beta2
kind: Kafka
metadata:
  name: "{{inputs.parameters.kafkaName}}"
  annotations:
    strimzi.io/node-pools: enabled
    strimzi.io/kraft: enabled
spec:
  kafka:
    version: 3.9.0
    metadataVersion: 3.9-IV0
    readinessProbe:
      initialDelaySeconds: 1
      periodSeconds: 2
      timeoutSeconds: 2
      failureThreshold: 1
    livenessProbe:
      initialDelaySeconds: 1
      periodSeconds: 2
      timeoutSeconds: 2
      failureThreshold: 2
    listeners:
      - name: plain
        port: 9092
        type: internal
        tls: false
      - name: tls
        port: 9093
        type: internal
        tls: true
    config:
      auto.create.topics.enable: false
      offsets.topic.replication.factor: 1
      transaction.state.log.replication.factor: 1
      transaction.state.log.min.isr: 1
      default.replication.factor: 1
      min.insync.replicas: 1
  entityOperator:
    topicOperator: {}
    userOperator: {}
",
          "setOwnerReference": true,
          "successCondition": "status.listeners",
        },
      },
      {
        "dag": {
          "tasks": [
            {
              "arguments": {
                "parameters": [
                  {
                    "name": "kafkaName",
                    "value": "{{inputs.parameters.kafkaName}}",
                  },
                ],
              },
              "name": "deployPool",
              "template": "deploykafkanodepool",
              "when": "{{inputs.parameters.useKraft}}",
            },
            {
              "arguments": {
                "parameters": [
                  {
                    "name": "kafkaName",
                    "value": "{{inputs.parameters.kafkaName}}",
                  },
                ],
              },
              "name": "deployKafkaClusterKraft",
              "template": "deploykafkaclusterkraft",
              "when": "{{inputs.parameters.useKraft}}",
            },
            {
              "arguments": {
                "parameters": [
                  {
                    "name": "kafkaName",
                    "value": "{{inputs.parameters.kafkaName}}",
                  },
                ],
              },
              "name": "deployKafkaClusterZookeeper",
              "template": "deploykafkaclusterzookeeper",
              "when": "!({{inputs.parameters.useKraft}})",
            },
          ],
        },
        "inputs": {
          "parameters": [
            {
              "name": "kafkaName",
            },
            {
              "name": "useKraft",
              "value": "true",
            },
          ],
        },
        "name": "clusterdeploy",
        "outputs": {
          "parameters": [
            {
              "name": "kafkaName",
              "valueFrom": {
                "expression": "inputs.parameters.kafkaName",
              },
            },
            {
              "name": "bootstrapServers",
              "valueFrom": {
                "expression": "(('Skipped' == tasks.deployKafkaClusterKraft.status) ? (tasks.deployKafkaClusterZookeeper.outputs.parameters.brokers) : (tasks.deployKafkaClusterKraft.outputs.parameters.brokers))",
              },
            },
          ],
        },
      },
      {
        "inputs": {
          "parameters": [
            {
              "name": "kafkaName",
            },
            {
              "name": "topicName",
            },
            {
              "name": "topicPartitions",
            },
            {
              "name": "topicReplicas",
            },
          ],
        },
        "name": "createkafkatopic",
        "outputs": {
          "parameters": [
            {
              "name": "topicName",
              "valueFrom": {
                "path": "{.status.topicName}",
              },
            },
          ],
        },
        "resource": {
          "action": "apply",
          "manifest": "apiVersion: kafka.strimzi.io/v1beta2
kind: KafkaTopic
metadata:
  name: "{{inputs.parameters.topicName}}"
  labels:
    strimzi.io/cluster: "{{inputs.parameters.kafkaName}}"
spec:
  partitions: "{{inputs.parameters.topicPartitions}}"
  replicas: "{{inputs.parameters.topicReplicas}}"
  config:
    retention.ms: 604800000
    segment.bytes: 1073741824
",
          "setOwnerReference": true,
          "successCondition": "status.topicName",
        },
      },
    ],
  },
}
`;

exports[`test workflow template renderings target-latch-helpers 1`] = `
{
  "apiVersion": "argoproj.io/v1alpha1",
  "kind": "WorkflowTemplate",
  "metadata": {
    "name": "target-latch-helpers",
  },
  "spec": {
    "arguments": {
      "parameters": [
        {
          "name": "etcdEndpoints",
          "value": "http://etcd.ma.svc.cluster.local:2379",
        },
        {
          "name": "etcdUser",
          "value": "root",
        },
        {
          "name": "etcdPassword",
          "value": "password",
        },
        {
          "name": "s3SnapshotConfigMap",
          "value": "s3-snapshot-config",
        },
        {
          "name": "imageConfigMapName",
          "value": "migration-image-config",
        },
        {
          "name": "approvalConfigMapName",
          "value": "approval-config",
        },
      ],
    },
    "entrypoint": undefined,
    "parallelism": 100,
    "serviceAccountName": "argo-workflow-executor",
    "templates": [
      {
        "container": {
          "args": [
            "set -x -e
PROCESSOR_ID="$PROCESSOR_ID"
TARGET_NAME="$TARGET_NAME"
ETCD_ENDPOINT=$ETCD_ENDPOINTS
PREFIX="$WORKFLOW_PREFIX"

normalize_endpoint() {
  echo "$1" | base64
}

NORMALIZED_TARGET=$(normalize_endpoint "$TARGET_NAME")

USERNAME=$ETCD_USER
PASSWORD=$ETCD_PASSWORD
LATCH_KEY_NAME=/$PREFIX/workflow/targets/$NORMALIZED_TARGET/latch

FRIENDLY_NAME="\${NORMALIZED_TARGET}-\${PROCESSOR_ID}"

export ETCDCTL_API=3

# Run etcdctl with configured endpoints
etcdctl_cmd="etcdctl --endpoints=$ETCD_ENDPOINT --user $USERNAME:$PASSWORD"

# Record this processor as finished
$etcdctl_cmd put /$PREFIX/workflow/targets/$NORMALIZED_TARGET/finishedSubFlows/$FRIENDLY_NAME "completed"

execute_transaction() {
local current_value="$1"
local next_value="$2"

echo "LATCH_KEY_NAME=$LATCH_KEY_NAME"
echo "current_value=$current_value"
echo "next_value=$next_value"
echo "etcdctl_cmd=$etcdctl_cmd"

# be very mindful of the empty lines in the file being sent to the transaction command!
$etcdctl_cmd txn  --write-out=json << EOF | jq -e '.succeeded == true'
val("$LATCH_KEY_NAME") = "$current_value"

put $LATCH_KEY_NAME "$next_value"


EOF
}

# Transaction retry loop
while true; do
  CURRENT_COUNT=$($etcdctl_cmd get  $LATCH_KEY_NAME --print-value-only)
  NEW_COUNT=$((CURRENT_COUNT - 1))
  if execute_transaction "$CURRENT_COUNT" "$NEW_COUNT"; then
    echo "Transaction succeeded"
    break
  else
    echo "Transaction failed, retrying..."
    sleep 1
  fi
done

# Default: don't finalize yet
SHOULD_FINALIZE="false"

# Check if latch has reached zero
if [ "$NEW_COUNT" -eq 0 ]; then
  echo "All processors for target $TARGET_NAME have completed" >&2
  SHOULD_FINALIZE="true"
else
  echo "Target $TARGET_NAME still has $NEW_COUNT processors pending" >&2
fi

# Output just the boolean value to stdout for the result
echo $SHOULD_FINALIZE > /tmp/should-finalize
echo $SHOULD_FINALIZE",
          ],
          "command": [
            "sh",
            "-c",
          ],
          "env": [
            {
              "name": "PREFIX",
              "value": "{{inputs.parameters.prefix}}",
            },
            {
              "name": "ETCD_ENDPOINTS",
              "value": "{{inputs.parameters.etcdEndpoints}}",
            },
            {
              "name": "ETCD_PASSWORD",
              "value": "{{inputs.parameters.etcdPassword}}",
            },
            {
              "name": "ETCD_USER",
              "value": "{{inputs.parameters.etcdUser}}",
            },
            {
              "name": "IMAGE_MIGRATION_CONSOLE_LOCATION",
              "value": "{{inputs.parameters.imageMigrationConsoleLocation}}",
            },
            {
              "name": "IMAGE_MIGRATION_CONSOLE_PULL_POLICY",
              "value": "{{inputs.parameters.imageMigrationConsolePullPolicy}}",
            },
            {
              "name": "TARGET_NAME",
              "value": "{{inputs.parameters.targetName}}",
            },
            {
              "name": "PROCESSOR_ID",
              "value": "{{inputs.parameters.processorId}}",
            },
          ],
          "image": "{{inputs.parameters.imageMigrationConsoleLocation}}",
          "imagePullPolicy": "{{inputs.parameters.imageMigrationConsolePullPolicy}}",
          "resources": {
            "limits": {
              "cpu": "1000m",
              "memory": "2000Mi",
            },
            "requests": {
              "cpu": "500m",
              "memory": "2000Mi",
            },
          },
        },
        "inputs": {
          "parameters": [
            {
              "name": "prefix",
            },
            {
              "name": "etcdEndpoints",
              "value": "{{workflow.parameters.etcdEndpoints}}",
            },
            {
              "name": "etcdPassword",
              "value": "{{workflow.parameters.etcdPassword}}",
            },
            {
              "name": "etcdUser",
              "value": "{{workflow.parameters.etcdUser}}",
            },
            {
              "name": "imageMigrationConsoleLocation",
            },
            {
              "name": "imageMigrationConsolePullPolicy",
            },
            {
              "name": "targetName",
            },
            {
              "name": "processorId",
            },
          ],
        },
        "name": "decrementlatch",
        "outputs": {
          "parameters": [
            {
              "name": "shouldFinalize",
              "valueFrom": {
                "path": "/tmp/should-finalize",
              },
            },
          ],
        },
      },
      {
        "container": {
          "args": [
            "export ETCDCTL_API=3
etcdctl_cmd="etcdctl --endpoints=$ETCD_ENDPOINTS --user $ETCD_USER:$ETCD_PASSWORD"

PREFIX="$WORKFLOW_PREFIX"
echo "===== CLEANING UP ETCD KEYS FOR PREFIX $PREFIX ====="

# Record workflow completion time
$etcdctl_cmd put /$PREFIX/workflow/info/completed "$(date +%s)"
STARTED=$($etcdctl_cmd get /$PREFIX/workflow/info/started --print-value-only)
COMPLETED=$(date +%s)
DURATION=$((COMPLETED - STARTED))

echo "Workflow completed in $DURATION seconds"

# Get workflow stats for logging purposes
echo "Workflow completion stats:"

# Keep statistics in a separate key that will persist
STATS_KEY="workflow-stats/runs/$PREFIX"

# Save summarized workflow stats to a persistent key
$etcdctl_cmd put /$STATS_KEY/started "$STARTED"
$etcdctl_cmd put /$STATS_KEY/completed "$COMPLETED"
$etcdctl_cmd put /$STATS_KEY/duration "$DURATION"

# For each target, save its finalized status and completed processors
for TARGET_KEY in $($etcdctl_cmd get /$PREFIX/workflow/targets/ --prefix --keys-only | grep "/latch$" | sort); do
  TARGET_PATH=$(echo "$TARGET_KEY" | sed "s|/$PREFIX/workflow/targets/||" | sed "s|/latch$||")
  TARGET_ENDPOINT=$($etcdctl_cmd get /$PREFIX/workflow/targets/$TARGET_PATH/endpoint --print-value-only)
  LATCH_VALUE=$($etcdctl_cmd get $TARGET_KEY --print-value-only)

  # Save the target stats
  $etcdctl_cmd put /$STATS_KEY/targets/$TARGET_PATH/endpoint "$TARGET_ENDPOINT"
  $etcdctl_cmd put /$STATS_KEY/targets/$TARGET_PATH/final_latch_value "$LATCH_VALUE"

  # Save the list of completed processor chains
  COMPLETED_PROCESSORS=$($etcdctl_cmd get /$PREFIX/workflow/targets/$TARGET_PATH/finishedSubFlows/ --prefix --keys-only | wc -l)
  $etcdctl_cmd put /$STATS_KEY/targets/$TARGET_PATH/completed_processors "$COMPLETED_PROCESSORS"

  # Save the list of processor chain names
  PROCESSOR_CHAINS=$($etcdctl_cmd get /$PREFIX/workflow/targets/$TARGET_PATH/finishedSubFlows/ --prefix --keys-only | sort | tr '\\n' ',' | sed 's/,$//')
  $etcdctl_cmd put /$STATS_KEY/targets/$TARGET_PATH/processor_chains "$PROCESSOR_CHAINS"

  echo "- Target $TARGET_ENDPOINT: Latch=$LATCH_VALUE, Completed Processors=$COMPLETED_PROCESSORS"
done

# Delete all workflow keys for this run (but keep the stats)
echo "Deleting all workflow keys with prefix: /$PREFIX/workflow/"
$etcdctl_cmd del /$PREFIX/workflow/ --prefix

echo "Cleanup complete. Workflow stats preserved under /$STATS_KEY/"",
          ],
          "command": [
            "sh",
            "-c",
          ],
          "env": [
            {
              "name": "PREFIX",
              "value": "{{inputs.parameters.prefix}}",
            },
            {
              "name": "ETCD_ENDPOINTS",
              "value": "{{inputs.parameters.etcdEndpoints}}",
            },
            {
              "name": "ETCD_PASSWORD",
              "value": "{{inputs.parameters.etcdPassword}}",
            },
            {
              "name": "ETCD_USER",
              "value": "{{inputs.parameters.etcdUser}}",
            },
            {
              "name": "IMAGE_MIGRATION_CONSOLE_LOCATION",
              "value": "{{inputs.parameters.imageMigrationConsoleLocation}}",
            },
            {
              "name": "IMAGE_MIGRATION_CONSOLE_PULL_POLICY",
              "value": "{{inputs.parameters.imageMigrationConsolePullPolicy}}",
            },
          ],
          "image": "{{inputs.parameters.imageMigrationConsoleLocation}}",
          "imagePullPolicy": "{{inputs.parameters.imageMigrationConsolePullPolicy}}",
          "resources": {
            "limits": {
              "cpu": "1000m",
              "memory": "2000Mi",
            },
            "requests": {
              "cpu": "500m",
              "memory": "2000Mi",
            },
          },
        },
        "inputs": {
          "parameters": [
            {
              "name": "prefix",
            },
            {
              "name": "etcdEndpoints",
              "value": "{{workflow.parameters.etcdEndpoints}}",
            },
            {
              "name": "etcdPassword",
              "value": "{{workflow.parameters.etcdPassword}}",
            },
            {
              "name": "etcdUser",
              "value": "{{workflow.parameters.etcdUser}}",
            },
            {
              "name": "imageMigrationConsoleLocation",
            },
            {
              "name": "imageMigrationConsolePullPolicy",
            },
          ],
        },
        "name": "cleanup",
        "outputs": {
          "parameters": [],
        },
      },
    ],
  },
}
`;

exports[`test workflow template renderings workflow-command-orchestrator 1`] = `
{
  "apiVersion": "argoproj.io/v1alpha1",
  "kind": "WorkflowTemplate",
  "metadata": {
    "name": "workflow-command-orchestrator",
  },
  "spec": {
    "arguments": {
      "parameters": [
        {
          "name": "etcdEndpoints",
          "value": "http://etcd.ma.svc.cluster.local:2379",
        },
        {
          "name": "etcdUser",
          "value": "root",
        },
        {
          "name": "etcdPassword",
          "value": "password",
        },
        {
          "name": "s3SnapshotConfigMap",
          "value": "s3-snapshot-config",
        },
        {
          "name": "imageConfigMapName",
          "value": "migration-image-config",
        },
      ],
    },
    "entrypoint": "main",
    "parallelism": 100,
    "serviceAccountName": "argo-workflow-executor",
    "templates": [
      {
        "container": {
          "args": [
            "
set -e -x

echo "Building and submitting migration workflow..."

            # Create migration config JSON
            cat > /tmp/migration_config.json << 'EOF'
            {
              "sourceClusters": {
                "source": {
                  "endpoint": "{{inputs.parameters.sourceEndpoint}}",
                  "allowInsecure": {{inputs.parameters.sourceAllowInsecure}},
                  "version": "{{inputs.parameters.sourceVersion}}",
                  "snapshotRepo": {{inputs.parameters.snapshotConfig}}
                }
              },
              "targetClusters": {
                "target": {{inputs.parameters.targetConfig}}
              },
              "migrationConfigs": [
                {
                  "fromSource": "source",
                  "toTarget": "target",
                  "snapshotExtractAndLoadConfigs": [
                    {
                      "createSnapshotConfig": {},
                      "snapshotConfig": {
                        "snapshotNameConfig": {
                          "snapshotNamePrefix": "rfs"
                        }
                      },
                      "migrations": [
                        {
                          "metadataMigrationConfig": {
                            "indexAllowlist": ["*"]
                          },
                          "documentBackfillConfig": {
                            "indexAllowlist": ["*"]
                          }
                        }
                      ]
                    }
                  ]
                }
              ]
            }
            EOF

echo "Migration config contents:"
cat /tmp/migration_config.json

. /etc/profile.d/venv.sh
source /.venv/bin/activate

# Clear and load configuration
echo "Clearing existing workflow configuration..."
workflow configure clear --confirm

echo "Loading configuration from JSON..."
cat /tmp/migration_config.json | workflow configure edit --stdin

# Submit workflow and capture the workflow name
echo "Submitting workflow..."
WORKFLOW_OUTPUT=$(workflow submit 2>&1)
echo "Workflow submit output: $WORKFLOW_OUTPUT"

# Extract workflow name (format: "  Name: workflow-name")
WORKFLOW_NAME=$(echo "$WORKFLOW_OUTPUT" | grep "Name:" | awk '{print $2}' | tr -d '
')

if [ -z "$WORKFLOW_NAME" ]; then
    echo "ERROR: Could not extract workflow name from output"
    echo "Full output was: $WORKFLOW_OUTPUT"
    exit 1
fi

echo "Workflow submitted successfully: $WORKFLOW_NAME"
mkdir -p /tmp/outputs
echo "$WORKFLOW_NAME" > /tmp/outputs/workflowName
",
          ],
          "command": [
            "/bin/sh",
            "-c",
          ],
          "env": [],
          "image": "{{inputs.parameters.imageMigrationConsoleLocation}}",
          "imagePullPolicy": "{{inputs.parameters.imageMigrationConsolePullPolicy}}",
          "resources": {
            "limits": {
              "cpu": "1000m",
              "memory": "2000Mi",
            },
            "requests": {
              "cpu": "500m",
              "memory": "2000Mi",
            },
          },
        },
        "inputs": {
          "parameters": [
            {
              "description": "Source cluster endpoint URL",
              "name": "sourceEndpoint",
              "value": "",
            },
            {
              "description": "Allow insecure connections to source cluster",
              "name": "sourceAllowInsecure",
              "value": "true",
            },
            {
              "description": "Source cluster version (e.g. ES_5.6, OS_2.19)",
              "name": "sourceVersion",
              "value": "",
            },
            {
              "description": "Target cluster config as JSON object fragment",
              "name": "targetConfig",
              "value": "",
            },
            {
              "description": "Snapshot config as JSON object fragment",
              "name": "snapshotConfig",
              "value": "",
            },
            {
              "name": "imageMigrationConsoleLocation",
            },
            {
              "name": "imageMigrationConsolePullPolicy",
            },
          ],
        },
        "name": "configureandsubmitworkflow",
        "outputs": {
          "parameters": [
            {
              "description": "Name of the submitted workflow",
              "name": "workflowName",
              "valueFrom": {
                "path": "/tmp/outputs/workflowName",
              },
            },
          ],
        },
      },
      {
        "container": {
          "args": [
            "
set -e -x

WORKFLOW_NAME="{{inputs.parameters.workflowName}}"
echo "Checking workflow status: $WORKFLOW_NAME"

. /etc/profile.d/venv.sh
source /.venv/bin/activate

# Simple status check - let Argo handle retries and persistence
STATUS_OUTPUT=$(workflow status --name "$WORKFLOW_NAME" 2>&1)
echo "Status: $STATUS_OUTPUT"

# Check if workflow is completed successfully
if echo "$STATUS_OUTPUT" | grep -q "Succeeded"; then
    echo "✅ Workflow completed successfully"
    exit 0
fi

# Check if workflow failed permanently 
if echo "$STATUS_OUTPUT" | grep -q "Failed"; then
    echo "❌ Workflow failed permanently"
    exit 1
fi

# Handle suspended workflow (needs approval)
if echo "$STATUS_OUTPUT" | grep -q "Suspended\\|Waiting"; then
    echo "Workflow is suspended, attempting to approve..."
    APPROVE_OUTPUT=$(workflow approve --name "$WORKFLOW_NAME" 2>&1)
    echo "Approve output: $APPROVE_OUTPUT"
    
    if echo "$APPROVE_OUTPUT" | grep -q "approved\\|Approved"; then
        echo "Workflow approved, will check again..."
    else
        echo "Warning: Approval may have failed: $APPROVE_OUTPUT"
    fi
    exit 1  # Exit 1 to retry after approval
fi

# Workflow is still running - exit 1 to trigger retry
if echo "$STATUS_OUTPUT" | grep -q "Running\\|Pending"; then
    echo "⏳ Workflow still running, will retry..."
    exit 1
fi

# Unknown status - retry
echo "Unknown workflow status, will retry..."
exit 1
",
          ],
          "command": [
            "/bin/sh",
            "-c",
          ],
          "env": [],
          "image": "{{inputs.parameters.imageMigrationConsoleLocation}}",
          "imagePullPolicy": "{{inputs.parameters.imageMigrationConsolePullPolicy}}",
          "resources": {
            "limits": {
              "cpu": "1000m",
              "memory": "2000Mi",
            },
            "requests": {
              "cpu": "500m",
              "memory": "2000Mi",
            },
          },
        },
        "inputs": {
          "parameters": [
            {
              "name": "workflowName",
            },
            {
              "name": "imageMigrationConsoleLocation",
            },
            {
              "name": "imageMigrationConsolePullPolicy",
            },
          ],
        },
        "name": "monitorworkflow",
        "outputs": {
          "parameters": [],
        },
        "retryStrategy": {
          "backoff": {
            "cap": "300",
            "duration": "5",
            "factor": "2",
          },
          "limit": "864",
          "retryPolicy": "Always",
        },
      },
      {
        "inputs": {
          "parameters": [
            {
              "description": "Source cluster configuration as JSON object fragment (e.g. {"endpoint":"..."})",
              "name": "sourceClusterConfigJson",
            },
            {
              "description": "Target cluster configuration as JSON object fragment",
              "name": "targetClusterConfigJson",
            },
            {
              "description": "Snapshot configuration as JSON object fragment",
              "name": "snapshotConfigJson",
            },
            {
              "name": "imageMigrationConsoleLocation",
            },
            {
              "name": "imageMigrationConsolePullPolicy",
            },
          ],
        },
        "name": "main",
        "outputs": {
          "parameters": [],
        },
        "steps": [
          [
            {
              "arguments": {
                "parameters": [
                  {
                    "name": "imageMigrationConsoleLocation",
                    "value": "{{inputs.parameters.imageMigrationConsoleLocation}}",
                  },
                  {
                    "name": "imageMigrationConsolePullPolicy",
                    "value": "{{inputs.parameters.imageMigrationConsolePullPolicy}}",
                  },
                  {
                    "name": "sourceEndpoint",
                    "value": "{{=jsonpath(inputs.parameters.sourceClusterConfigJson, '$.endpoint')}}",
                  },
                  {
                    "name": "sourceAllowInsecure",
                    "value": "{{=jsonpath(inputs.parameters.sourceClusterConfigJson, '$.allowInsecure')}}",
                  },
                  {
                    "name": "sourceVersion",
                    "value": "{{=jsonpath(inputs.parameters.sourceClusterConfigJson, '$.version')}}",
                  },
                  {
                    "name": "targetConfig",
                    "value": "{{inputs.parameters.targetClusterConfigJson}}",
                  },
                  {
                    "name": "snapshotConfig",
                    "value": "{{inputs.parameters.snapshotConfigJson}}",
                  },
                ],
              },
              "name": "configureAndSubmitWorkflow",
              "template": "configureandsubmitworkflow",
            },
          ],
          [
            {
              "arguments": {
                "parameters": [
                  {
                    "name": "imageMigrationConsoleLocation",
                    "value": "{{inputs.parameters.imageMigrationConsoleLocation}}",
                  },
                  {
                    "name": "imageMigrationConsolePullPolicy",
                    "value": "{{inputs.parameters.imageMigrationConsolePullPolicy}}",
                  },
                  {
                    "name": "workflowName",
                    "value": "{{steps.configureAndSubmitWorkflow.outputs.parameters.workflowName}}",
                  },
                ],
              },
              "name": "monitorWorkflow",
              "template": "monitorworkflow",
            },
          ],
        ],
      },
    ],
  },
}
`;<|MERGE_RESOLUTION|>--- conflicted
+++ resolved
@@ -1236,11 +1236,7 @@
                   },
                   {
                     "name": "rfsJsonConfig",
-<<<<<<< HEAD
-                    "value": "{{=toJSON(sprig.merge(sprig.merge(sprig.merge((('authConfig' in fromJSON(inputs.parameters.targetConfig)) ? ((('sigv4' in fromJSON(inputs.parameters.targetConfig)['authConfig']) ? (sprig.dict("targetAwsServiceSigningName", fromJSON(inputs.parameters.targetConfig)['authConfig']['sigv4']['service'], "targetAwsRegion", fromJSON(inputs.parameters.targetConfig)['authConfig']['sigv4']['region'])) : ((('mtls' in fromJSON(inputs.parameters.targetConfig)['authConfig']) ? (sprig.dict("targetCaCert", fromJSON(inputs.parameters.targetConfig)['authConfig']['mtls']['caCert'])) : ({}))))) : ({})), sprig.dict("targetHost", jsonpath(inputs.parameters.targetConfig, '$.endpoint'), "targetInsecure", sprig.dig('allowInsecure', false, fromJSON(inputs.parameters.targetConfig)))), sprig.omit(fromJSON(inputs.parameters.documentBackfillConfig), 'loggingConfigurationOverrideConfigMap', 'podReplicas', 'resources')), sprig.merge(sprig.dict("snapshotName", fromJSON(inputs.parameters.snapshotConfig)['snapshotName'], "sourceVersion", inputs.parameters.sourceVersion, "sessionName", inputs.parameters.sessionName, "luceneDir", '/tmp', "cleanLocalDirs", true), sprig.dict("s3Endpoint", fromJSON(inputs.parameters.snapshotConfig)['repoConfig']['endpoint'], "s3RepoUri", fromJSON(inputs.parameters.snapshotConfig)['repoConfig']['s3RepoPathUri'], "s3Region", fromJSON(inputs.parameters.snapshotConfig)['repoConfig']['awsRegion'], "s3LocalDir", '/tmp'))))}}",
-=======
                     "value": "{{=toJSON(sprig.merge(sprig.merge(sprig.merge(sprig.merge((('authConfig' in fromJSON(inputs.parameters.targetConfig)) ? ((('sigv4' in fromJSON(inputs.parameters.targetConfig)['authConfig']) ? (sprig.dict("targetAwsServiceSigningName", fromJSON(inputs.parameters.targetConfig)['authConfig']['sigv4']['service'], "targetAwsRegion", fromJSON(inputs.parameters.targetConfig)['authConfig']['sigv4']['region'])) : ((('mtls' in fromJSON(inputs.parameters.targetConfig)['authConfig']) ? (sprig.dict("targetCaCert", fromJSON(inputs.parameters.targetConfig)['authConfig']['mtls']['caCert'])) : ({}))))) : ({})), (('endpoint' in fromJSON(inputs.parameters.targetConfig)) ? (sprig.dict("targetHost", fromJSON(inputs.parameters.targetConfig)['endpoint'])) : ({}))), sprig.dict("targetInsecure", sprig.dig('allowInsecure', false, fromJSON(inputs.parameters.targetConfig)))), sprig.omit(fromJSON(inputs.parameters.documentBackfillConfig), 'loggingConfigurationOverrideConfigMap', 'podReplicas', 'resources')), sprig.merge(sprig.dict("snapshotName", fromJSON(inputs.parameters.snapshotConfig)['snapshotName'], "sourceVersion", inputs.parameters.sourceVersion, "sessionName", inputs.parameters.sessionName, "luceneDir", '/tmp', "cleanLocalDirs", true), sprig.merge((('endpoint' in fromJSON(inputs.parameters.snapshotConfig)['repoConfig']) ? (sprig.dict("s3Endpoint", fromJSON(inputs.parameters.snapshotConfig)['repoConfig']['endpoint'])) : (sprig.dict())), sprig.dict("s3RepoUri", fromJSON(inputs.parameters.snapshotConfig)['repoConfig']['s3RepoPathUri'], "s3Region", fromJSON(inputs.parameters.snapshotConfig)['repoConfig']['awsRegion'], "s3LocalDir", '/tmp')))))}}",
->>>>>>> 57b5c18c
                   },
                   {
                     "name": "resources",
@@ -2178,6 +2174,10 @@
         {
           "name": "imageConfigMapName",
           "value": "migration-image-config",
+        },
+        {
+          "name": "approvalConfigMapName",
+          "value": "approval-config",
         },
       ],
     },
@@ -3121,11 +3121,7 @@
                   },
                   {
                     "name": "jsonConfig",
-<<<<<<< HEAD
-                    "value": "{{=toJSON(sprig.merge(sprig.merge(sprig.merge((('authConfig' in fromJSON(inputs.parameters.targetConfig)) ? ((('sigv4' in fromJSON(inputs.parameters.targetConfig)['authConfig']) ? (sprig.dict("targetAwsServiceSigningName", fromJSON(inputs.parameters.targetConfig)['authConfig']['sigv4']['service'], "targetAwsRegion", fromJSON(inputs.parameters.targetConfig)['authConfig']['sigv4']['region'])) : ((('mtls' in fromJSON(inputs.parameters.targetConfig)['authConfig']) ? (sprig.dict("targetCaCert", fromJSON(inputs.parameters.targetConfig)['authConfig']['mtls']['caCert'])) : ({}))))) : ({})), sprig.dict("targetHost", jsonpath(inputs.parameters.targetConfig, '$.endpoint'), "targetInsecure", sprig.dig('allowInsecure', false, fromJSON(inputs.parameters.targetConfig)))), sprig.omit(fromJSON(inputs.parameters.replayerConfig), 'loggingConfigurationOverrideConfigMap', 'podReplicas', 'resources')), sprig.merge(sprig.dict(), sprig.dict())))}}",
-=======
                     "value": "{{=toJSON(sprig.merge(sprig.merge(sprig.merge(sprig.merge((('authConfig' in fromJSON(inputs.parameters.targetConfig)) ? ((('sigv4' in fromJSON(inputs.parameters.targetConfig)['authConfig']) ? (sprig.dict("targetAwsServiceSigningName", fromJSON(inputs.parameters.targetConfig)['authConfig']['sigv4']['service'], "targetAwsRegion", fromJSON(inputs.parameters.targetConfig)['authConfig']['sigv4']['region'])) : ((('mtls' in fromJSON(inputs.parameters.targetConfig)['authConfig']) ? (sprig.dict("targetCaCert", fromJSON(inputs.parameters.targetConfig)['authConfig']['mtls']['caCert'])) : ({}))))) : ({})), (('endpoint' in fromJSON(inputs.parameters.targetConfig)) ? (sprig.dict("targetHost", fromJSON(inputs.parameters.targetConfig)['endpoint'])) : ({}))), sprig.dict("targetInsecure", sprig.dig('allowInsecure', false, fromJSON(inputs.parameters.targetConfig)))), sprig.omit(fromJSON(inputs.parameters.replayerConfig), 'loggingConfigurationOverrideConfigMap', 'podReplicas', 'resources')), sprig.merge(sprig.dict(), sprig.dict())))}}",
->>>>>>> 57b5c18c
                   },
                 ],
               },
@@ -3836,6 +3832,10 @@
           "name": "imageConfigMapName",
           "value": "migration-image-config",
         },
+        {
+          "name": "approvalConfigMapName",
+          "value": "approval-config",
+        },
       ],
     },
     "entrypoint": "main",
