--- conflicted
+++ resolved
@@ -131,11 +131,8 @@
                     expr.literal(""))
             )
             .addEnvVarsFromRecord(getTargetHttpAuthCreds(getHttpAuthSecretName(b.inputs.targetConfig)))
-<<<<<<< HEAD
+            .addResources(DEFAULT_RESOURCES.MIGRATION_CONSOLE_CLI)
             .addCommand(["/root/metadataMigration/bin/MetadataMigration"])
-=======
-            .addResources(DEFAULT_RESOURCES.MIGRATION_CONSOLE_CLI)
->>>>>>> 605c4f63
             .addArgs([
                 b.inputs.commandMode,
                 expr.literal("---INLINE-JSON"),
